--- conflicted
+++ resolved
@@ -14,13 +14,8 @@
     sourceType: 'module'
   },
   rules: {
-<<<<<<< HEAD
-    semi: ["error", "never"],
-    quotes: ["error", "single"],
-=======
     semi: ['error', 'never'],
     quotes: ['error', 'single'],
->>>>>>> 47058476
     indent: [2, 4],
 
     'import/no-unresolved': [2, { commonjs: true, amd: true }],
