--- conflicted
+++ resolved
@@ -32,17 +32,11 @@
       - name: Build Packages
         run: pnpm build
       - name: Dependency Check
-<<<<<<< HEAD
         run: pnpm test:depcheck
       - name: Link Packages
         run: pnpm link:packages
-      - name: Lint / Typings / Unit / Smoke Tests
+      - name: Lint / Typings / Unit / Smoke / Component Tests
         run: pnpm test
-=======
-        run: npm run test:depcheck
-      - name: Lint / Typings / Unit / Smoke / Component Tests
-        run: npm run test
->>>>>>> eba541a7
       - name: Interop Tests
         run: |
           pnpm add -w chromedriver@109
@@ -59,21 +53,13 @@
           node-version: 18.x
           cache: 'pnpm'
       - name: Install Dependencies
-<<<<<<< HEAD
         run: pnpm install
       - name: Build Packages
         run: pnpm build
       - name: Link Packages
         run: pnpm link:packages
-      - name: Lint / Typings / Unit / Smoke Tests
+      - name: Lint / Typings / Unit / Smoke / Component Tests
         run: pnpm test
-=======
-        run: npm ci
-      - name: Bootstrap Packages
-        run: npm run setup-full
-      - name: Lint / Typings / Unit / Smoke / Component Tests
-        run: npm run test
->>>>>>> eba541a7
       - name: Setup Chrome Browser
         uses: browser-actions/setup-chrome@latest
       - name: E2E Protocol Tests
