--- conflicted
+++ resolved
@@ -17,13 +17,9 @@
     $ git clone git@github.com:<your-username>/webdriverio.git
     ```
 
-<<<<<<< HEAD
 * If you need to update your fork you can do so following the steps [here](https://help.github.com/en/github/collaborating-with-issues-and-pull-requests/syncing-a-fork)
 
-* Switch to Node v8 (you should be able to use older/newer versions of Node but we recommend to use v8 so all developers are on the same side)
-=======
 * Switch to Node v10 LTS (you should be able to use older/newer versions of Node but we recommend to use v10 LTS so all developers are on the same side)
->>>>>>> c51f592d
 
 * Setup project:
 
