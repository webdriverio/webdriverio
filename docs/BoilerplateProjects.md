---
id: boilerplate
title: Boilerplate Projects
---

Over the time our community has developed a bunch of boilerplate projects that can be used as inspiration to set up your own test suite. __Note:__ WebdriverIO recently

## v5 Boileplate Projects

### [amiya-pattnaik/webdriverIO-with-jasmineBDD](https://github.com/amiya-pattnaik/webdriverIO-with-jasmineBDD)

- Framework: Jasmine (v3.x)
- Features:
    - Page Objects Model uses with ES6 style class base approach and fully ES6 - ES8 support through Babel
    - Task manage through Grunt
    - Multiple reporting (Spec, Junit, Allure), plus local view of Junit report (.html) format
    - Jasmine Spec examples with assert module & jasmine specific assertion using demo app http://www.phptravels.net
    - Examples of headless browser execution using - Chrome & Firefox and Integration with BrowserStack & SauceLabs
    - Examples of read/write data from MS-Excel for easy test data management from external data sources
    - Examples of DB connect to any RDBMS (Oracle, MySql, TeraData, Vertica etc.), any query execution / fetching result set
    
  ### [amiya-pattnaik/webdriverIO-with-mochaBDD](https://github.com/amiya-pattnaik/webdriverIO-with-mochaBDD)

- Framework: Mocha (v5.x)
- Features:
    - Page Objects Model uses with ES6 style class base approach and fully ES6 - ES8 support through Babel
    - Task manage through Grunt
    - Multiple reporting (Spec, Junit, Allure), plus local view of Junit report (.html) format
    - Mocha Spec examples with assert module & jasmine specific assertion using demo app http://www.phptravels.net
    - Examples of headless browser execution using - Chrome & Firefox and Integration with BrowserStack & SauceLabs
    - Examples of read/write data from MS-Excel for easy test data management from external data sources
    - Examples of DB connect to any RDBMS (Oracle, MySql, TeraData, Vertica etc.), any query execution / fetching result set
    
### [jpolley/WebdriverIO_v5_TypeScript](https://github.com/jpolley/WebdriverIO_v5_TypeScript)

The boilerplate holds the following things
<<<<<<< HEAD
=======

- Framework: Mocha
- Features:
    - TypeScript Setup
    - Page Object Pattern
    - Chai Integration
    - CI examples (CircleCI, Travis CI, Jenkins)
    - Allure reporter

### [DaleNguyen/WebdriverIO-TypeScript-Boilerplate](https://github.com/dalenguyen/WebdriverIO-TypeScript-Boilerplate)

This project creates a powerful boilerplate for UI Automation Testing with WebdriverIO, TypeScript, Mocha, Chai and Allure report.

- Framework: WebdriverIO (v5x), TypeScript(v3x), @Types/Mocha (v5x), Chai (v5x), @Wdio/Allure (v5x), Axe-core(v3x)
- Features:
    - Accessibility test with Axe-core
    - TypeScript Page Object Models
    - TypesScript Models
    - Code Prettier
    - HTML report with Allure
    - Single test case for development purpose

### [webdriverio/appium-boilerplate](https://github.com/webdriverio/appium-boilerplate/)

Boilerplate project to run Appium tests together with WebdriverIO for:

- iOS/Android Native Apps
- iOS/Android Hybrid Apps
- Android Chrome and iOS Safari browser

The boilerplate holds the following things
- Framework: Jasmine
- Features:
    - Configs for:
        - iOS and Android app
        - iOS and Android browsers
    - Helpers for:
        - WebView
        - Gestures
        - Native alerts
        - Pickers
     - Tests examples for:
        - WebView
        - Login
        - Forms
        - Swipe
        - Browsers

### [blueimp/wdio](https://github.com/blueimp/wdio)

Docker setup for WebdriverIO with automatic screenshots, image diffing and screen recording support for containerized versions of Chrome and Firefox. Also includes MacOS host configs to test an app running in Docker with Safari Desktop as well as Safari Mobile and Chrome Mobile via Appium.

Sample app demonstrates a simple Email application with email test automation support via [MailHog](https://github.com/mailhog/MailHog).

The only project requirement is Docker. Since WebdriverIO is also containerized, not even NodeJS is required.
>>>>>>> 47058476

- Framework: Mocha
- Features:
    - TypeScript Setup
    - Page Object Pattern
    - Chai Integration

### [DaleNguyen/WebdriverIO-TypeScript-Boilerplate](https://github.com/dalenguyen/WebdriverIO-TypeScript-Boilerplate)

This project creates a powerful boilerplate for UI Automation Testing with WebdriverIO, TypeScript, Mocha, Chai and Allure report.

- Framework: WebdriverIO (v5x), TypeScript(v3x), @Types/Mocha (v5x), Chai (v5x), @Wdio/Allure (v5x), Axe-core(v3x)
- Features:
    - Accessibility test with Axe-core
    - TypeScript Page Object Models
    - TypesScript Models
    - Code Prettier
    - HTML report with Allure
    - Single test case for development purpose

### [webdriverio/appium-boilerplate](https://github.com/webdriverio/appium-boilerplate/)

Boilerplate project to run Appium tests together with WebdriverIO for:

- iOS/Android Native Apps
- iOS/Android Hybrid Apps
- Android Chrome and iOS Safari browser

The boilerplate holds the following things
- Framework: Jasmine
- Features:
    - Configs for:
        - iOS and Android app
        - iOS and Android browsers
    - Helpers for:
        - WebView
        - Gestures
        - Native alerts
        - Pickers
     - Tests examples for:
        - WebView
        - Login
        - Forms
        - Swipe
        - Browsers

## v4 Boileplate Projects

### [amiya-pattnaik/webdriverIO-with-cucumberBDD](https://github.com/amiya-pattnaik/webdriverIO-with-cucumberBDD/tree/wdio-v4)

- Framework: Cucumber (v3.x)
- Features:
    - Configs for:
        - Dockerized Google Chrome
        - Dockerized Mozilla Firefox
        - Safari Desktop
        - Safari Mobile via Appium
        - Chrome Mobile via Appium
    - Helpers for:
        - Automatic screenshots based on test failure/success (part of [wdio-screen-commands](https://github.com/blueimp/wdio-screen-commands))
        - Screenshot image diffing via [node-ffmpeg-image-diff](https://github.com/blueimp/node-ffmpeg-image-diff)
        - Screen recording support for Chrome+Firefox via [record-screen](https://github.com/blueimp/record-screen)
        - Email test automation support via [mailhog-node](https://github.com/blueimp/mailhog-node)
    - Test examples for:
        - Email form submission
        - Email reception success

## v4 Boileplate Projects

### [amiya-pattnaik/webdriverIO-with-cucumberBDD](https://github.com/amiya-pattnaik/webdriverIO-with-cucumberBDD/tree/wdio-v4)

- Framework: Cucumber (v3.x)
- Features:
    - Page Objects Model uses with ES6 style class base approach and fully ES6 - ES8 support through Babel
    - Examples of multi selector option to query element with more than one selector at a time
    - Examples of headless browser execution using - PhantomJS and Chrome
    - Integration with BrowserStack
    - Support of read/write data from MS-Excel for easy test data management from external data sources with examples
    - Database support to any RDBMS (Oracle, MySql, TeraData, Vertica etc.), executing any queries / fetching result set etc. with examples for E2E testing
    - Multiple reporting (Spec, Junit, Allure, JSON), plus local view of Junit report(.html) format
    - Task manage through Grunt
    - Examples with demo app https://search.yahoo.com/  and http://www.phptravels.net, Chai assertion liberary (expect, assert, should)
    - Appium specific .config file for playback on mobile device. For one click Appium setup refer [appium-setup-made-easy-OSX](https://github.com/amiya-pattnaik/appium-setup-made-easy-OSX)


### [webdriverio/cucumber-boilerplate](https://github.com/webdriverio/cucumber-boilerplate)

Our very own boilerplate for Cucumber test suites. We created over 150 predefined step definitions for you so that you can start write feature files for your project right away.

- Framework: Cucumber
- Features:
    - over 150 predefined steps that cover almost everything you need
    - integration of WebdriverIO's Multiremote functionality
    - own demo app

### [saucelabs-sample-test-frameworks/JS-Mocha-WebdriverIO-Selenium](https://github.com/saucelabs-sample-test-frameworks/JS-Mocha-WebdriverIO-Selenium)

Simple boilerplate project that runs multiple browser on [SauceLabs](https://saucelabs.com/) in parallel.

- Framework: Mocha
- Features:
    - Page Object usage
    - Integration with [SauceLabs](https://saucelabs.com/)

### [jonyet/webdriverio-boilerplate](https://github.com/jonyet/webdriverio-boilerplate)

Designed to be quick to get you started without getting terribly complex, as well as to share examples of how one can leverage external node modules to work in conjunction with wdio specs.

- Framework: Mocha
- Features:
    - examples for using Visual Regression testing with WebdriverIO v4
    - cloud integration with [BrowserStack](https://www.browserstack.com/)
    - Page Objects usage

### [cognitom/webdriverio-examples](https://github.com/cognitom/webdriverio-examples)

Project with various examples to setup WebdriverIO with an internal grid and PhantomJS or using cloud services like [TestingBot](https://testingbot.com/).

- Framework: Mocha
- Features:
    - examples for the tunneling feature from TestingBot
    - standalone examples
    - simple demonstration of how to integrate PhantomJS as a service so no that no Java is required

### [michaelguild13/Selenium-WebdriverIO-Mocha-Chai-Sinon-Boilerplate](https://github.com/michaelguild13/Selenium-WebdriverIO-Mocha-Chai-Sinon-Boilerplate)

Enhance testing stack demonstration with Mocha and Chai allows you to write simple assertion using the [Chai](http://chaijs.com/) assertion library.

- Framework: Mocha
- Features:
    - Chai integration
    - Babel setup

### [dcypherthis/wdio-boilerplate-cucumber](https://github.com/dcypherthis/wdio-boilerplate-cucumber)

This project is an example of how to get started with WebdriverIO for Selenium testing in Node.js. It makes use of the Cucumber BDD framework and works with dot, junit, and allure reporters. It is ES6 friendly (via babel-register) and uses Grunt to manage tasks.

- Framework: Cucumber
- Features:
    - detailed documentation
    - runs tests in a [Docker](https://www.docker.com/) container
    - Babel setup

### [WillLuce/WebdriverIO_Typescript](https://github.com/WillLuce/WebdriverIO_Typescript)

This directory contains the WebdriverIO page object example written using TypeScript.

- Framework: Mocha
- Features:
    - examples of Page Object Model implementation
    - Intellisense

### [klamping/wdio-starter-kit](https://github.com/klamping/wdio-starter-kit)

Boilerplate repo for quick set up of WebdriverIO test scripts with TravisCI, Sauce Labs and Visual Regression Testing

- Framework: Mocha, Chai
- Features:
    - Login & Registration Tests, with Page Objects
    - Mocha
    - Chai with expect global
    - Chai WebdriverIO
    - Sauce Labs integration
    - Visual Regression Tests
    - Local notifications
    - ESLint using Semistandard style
    - WebdriverIO tuned Gitignore file<|MERGE_RESOLUTION|>--- conflicted
+++ resolved
@@ -34,8 +34,6 @@
 ### [jpolley/WebdriverIO_v5_TypeScript](https://github.com/jpolley/WebdriverIO_v5_TypeScript)
 
 The boilerplate holds the following things
-<<<<<<< HEAD
-=======
 
 - Framework: Mocha
 - Features:
@@ -91,58 +89,8 @@
 Sample app demonstrates a simple Email application with email test automation support via [MailHog](https://github.com/mailhog/MailHog).
 
 The only project requirement is Docker. Since WebdriverIO is also containerized, not even NodeJS is required.
->>>>>>> 47058476
-
-- Framework: Mocha
-- Features:
-    - TypeScript Setup
-    - Page Object Pattern
-    - Chai Integration
-
-### [DaleNguyen/WebdriverIO-TypeScript-Boilerplate](https://github.com/dalenguyen/WebdriverIO-TypeScript-Boilerplate)
-
-This project creates a powerful boilerplate for UI Automation Testing with WebdriverIO, TypeScript, Mocha, Chai and Allure report.
-
-- Framework: WebdriverIO (v5x), TypeScript(v3x), @Types/Mocha (v5x), Chai (v5x), @Wdio/Allure (v5x), Axe-core(v3x)
-- Features:
-    - Accessibility test with Axe-core
-    - TypeScript Page Object Models
-    - TypesScript Models
-    - Code Prettier
-    - HTML report with Allure
-    - Single test case for development purpose
-
-### [webdriverio/appium-boilerplate](https://github.com/webdriverio/appium-boilerplate/)
-
-Boilerplate project to run Appium tests together with WebdriverIO for:
-
-- iOS/Android Native Apps
-- iOS/Android Hybrid Apps
-- Android Chrome and iOS Safari browser
-
-The boilerplate holds the following things
-- Framework: Jasmine
-- Features:
-    - Configs for:
-        - iOS and Android app
-        - iOS and Android browsers
-    - Helpers for:
-        - WebView
-        - Gestures
-        - Native alerts
-        - Pickers
-     - Tests examples for:
-        - WebView
-        - Login
-        - Forms
-        - Swipe
-        - Browsers
-
-## v4 Boileplate Projects
-
-### [amiya-pattnaik/webdriverIO-with-cucumberBDD](https://github.com/amiya-pattnaik/webdriverIO-with-cucumberBDD/tree/wdio-v4)
-
-- Framework: Cucumber (v3.x)
+
+- Framework: Mocha (v5.x)
 - Features:
     - Configs for:
         - Dockerized Google Chrome
