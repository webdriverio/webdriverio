--- conflicted
+++ resolved
@@ -9,19 +9,13 @@
 
 > __Note:__ These are the docs for the latest version (>= v5.0.0) of WebdriverIO. If you are still using v4 or older please use the legacy docs website [v4.webdriver.io](http://v4.webdriver.io)!
 
-> __Note:__ These are the docs for the latest version (>= v5.0.0) of WebdriverIO. If you are still using v4 or older please use the legacy docs website [v4.webdriver.io](http://v4.webdriver.io)!
-
 The following will give you a short step by step introduction to get your first WebdriverIO script up and running.
 
 ## Taking the first step
 
-<<<<<<< HEAD
-Let's suppose you have [Node.js](http://nodejs.org/) already installed. If you don't have Node installed, we recommend installing [NVM](https://github.com/creationix/nvm) to assist managing multiple active Node.js versions. First thing we need to do is to download a browser driver that helps us automate the browser. To do so we create an example folder first:
-=======
 Let's suppose you have [Node.js](http://nodejs.org/) already installed. If you don't have Node installed, we recommend installing [NVM](https://github.com/creationix/nvm) to assist managing multiple active Node.js versions.
 
 First thing we need to do is to download a browser driver that helps us automate the browser. To do so we create an example folder first:
->>>>>>> 47058476
 
 ### Create a simple test folder
 
@@ -219,25 +213,16 @@
 That's it! The configurator now installs all required packages for you and creates a config file with the name `wdio.conf.js`. As we're using Geckodriver, we need to override the default path (which uses the Selenium's default of `/wd/hub`). Then, we'll be ready to create your first spec file (test file).
 
 ### Configure the path
-<<<<<<< HEAD
-Edit the `wdio.conf.js` file to specify the path (e.g. right after the baseUrl setting):
-
-```
-    //
-=======
 
 Because we're using geckodriver, the 'path' to it is different from the expected default (which is `/wd/hub`). To change that, we need to edit the `wdio.conf.js` file.
 
 At the top of the file, right after the `exports.config = {` line, add a section to specify the path:
 
 ```
->>>>>>> 47058476
     // Override the default path of /wd/hub
     path: '/',
 ```
 
-<<<<<<< HEAD
-=======
 So the top of your file should look like:
 
 ```
@@ -257,7 +242,6 @@
 ```
 
 Be sure to save the file afte your changes.
->>>>>>> 47058476
 
 ### Create Spec Files
 
