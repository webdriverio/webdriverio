--- conflicted
+++ resolved
@@ -5,11 +5,7 @@
 
 Welcome to the WebdriverIO documentation. It will help you to get started fast. If you run into problems you can find help and answers on our [Gitter Channel](https://gitter.im/webdriverio/webdriverio) or you can hit me on [Twitter](https://twitter.com/webdriverio). Also, if you encounter problems in starting up the server or running the tests after following this tutorial, ensure that the server and the geckodriver are listed in your project directory. If not, re-download them per steps 2 and 3 below.
 
-<<<<<<< HEAD
-> __Note:__ These are the docs for the latest version (>= v5.0.0) of WebdriverIO. If you are still using v4 or older please us the legacy docs website [v4.webdriver.io](http://v4.webdriver.io)!
-=======
-> __Note:__ These are the docs for the latest version (v5.0.0) of WebdriverIO. If you are still using v4 or older please use the legacy docs website [v4.webdriver.io](http://v4.webdriver.io)!
->>>>>>> c2b784d9
+> __Note:__ These are the docs for the latest version (>= v5.0.0) of WebdriverIO. If you are still using v4 or older please use the legacy docs website [v4.webdriver.io](http://v4.webdriver.io)!
 
 The following will give you a short step by step introduction to get your first WebdriverIO script up and running.
 
