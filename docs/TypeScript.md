---
id: typescript
title: TypeScript Setup
---

Similar to Babel setup, you can register [TypeScript](http://www.typescriptlang.org/) to compile your .ts files in your before hook of your config file. You will need [ts-node](https://github.com/TypeStrong/ts-node) and [tsconfig-paths](https://github.com/dividab/tsconfig-paths) as the installed devDependencies.
Minimal TypeScript version is 3.2.1

```js
// wdio.conf.js
before: function() {
    require('ts-node').register({ files: true });
},
```

Similarly for mocha:

```js
// wdio.conf.js
mochaOpts: {
    ui: 'bdd',
    require: [
        'tsconfig-paths/register'
    ]
},
```

and your `tsconfig.json` needs to look like:

```json
{
    "compilerOptions": {
        "baseUrl": ".",
        "paths": {
            "*": [ "./*" ],
            "src/*": ["./src/*"]
        },
        "types": ["node", "webdriverio"]
    },
    "include": [
        "./src/**/*.ts"
    ]
}
```

<<<<<<< HEAD
You can even use a typed configuration if you desire.
All you have to do is create a plain js config file that registers typescript and requires the typed config:

```javascript
require("ts-node/register")
module.exports = require("wdio.conf.ts")
```

And in your typed configuration file:

```typescript
const config: WebdriverIO.Config = {
    // Put your webdriverio configuration here
}

export { config }
```

Depending on the framework you use, you will need to add the typings for that framework to your `tsconfig.json` types property.
For instance, if we decide to use the mocha framework, we need to add it like this to have all typings globally available:
=======
For sync mode (@wdio/sync) `webdriverio` types have to be replaced with `@wdio/sync`:
>>>>>>> 47058476

```json
{
    "compilerOptions": {
<<<<<<< HEAD
=======
        "types": ["node", "@wdio/sync"]
    }
}
```

Please avoid importing webdriverio or @wdio/sync explicitly. `WebdriverIO` and `WebDriver` typings are accessible from anywhere once added to types in `tsconfig.json`.

You can even use a typed configuration if you desire.
All you have to do is create a plain js config file that registers typescript and requires the typed config:

```javascript
require("ts-node/register")
module.exports = require("wdio.conf.ts")
```

And in your typed configuration file:

```typescript
const config: WebdriverIO.Config = {
    // Put your webdriverio configuration here
}

export { config }
```

Depending on the framework you use, you will need to add the typings for that framework to your `tsconfig.json` types property.
For instance, if we decide to use the mocha framework, we need to add it like this to have all typings globally available:

```json
{
    "compilerOptions": {
>>>>>>> 47058476
        "baseUrl": ".",
        "paths": {
            "*": [ "./*" ],
            "src/*": ["./src/*"]
        },
        "types": ["node", "webdriverio", "@wdio/mocha-framework"]
    },
    "include": [
        "./src/**/*.ts"
    ]
}
```

Instead of having all type definitions globally available, you can also import only the typings that you need like this:

```typescript
/*
* These import the type definition for the `test` and `suite` variables that are available in
* the beforeTest, afterTest, beforeSuite and afterSuite hooks.
*/
<<<<<<< HEAD
import { Suite, Test } from "@wdio/mocha-framework"  
=======
import { Suite, Test } from "@wdio/mocha-framework"
>>>>>>> 47058476
```<|MERGE_RESOLUTION|>--- conflicted
+++ resolved
@@ -43,36 +43,11 @@
 }
 ```
 
-<<<<<<< HEAD
-You can even use a typed configuration if you desire.
-All you have to do is create a plain js config file that registers typescript and requires the typed config:
-
-```javascript
-require("ts-node/register")
-module.exports = require("wdio.conf.ts")
-```
-
-And in your typed configuration file:
-
-```typescript
-const config: WebdriverIO.Config = {
-    // Put your webdriverio configuration here
-}
-
-export { config }
-```
-
-Depending on the framework you use, you will need to add the typings for that framework to your `tsconfig.json` types property.
-For instance, if we decide to use the mocha framework, we need to add it like this to have all typings globally available:
-=======
 For sync mode (@wdio/sync) `webdriverio` types have to be replaced with `@wdio/sync`:
->>>>>>> 47058476
 
 ```json
 {
     "compilerOptions": {
-<<<<<<< HEAD
-=======
         "types": ["node", "@wdio/sync"]
     }
 }
@@ -104,7 +79,6 @@
 ```json
 {
     "compilerOptions": {
->>>>>>> 47058476
         "baseUrl": ".",
         "paths": {
             "*": [ "./*" ],
@@ -125,9 +99,5 @@
 * These import the type definition for the `test` and `suite` variables that are available in
 * the beforeTest, afterTest, beforeSuite and afterSuite hooks.
 */
-<<<<<<< HEAD
-import { Suite, Test } from "@wdio/mocha-framework"  
-=======
 import { Suite, Test } from "@wdio/mocha-framework"
->>>>>>> 47058476
 ```