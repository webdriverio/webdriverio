---
id: expect
title: Expect
---

When you're writing tests, you often need to check that values meet certain conditions. `expect` gives you access to a number of "matchers" that let you validate different things on the `browser` or an `element` object.

## Default Options

```js
{
    wait: 2000, // ms to wait for expectation to succeed
    interval: 100, // interval between attempts
}
```

Set options like this:
```js
beforeSession () { // before hook works as well
    require('expect-webdriverio').setOptions({ wait: 5000 })
},
```

### Matcher Options

Every matcher can take several options that allows you to modify the assertion:

##### Command Options

| Name | Type | Details |
| ---- | ---- | ------- |
| <code><var>wait</var></code> | number | time in ms to wait for expectation to succeed. Default: `3000` |
| <code><var>interval</var></code> | number | interval between attempts. Default: `100` |
| <code><var>message</var></code> | string | user message to prepend before assertion error |

##### String Options

This options can be applied in addition to the command options when strings are being asserted.

| Name | Type | Details |
| ---- | ---- | ------- |
| <code><var>ignoreCase</var></code> | boolean | apply `toLowerCase` to both actual and expected values |
| <code><var>trim</var></code> | boolean | apply `trim` to actual value |
| <code><var>containing</var></code> | boolean | expect actual value to contain expected value, otherwise strict equal. |
| <code><var>asString</var></code> | boolean | might be helpful to force converting property value to string |

##### Number Options

This options can be applied in addition to the command options when numbers are being asserted.

| Name | Type | Details |
| ---- | ---- | ------- |
| <code><var>eq</var></code> | number | equals |
| <code><var>lte</var></code> | number | less then equals |
| <code><var>gte</var></code> | number | greater than or equals |

## Browser Matchers

### toHaveUrl

Checks if browser is on a specific page.

##### Usage

```js
browser.url('https://webdriver.io/')
expect(browser).toHaveUrl('https://webdriver.io')
```

### toHaveUrlContaining

<<<<<<< HEAD
Checks if browser is on a specific page and contains the given value in URL.
=======
Checks if browser is on a page URL that contains a value.
>>>>>>> f596cd24

##### Usage

```js
browser.url('https://webdriver.io/')
<<<<<<< HEAD
expect(browser).toHaveUrlContaining('webdriver.io')
=======
expect(browser).toHaveUrlContaining('webdriver')
>>>>>>> f596cd24
```

### toHaveTitle

Checks if website has a specific title.

##### Usage

```js
browser.url('https://webdriver.io/')
expect(browser).toHaveTitle('WebdriverIO · Next-gen browser and mobile automation test framework for Node.js')
```

### toHaveTitleContaining

<<<<<<< HEAD
Checks if website has a specific title that contains the given value.
=======
Checks if website has a specific title that contains a value.
>>>>>>> f596cd24

##### Usage

```js
browser.url('https://webdriver.io/')
<<<<<<< HEAD
expect(browser).toHaveTitleContaining('Next-gen browser and mobile automation test framework')
=======
expect(browser).toHaveTitleContaining('WebdriverIO')
>>>>>>> f596cd24
```

## Element Matchers

### toBeDisplayed

Calls [`isDisplayed`](/docs/api/element/isDisplayed.html) on given element.

##### Usage

```js
const elem = $('#someElem')
expect(elem).toBeDisplayed()
```

### toBeVisible

Same as `toBeDisplayed`.

##### Usage

```js
const elem = $('#someElem')
expect(elem).toBeVisible()
```

### toExist

Calls [`isExisting`](/docs/api/element/isExisting.html) on given element.

##### Usage

```js
const elem = $('#someElem')
expect(elem).toExist()
```

### toBePresent

Same as `toExist`.

##### Usage

```js
const elem = $('#someElem')
expect(elem).toBePresent()
```

### toBeExisting

Same as `toExist`.

##### Usage

```js
const elem = $('#someElem')
expect(elem).toBeExisting()
```

### toBeFocused

Checks if element has focus. This assertion only works in a web context.

##### Usage

```js
const elem = $('#someElem')
expect(elem).toBeFocused()
```

### toHaveAttribute

Checks if an element has a certain attribute with a specific value.

##### Usage

```js
const myInput = $('input')
expect(myInput).toHaveAttribute('class', 'form-control')
```

### toHaveAttr

Same as `toHaveAttribute`.

##### Usage

```js
const myInput = $('input')
expect(myInput).toHaveAttr('class', 'form-control')
```

### toHaveAttributeContaining

Checks if an element has a certain attribute that contains a value.

##### Usage

```js
const myInput = $('input')
expect(myInput).toHaveAttributeContaining('class', 'form')
```

### toHaveAttrContaining

Same as `toHaveAttributeContaining`.

##### Usage

```js
const myInput = $('input')
expect(myInput).toHaveAttrContaining('class', 'form')
```

### toHaveClass

Checks if an element has a certain class name.

##### Usage

```js
const myInput = $('input')
expect(myInput).toHaveClass('form-control', { message: 'Not a form control!', })
```

### toHaveClassContaining

Checks if an element has a certain class name that contains provided value.

##### Usage

```js
const myInput = $('input')
expect(myInput).toHaveClassContaining('form')
```

### toHaveProperty

Checks if an element has a certain property.

##### Usage

```js
const elem = $('#elem')
expect(elem).toHaveProperty('height', 23)
expect(elem).not.toHaveProperty('height', 0)
```

### toHaveValue

Checks if an input element has a certain value.

##### Usage

```js
const myInput = $('input')
expect(myInput).toHaveValue('user', { ignoreCase: true })
```

### toHaveValueContaining

Checks if an input element contains a certain value.

##### Usage

```js
const myInput = $('input')
expect(myInput).toHaveValueContaining('us')
```

### toBeClickable

Checks if an element can be clicked by calling [`isClickable`](/docs/api/element/isClickable.html) on the element.

##### Usage

```js
const elem = $('#elem')
expect(elem).toBeClickable()
```

### toBeDisabled

Checks if an element is disabled by calling [`isEnabled`](/docs/api/element/isEnabled.html) on the element.

##### Usage

```js
const elem = $('#elem')
expect(elem).toBeDisabled()
// same as
expect(elem).not.toBeEnabled()
```

### toBeEnabled

Checks if an element is enabled by calling [`isEnabled`](/docs/api/element/isEnabled.html) on the element.

##### Usage

```js
const elem = $('#elem')
expect(elem).toBeEnabled()
// same as
expect(elem).not.toBeDisabled()
```

### toBeSelected

Checks if an element is enabled by calling [`isSelected`](/docs/api/element/isSelected.html) on the element.

##### Usage

```js
const elem = $('#elem')
expect(elem).toBeSelected()
```

### toBeChecked

Same as `toBeSelected`.

##### Usage

```js
const elem = $('#elem')
expect(elem).toBeChecked()
```

### toHaveHref

Checks if link element has a specific link target.

##### Usage

```js
const link = $('a')
expect(link).toHaveHref('https://webdriver.io')
```

### toHaveLink

Same as `toHaveHref`.

##### Usage

```js
const link = $('a')
expect(link).toHaveLink('https://webdriver.io')
```

### toHaveHrefContaining

Checks if link element contains a specific link target.

##### Usage

```js
const link = $('a')
expect(link).toHaveHrefContaining('webdriver.io')
```

### toHaveLinkContaining

Same as `toHaveHrefContaining`.

##### Usage

```js
const link = $('a')
expect(link).toHaveLinkContaining('webdriver.io')
```

### toHaveId

Checks if element has a specific `id` attribute.

##### Usage

```js
const elem = $('#elem')
expect(elem).toHaveId('elem')
```

### toHaveText

Checks if element has a specific text.

##### Usage

```js
browser.url('https://webdriver.io/')
const elem = $('.tagline')
expect(elem).toHaveText('Next-gen browser and mobile automation test framework for Node.js')
```

### toHaveTextContaining

Checks if element contains a specific text.

##### Usage

```js
browser.url('https://webdriver.io/')
const elem = $('.tagline')
expect(elem).toHaveTextContaining('browser and mobile automation test framework')
```

### toBeDisplayedInViewport

Checks if an element is within the viewport by calling [`isDisplayedInViewport`](/docs/api/element/isDisplayedInViewport.html) on the element.

##### Usage

```js
const elem = $('#elem')
expect(elem).toBeDisplayedInViewport()
```

### toBeVisibleInViewport

Same as `toBeDisplayedInViewport`.

##### Usage

```js
const elem = $('#elem')
expect(elem).toBeVisibleInViewport()
```

### toHaveChildren

Checks amount of fetched elements using [`$$`](/docs/api/browser/$$.html) command.

##### Usage

```js
const elems = $$('div')
expect(elems).toHaveChildren({ gte: 10 })
// same as
assert.ok(elems.length >= 10)
```

### toBeElementsArrayOfSize

Same as `toHaveChildren`.

##### Usage

```js
const elems = $$('div')
expect(elems).toBeElementsArrayOfSize({ gte: 10 })
// same as
assert.ok(elems.length >= 10)
```<|MERGE_RESOLUTION|>--- conflicted
+++ resolved
@@ -69,21 +69,14 @@
 
 ### toHaveUrlContaining
 
-<<<<<<< HEAD
-Checks if browser is on a specific page and contains the given value in URL.
-=======
 Checks if browser is on a page URL that contains a value.
->>>>>>> f596cd24
-
-##### Usage
-
-```js
-browser.url('https://webdriver.io/')
-<<<<<<< HEAD
-expect(browser).toHaveUrlContaining('webdriver.io')
-=======
+
+##### Usage
+
+```js
+browser.url('https://webdriver.io/')
+
 expect(browser).toHaveUrlContaining('webdriver')
->>>>>>> f596cd24
 ```
 
 ### toHaveTitle
@@ -99,21 +92,13 @@
 
 ### toHaveTitleContaining
 
-<<<<<<< HEAD
-Checks if website has a specific title that contains the given value.
-=======
 Checks if website has a specific title that contains a value.
->>>>>>> f596cd24
-
-##### Usage
-
-```js
-browser.url('https://webdriver.io/')
-<<<<<<< HEAD
-expect(browser).toHaveTitleContaining('Next-gen browser and mobile automation test framework')
-=======
+
+##### Usage
+
+```js
+browser.url('https://webdriver.io/')
 expect(browser).toHaveTitleContaining('WebdriverIO')
->>>>>>> f596cd24
 ```
 
 ## Element Matchers
