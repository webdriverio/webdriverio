--- conflicted
+++ resolved
@@ -18,18 +18,6 @@
         return
     }
 
-<<<<<<< HEAD
-test('can attach to a Bidi session', async () => {
-    /**
-     * fails in windows due to timeout:
-     * > Command browsingContext.navigate with id 1 (with the following parameter: {"context":"BD746B5679530BC3403539C2FEC5A45A","url":"http://guinea-pig.webdriver.io","wait":"interactive"}) timed out
-     */
-    if (os.platform() === 'win32') {
-        return
-    }
-
-=======
->>>>>>> f4c1e6bd
     const browser = await remote({
         capabilities: {
             browserName: 'chrome',
