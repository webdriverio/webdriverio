import { browser, expect, $ } from '@wdio/globals'
import { spyOn, mock, fn, unmock } from '@wdio/browser-runner'
import { html, render } from 'lit'
import isUrl from 'is-url'

import defaultExport, { namedExportValue } from 'someModule'
import namespacedModule from '@namespace/module'
import { someExport, namedExports, someFunction } from '@testing-library/user-event'

/**
 * a CJS module
 */
import stringWidth from 'string-width'

import { SimpleGreeting } from './components/LitComponent.ts'

const getQuestionFn = spyOn(SimpleGreeting.prototype, 'getQuestion')
mock('./components/constants.ts', async (mod) => {
    return {
        GREETING: mod.GREETING + ' Sir'
    }
})

mock('string-width', () => ({
    default: () => 123
}))

mock('graphql-request', () => ({
    gql: fn(),
    GraphQLClient: class GraphQLClientMock {
        request = fn().mockResolvedValue({ result: 'Thanks for your answer!' })
    }
}))

mock('@testing-library/user-event', async (mod) => {
    return {
        someExport: 'foobarloo',
        namedExports: Object.keys(mod),
        someFunction: fn()
            .mockReturnValueOnce('first')
            .mockReturnValueOnce('second')
            .mockReturnValueOnce('third')
    }
})

unmock('is-url')
mock('@namespace/module')

describe('Lit Component testing', () => {
    it('recognises require files', () => {
        expect(window.globalSetupScriptExecuted).toBe(true)
        expect(window.mochaGlobalSetupExecuted).toBe(true)
    })

    it('should render component', async () => {
        /**
         * only run snapshot tests in non-Safari browsers as shadow dom piercing
         * is not yet supported in Safari
         */
        if (browser.capabilities.browserName?.toLowerCase() === 'safari') {
            return
        }

        render(
            html`<simple-greeting name="WebdriverIO" />`,
            document.body
        )

        const innerElem = await $('simple-greeting').$('p')
        expect(await innerElem.getText()).toBe('Hello Sir, WebdriverIO! How are you today?')
    })

    it('should render with mocked component function', async () => {
        /**
         * only run snapshot tests in non-Safari browsers as shadow dom piercing
         * is not yet supported in Safari
         */
        if (browser.capabilities.browserName?.toLowerCase() === 'safari') {
            return
        }

        getQuestionFn.mockReturnValue('Does this work?')
        render(
            html`<simple-greeting name="WebdriverIO" />`,
            document.body
        )

        const innerElem = await $('simple-greeting').$('p')
        expect(await innerElem.getText()).toBe('Hello Sir, WebdriverIO! Does this work?')
    })

    it('does not stale on elements not found', async () => {
        const start = Date.now()
        await expect($('non-existing-element')).not.toBePresent()
        await expect($('non-existing-element')).not.toBeDisplayed()
        await expect(await $('non-existing-element')).not.toBePresent()
        await expect(await $('non-existing-element')).not.toBeDisplayed()
        expect(Date.now() - start).toBeLessThan(1000)
    })

    describe('shadow root piercing', () => {
        it('should allow to pierce into closed shadow roots', async () => {
            /**
             * only run snapshot tests in non-Safari browsers as shadow dom piercing
             * is not yet supported in Safari
             */
            if (browser.capabilities.browserName?.toLowerCase() === 'safari') {
                return
            }

            render(
                html`<closed-node>Hello, </closed-node>`,
                document.body
            )
            await expect($('.findMe')).toHaveText('I am hidden!')
            /**
             * Note: the `getText` command doesn't expose text from closed shadow roots
             */
            const closedNode = $('closed-node')
            await expect(closedNode).toHaveText('Hello,')
            await expect(closedNode).toMatchInlineSnapshot(`
              "<closed-node>Hello,
                <template shadowrootmode="closed">
                  <style>section { color: blue; }</style>
                  <h2>Closed Node</h2>
                  <section>
                    <slot></slot>
                    <closed-node-nested>hidden
                      <template shadowrootmode="closed">
                        <style>.findMe { color: green; }</style>
                        <h2>Deep Closed Node</h2>
                        <div class="findMe">I am
                          <slot></slot>!</div>
                      </template>
                    </closed-node-nested>
                  </section>
                </template>
              </closed-node>"
            `)
        })

        it('can fetch multiple elements within various closed shadow roots', async () => {
            /**
             * only run snapshot tests in non-Safari browsers as shadow dom piercing
             * is not yet supported in Safari
             */
            if (browser.capabilities.browserName?.toLowerCase() === 'safari') {
                return
            }

            render(
                html`<closed-node>Hello, </closed-node>`,
                document.body
            )
            const root = $('closed-node')
            await expect(root.$('h2')).toHaveText('Closed Node')
            expect(await root.$$('h2').map((h2) => h2.getText())).toEqual([
                'Closed Node',
                'Deep Closed Node'
            ])
        })
    })

    describe('snapshot testing', () => {
        beforeEach(() => {
            render(
                html`<simple-greeting name="WebdriverIO" />`,
                document.body
            )
        })

        it('of elements', async () => {
            /**
             * only run snapshot tests in non-Safari browsers as shadow dom piercing
             * is not yet supported in Safari
             */
            if (browser.capabilities.browserName?.toLowerCase() === 'safari') {
                return
            }

            const elem = $('simple-greeting')
            await expect(elem).toMatchSnapshot()
            await expect(elem).toMatchInlineSnapshot(`
              "<simple-greeting name="WebdriverIO">
                <template shadowrootmode="open">
                  <style>:host { color: blue; }</style>
                  <div>
                    <p>Hello Sir, WebdriverIO! Does this work?</p>
                    <button>Good</button>
                    <hr />
                    <em></em>
                    <sub-elem>
                      <template shadowrootmode="open">
                        <style>.selectMeToo { color: blue; }</style>
                        <div>
                          <p class="selectMe">I am within another shadow root element</p>
                          <p class="selectMeToo">I am within another shadow root element as well</p>
                        </div>
                      </template>
                    </sub-elem>
                  </div>
                </template>
              </simple-greeting>"
            `)
        })

        it('of objects', async () => {
            const elem = $('simple-greeting')
            await expect(elem.getCSSProperty('background-color')).toMatchSnapshot()
            await expect(elem.getCSSProperty('background-color')).toMatchInlineSnapshot(`
              {
                "parsed": {
                  "alpha": 0,
                  "hex": "#000000",
                  "rgba": "rgba(0,0,0,0)",
                  "type": "color",
                },
                "property": "background-color",
                "value": "rgba(0,0,0,0)",
              }
            `)
            await expect({ foo: 'bar' }).toMatchSnapshot()
            await expect({ foo: 'bar' }).toMatchInlineSnapshot(`
              {
                "foo": "bar",
              }
            `)
        })

        it('should be able to fetch elements that created without registering to the element registry', async () => {
<<<<<<< HEAD
=======
            /**
             * only run snapshot tests in non-Safari browsers as shadow dom piercing
             * is not yet supported in Safari
             */
            if (browser.capabilities.browserName?.toLowerCase() === 'safari') {
                return
            }

>>>>>>> f3840740
            const shadowResult = await browser.execute(() => {
                const shadowElement = document.createElement('div')
                shadowElement.id = 'helloshadow'
                document.body.appendChild(shadowElement)

                const shadowCreated = shadowElement.attachShadow({ mode: 'open' })
                shadowCreated.innerHTML = '<p id=\'shadowelement\'>Hello World</p>'
                const shadowExists = document.querySelector('#helloshadow')?.shadowRoot
                return shadowExists ? 'created' : 'failed'
            })
            expect(shadowResult).toBe('created')
            const shadowRoot = await browser.execute(() =>
                Boolean(document.querySelector('#helloshadow')?.shadowRoot)
            )
            expect(shadowRoot).toBe(true)
            const shadowElement = await browser.execute(() =>
                Boolean(document.querySelector('#helloshadow')?.shadowRoot?.querySelector('#shadowelement'))
            )
            expect(shadowElement).toBe(true)
            await browser.$('#helloshadow').waitForDisplayed()
            await browser.$('#shadowelement').waitForExist()
        })
    })

    it('maps the driver response when the element is not interactable so that we shown an aligned message with the best information we can', async () => {
        render(
            html`<input style="display: none;" />`,
            document.body
        )

        const err = await $('input').click().catch((err) => err)
        expect(err.name).toBe('webdriverio(middleware): element did not become interactable')
        expect(err.message).toBe('Element <input style="display: none;"> did not become interactable')
        expect(err.stack).toContain('at getErrorFromResponseBody')
    })

    it('intercepts "element not interactable" errors and waits for the element to be interactable', async () => {
        render(
            html`<input style="display: none;" />`,
            document.body
        )

        setTimeout(() => {
            document.querySelector('input').setAttribute('style', '')
        }, 1000)

        await $('input').click()
    })

    it('intercepts "element not interactable" errors and waits for the element in array to be interactable', async () => {
        render(
            html`<input style="display: none;" />`,
            document.body
        )

        setTimeout(() => {
            document.querySelector('input').setAttribute('style', '')
        }, 1000)

        await $$('input')[0].click()
    })

    it('should allow to auto mock dependencies', () => {
        expect(defaultExport).toBe('barfoo')
        expect(namedExportValue).toBe('foobar')
        expect(namespacedModule).toBe('some value')
    })

    it('should allow to manual mock namespaces deps', async () => {
        expect(someExport).toBe('foobarloo')
        expect(namedExports).toEqual(['PointerEventsCheckLevel', 'default', 'userEvent'])
    })

    it('should allow to have different mock return values', () => {
        expect(someFunction()).toBe('first')
        expect(someFunction()).toBe('second')
        expect(someFunction()).toBe('third')
        expect(someFunction()).toBe(undefined)
    })

    it('should allow to mock CJS modules', () => {
        expect(stringWidth('a')).toBe(123)
    })

    it('should allow to unmock', () => {
        expect(isUrl).not.toBe('mocked value')
    })

    it('should have access to globals', () => {
        expect(process.env.WDIO_PRESET).toBe('lit')
        expect(window.WDIO_ENV_TEST).toBe('passed')
        expect(window.TEST_COMMAND).toBe('serve')
    })

    it('should allow to manual mock dependencies', async function () {
        /**
         * this fails in Safari as the click on the button is not recognised
         */
        if (browser.capabilities.browserName.toLowerCase() === 'safari') {
            return this.skip()
        }

        render(
            html`<simple-greeting name="WebdriverIO" />`,
            document.body
        )
        await $('simple-greeting').$('button').click()
        await expect($('simple-greeting').$('em')).toHaveText('Thanks for your answer!')
    })

    it('should call execute method with the element', async function () {
        render(
            html`<simple-greeting name="WebdriverIO" />`,
            document.body
        )
        const result = await $('simple-greeting').execute((elem, a, b, c) => {
            return `${elem.outerHTML}, ${a}, ${b}, ${c}`
        }, 1, 2, 3)
        await expect(result).toEqual('<simple-greeting name="WebdriverIO"></simple-greeting>, 1, 2, 3')
    })

    it('should be able to chain shadow$ commands', async () => {
        render(
            html`<simple-greeting name="WebdriverIO" />`,
            document.body
        )
        await expect($('simple-greeting').shadow$('sub-elem').shadow$('.selectMe'))
            .toHaveText('I am within another shadow root element')

        const pText = await $('simple-greeting')
            .shadow$('sub-elem')
            .shadow$$('p')
            .map((elem) => elem.getText())
        expect(pText).toEqual([
            'I am within another shadow root element',
            'I am within another shadow root element as well'
        ])
    })

    it('should be able to check if element found by shadow$ and shadow$$ is present', async () => {
        render(
            html`<simple-greeting name="WebdriverIO" />`,
            document.body
        )
        await expect($('simple-greeting').shadow$('sub-elem').shadow$('.selectMe')).toBePresent()
        await expect($('simple-greeting').shadow$('sub-elem').shadow$$('.selectMe')[0]).toBePresent()
    })

    it('should not stale process due to alert or prompt', async () => {
        alert('test')
        prompt('test')
        confirm('test')
        await expect(browser).toHaveTitle('WebdriverIO Browser Test')
    })

    describe('Selector Tests', () => {
        const getHTMLOptions = { includeSelectorTag: false, prettify: false }

        it('fetches element by content correctly', async () => {
            render(
                html`<div><div><div>Find me</div></div></div>`,
                document.body
            )
            expect(await $('div=Find me').getHTML(false)).toBe('Find me')
            expect(await $('div*=me').getHTML(false)).toBe('Find me')
        })

        it('fetches inner element by content correctly', async () => {
            render(
                html`<div><div><span>Find me</span></div></div>`,
                document.body
            )
            expect(await $('div*=me').getHTML(false)).toBe('<span>Find me</span>')
        })

        it('fetches inner element by content correctly with class names', async () => {
            render(
                html`<div class="foo" id="#bar"><div><span>Find me</span></div></div>`,
                document.body
            )
            expect(await $('div.foo*=me').getHTML(getHTMLOptions)).toBe('<div><span>Find me</span></div>')
            expect(await $('.foo*=me').getHTML(getHTMLOptions)).toBe('<div><span>Find me</span></div>')
            expect(await $('div#bar*=me').getHTML(getHTMLOptions)).toBe('<div><span>Find me</span></div>')
            expect(await $('#bar*=me').getHTML(getHTMLOptions)).toBe('<div><span>Find me</span></div>')
        })

        const outerClassLists = ['foo', 'bar foo', 'foo bar baz', 'bar foo baz', 'bar baz foo']
        const innerClassLists = ['foo-bar-baz', 'bar-foo-baz', 'bar-baz-foo']
        for (const outerClassList of outerClassLists) {
            for (const innerClassList of innerClassLists) {
                it(`fetches element by content correctly with nested class names where the inner classlist is "${innerClassList}" and the outer classlist is "${outerClassList}"`, async () => {
                    render(
                        html`<div class="${outerClassList}"><div class="${innerClassList}"></div><div><div>Find me</div></div></div>`,
                        document.body
                    )
                    expect(await $('.foo*=Find').getHTML(getHTMLOptions)).toBe(`<div class="${innerClassList}"></div><div><div>Find me</div></div>`)
                })
            }
        }

        it('fetches element by content correctly with nested class names', async () => {
            /**
             * <div class="foo" id="#bar">
             *     <div>
             *         <div class="foo" id="#bar">
             *             <div>
             *                 <span>Find me</span>
             *             </div>
             *         </div>
             *     </div>
             * </div>
             */
            render(
                html`
                <div class="foo" id="#bar"><div><div class="foo" id="#bar"><div><span>Find me</span></div></div></div></div>`,
                document.body
            )
            expect(await $('div.foo*=me').getHTML(getHTMLOptions)).toBe('<div><span>Find me</span></div>')
            expect(await $('.foo*=me').getHTML(getHTMLOptions)).toBe('<div><span>Find me</span></div>')
            expect(await $('div#bar*=me').getHTML(getHTMLOptions)).toBe('<div><span>Find me</span></div>')
            expect(await $('#bar*=me').getHTML(getHTMLOptions)).toBe('<div><span>Find me</span></div>')
        })

        it('fetches inner element by content correctly with nested attribute selector', async () => {
            /**
             * <div data-testid="foobar">
             *     <div>
             *         <div data-testid="foobar">
             *             <div>
             *                 <span>Find me</span>
             *             </div>
             *         </div>
             *     </div>
             * </div>
             */
            render(
                html`
                <div data-testid="foobar"><div><div data-testid="foobar"><div><span>Find me</span></div></div></div></div>`,
                document.body
            )
            expect(await $('[data-testid="foobar"]*=me').getHTML(getHTMLOptions)).toBe('<div><span>Find me</span></div>')
            expect(await $('[data-testid]*=me').getHTML(getHTMLOptions)).toBe('<div><span>Find me</span></div>')
            expect(await $('div[data-testid="foobar"]*=me').getHTML(getHTMLOptions)).toBe('<div><span>Find me</span></div>')
            expect(await $('div[data-testid]*=me').getHTML(getHTMLOptions)).toBe('<div><span>Find me</span></div>')
        })

        it('fetches the parent element by content correctly', async () => {
            render(
                html`<button><span>Click Me!</span></button>`,
                document.body
            )
            expect(await $('span=Click Me!').getHTML(false)).toBe('Click Me!')
            expect(await $('button=Click Me!').getHTML(false)).toBe('<span>Click Me!</span>')
            const elem = $('button=Click Me!')
            await expect(elem).toHaveText('Click Me!')
        })

        it('fetches the element with multiple text nodes by the content', async () => {
            const container = document.createElement('p')
            container.appendChild(document.createTextNode('Find'))
            container.appendChild(document.createTextNode(' me'))
            render(container, document.body)
            const elem = await $('p=Find me')
            await expect(elem).toHaveText('Find me')
        })

        it('fetches element by JS function', async () => {
            expect((await $(() => document.body).getTagName()).toLowerCase()).toBe('body')
        })

        it('can save a screenshot', async () => {
            expect((await browser.saveScreenshot('./screenshot.png')).type)
                .toBe('Buffer')
        })

        it('can save a pdf', async () => {
            /**
             * Safari does not support 'POST /session/<sessionId>/print' command
             */
            if (browser.capabilities.browserName.toLowerCase() === 'safari') {
                return
            }
            expect((await browser.savePDF('./screenshot.pdf')).type)
                .toBe('Buffer')
        })

        it('supports custom command registration in before hook', async () => {
            expect(await browser.someCustomCommand()).toBe('Hello World')
        })

        it('supports custom matchers added by services', async () => {
            await expect('foo').toBeFoo()

            let error
            try {
                await expect('bar').toBeFoo()
            } catch (err) {
                error = err
            }

            expect(error.message).toBe('expected bar to be foo')
        })

        it('should support nested element calls', async () => {
            render(
                html`<section>
                    <div class="first">
                        <ul>
                            <li>First</li>
                            <li>Second</li>
                            <li>Third</li>
                        </ul>
                    </div>
                    <div class="second">
                        <ul>
                            <li>2nd First</li>
                            <li>2nd Second</li>
                            <li>2nd Third</li>
                            <li>2nd Fourth</li>
                            <li>2nd Fifth</li>
                        </ul>
                    </div>
                </section>`,
                document.body
            )
            const first = $('.first').$$('li')
            await expect(first).toBeElementsArrayOfSize(3)
            await expect(first[0]).toHaveText('First')
            await expect(first[1]).toHaveText('Second')
            await expect(first[2]).toHaveText('Third')
            const second = $('.second').$$('li')
            await expect(second).toBeElementsArrayOfSize(5)
            await expect(second[0]).toHaveText('2nd First')
            await expect(second[1]).toHaveText('2nd Second')
            await expect(second[2]).toHaveText('2nd Third')
            await expect(second[3]).toHaveText('2nd Fourth')
            await expect(second[4]).toHaveText('2nd Fifth')
            const nestedElement = $('.second').$('li')
            await expect(nestedElement).toHaveText('2nd First')
        })

        describe('a11y selectors', () => {
            it('aria label is received from element content', async () => {
                // https://www.w3.org/TR/accname-1.1/#step2B
                render(
                    html`<div><div><div>Find me</div></div></div>`,
                    document.body
                )
                expect(await $('aria/Find me').getHTML(false)).toBe('Find me')
            })

            it('images with an alt tag', async () => {
                // https://www.w3.org/TR/accname-1.1/#step2D
                render(
                    html`<img alt="foo" src="Find me">`,
                    document.body
                )
                await expect($('aria/foo')).toHaveAttribute('src', 'Find me')
            })

            it('aria label is received by its title attribute', async () => {
                // https://www.a11yproject.com/posts/title-attributes/
                render(
                    html`<img src="/you/got/it.png" alt="" title="Find me" />`,
                    document.body
                )
                await expect($('aria/Find me')).toHaveAttribute('src', '/you/got/it.png')
            })

            it('aria label is received by an input placeholder', async () => {
                // https://www.w3.org/TR/accname-1.1/#step2D
                render(
                    html`
                        <input type="text" placeholder="Find me">
                        <textarea placeholder="Find me"></textarea>
                    `,
                    document.body
                )
                await expect($$('aria/Find me')).toBeElementsArrayOfSize(2)
            })

            it('aria label is received by an input aria-placeholder', async () => {
                // https://www.w3.org/TR/accname-1.1/#step2D
                render(
                    html`
                        <input type="text" aria-placeholder="Find me">
                        <textarea aria-placeholder="Find me"></textarea>
                    `,
                    document.body
                )
                await expect($$('aria/Find me')).toBeElementsArrayOfSize(2)
            })

            /**
             * fails due to https://github.com/webdriverio/webdriverio/issues/8826
             */
            it('input with a label', async () => {
                // https://www.w3.org/TR/accname-1.1/#step2D
                render(
                    html`
                        <label for="search">Search</label>
                        <input id="search" type="text" value="Hello World!" />
                    `,
                    document.body
                )
                const elem = await $('aria/Search')
                await expect(elem).toHaveValue('Hello World!')
            })

            it('multiple inputs with a label', async () => {
                // https://www.w3.org/TR/accname-1.1/#step2D
                render(
                    html`
                        <label for="search-1">Search 1</label>
                        <input id="search-1" type="text" value="Hello World! 1" />
                        <label for="search-2">Search 2</label>
                        <input id="search-2" type="text" value="Hello World 2" />
                    `,
                    document.body
                )
                const elem1 = await $('aria/Search 1')
                await expect(elem1).toHaveValue('Hello World! 1')
                const elem2 = await $('aria/Search 2')
                await expect(elem2).toHaveValue('Hello World 2')
            })

            it('textarea with a label', async () => {
                // https://www.w3.org/TR/accname-1.1/#step2D
                render(
                    html`
                        <label for="search">Search</label>
                        <textarea id="search">Hello World!</textarea>
                    `,
                    document.body
                )
                const elem = await $('aria/Search')
                await expect(elem).toHaveValue('Hello World!')
            })

            it('multiple textareas with a label', async () => {
                // https://www.w3.org/TR/accname-1.1/#step2D
                render(
                    html`
                        <label for="search-1">Search 1</label>
                        <textarea id="search-1">Hello World! 1</textarea>
                        <label for="search-2">Search 2</label>
                        <textarea id="search-2">Hello World 2</textarea>
                    `,
                    document.body
                )
                const elem1 = await $('aria/Search 1')
                await expect(elem1).toHaveValue('Hello World! 1')
                const elem2 = await $('aria/Search 2')
                await expect(elem2).toHaveValue('Hello World 2')
            })

            it('input with a label as parent', async () => {
                // https://www.w3.org/TR/accname-1.1/#step2D
                render(
                    html`
                        <label>
                            Search
                            <input type="text" value="Hello World!" />
                        </label>
                    `,
                    document.body
                )
                const elem = await $('aria/Search')
                await expect(elem).toHaveValue('Hello World!')
            })

            it('multiple inputs with a label as parent', async () => {
                // https://www.w3.org/TR/accname-1.1/#step2D
                render(
                    html`
                        <label>
                            Search 1
                            <input type="text" value="Hello World! 1" />
                        </label>
                        <label>
                            Search 2
                            <input type="text" value="Hello World! 2" />
                        </label>
                    `,
                    document.body
                )
                const elem1 = await $('aria/Search 1')
                await expect(elem1).toHaveValue('Hello World! 1')
                const elem2 = await $('aria/Search 2')
                await expect(elem2).toHaveValue('Hello World! 2')
            })

            it('textarea with a label as parent', async () => {
                // https://www.w3.org/TR/accname-1.1/#step2D
                render(
                    html`
                        <label>
                            Search
                            <textarea>Hello World!</textarea>
                        </label>
                    `,
                    document.body
                )
                const elem = await $('aria/Search')
                await expect(elem).toHaveValue('Hello World!')
            })

            it('multiple textareas with a label as parent', async () => {
                // https://www.w3.org/TR/accname-1.1/#step2D
                render(
                    html`
                        <label>
                            Search 1
                            <textarea>Hello World! 1</textarea>
                        </label>
                        <label>
                            Search 2
                            <textarea>Hello World! 2</textarea>
                        </label>
                    `,
                    document.body
                )
                const elem1 = await $('aria/Search 1')
                await expect(elem1).toHaveValue('Hello World! 1')
                const elem2 = await $('aria/Search 2')
                await expect(elem2).toHaveValue('Hello World! 2')
            })

            it('aria label is recevied by other element with aria-labelledBy', async () => {
                // https://www.w3.org/TR/accname-1.1/#step2B
                render(
                    html`
                        <button aria-labelledby="ref-1">Click Me!</button>
                        <div id="ref-1">Some Button</div>
                    `,
                    document.body
                )
                const elem = await $('aria/Some Button')
                await expect(elem).toHaveText('Click Me!')
            })

            it('aria label is recevied by other element with aria-describedby', async () => {
                // https://www.w3.org/TR/accname-1.1/#step2B
                render(
                    html`
                        <button aria-describedby="ref-1">Click Me!</button>
                        <div id="ref-1">Some Button</div>
                    `,
                    document.body
                )
                const elem = await $('aria/Some Button')
                await expect(elem).toHaveText('Click Me!')
            })

            it('element has direct aria label', async () => {
                // https://www.w3.org/TR/accname-1.1/#step2C
                render(
                    html`<div>
                        <button aria-label="FindMe">Click Me!</button>
                    </div>`,
                    document.body
                )
                const elem = await $('aria/FindMe')
                await expect(elem).toHaveText('Click Me!')
            })
        })
    })

    it('should support WASM', async () => {
        const source = fetch('/browser-runner/wasm/add.wasm')
        const wasmModule = await WebAssembly.instantiateStreaming(source)
        expect(wasmModule.instance.exports.add(1, 2)).toBe(3)
    })

    it('should allow to re-fetch elements', async () => {
        let i = 0
        const stage = document.createElement('div')
        stage.id = 'stage'
        document.body.appendChild(stage)

        setInterval(async () => {
            const span = document.createElement('span')
            span.textContent = 'Hello, world! ' + ++i
            stage.appendChild(span)
        }, 500)
        await expect($('#stage').$$('span')[4]).toHaveText('Hello, world! 5')
    })

    it('can initiate web component elements with new keyword', () => {
        class Foo extends HTMLElement {}
        customElements.define('x-foo', Foo)
        const a = new Foo ()
        expect(a.tagName).toBe('X-FOO')
    })
})<|MERGE_RESOLUTION|>--- conflicted
+++ resolved
@@ -228,8 +228,6 @@
         })
 
         it('should be able to fetch elements that created without registering to the element registry', async () => {
-<<<<<<< HEAD
-=======
             /**
              * only run snapshot tests in non-Safari browsers as shadow dom piercing
              * is not yet supported in Safari
@@ -238,7 +236,6 @@
                 return
             }
 
->>>>>>> f3840740
             const shadowResult = await browser.execute(() => {
                 const shadowElement = document.createElement('div')
                 shadowElement.id = 'helloshadow'
