/// <reference types="@wdio/lighthouse-service" />

import os from 'node:os'
import url from 'node:url'
import path from 'node:path'
import { browser, $, expect } from '@wdio/globals'

import { imageSize } from 'image-size'
import type { InputOptions } from 'webdriverio'

const __dirname = path.dirname(url.fileURLToPath(import.meta.url))

describe('main suite 1', () => {
    it('supports snapshot testing', async () => {
        await browser.url('https://guinea-pig.webdriver.io/')
        await expect($('.findme')).toMatchSnapshot()
        await expect($('.findme')).toMatchInlineSnapshot('"<h1 class="findme">Test CSS Attributes</h1>"')
    })

<<<<<<< HEAD
    it('should support input value with sensitive information', async () => {
        await browser.url('https://guinea-pig.webdriver.io/')

        const firstInput = await $('input')
        await firstInput.setValue('mySecretPassword', { mask: true } satisfies InputOptions)

        // Note: Doing the below will expose the password in the logs, check to support this command one day!
        const inputValue = await firstInput.getValue()
        expect(inputValue).toBe('mySecretPassword')
    })

    it('should allow to check for PWA', async () => {
=======
    it.skip('should allow to check for PWA', async () => {
>>>>>>> b743683b
        await browser.url('https://webdriver.io')
        // eslint-disable-next-line wdio/no-pause
        await browser.pause(100)
        expect((await browser.checkPWA([
            'isInstallable',
            'splashScreen',
            'themedOmnibox',
            'contentWith',
            'viewport',
            'appleTouchIcon',
            'maskableIcon'
        ])).passed).toBe(true)
    })

    it.skip('should also detect non PWAs', async () => {
        await browser.url('https://json.org')
        expect((await browser.checkPWA()).passed).toBe(false)
    })

    it('can query shadow elements', async () => {
        await browser.url('https://the-internet.herokuapp.com/shadowdom')
        await $('h1').waitForDisplayed()
        await expect($('ul[slot="my-text"] li:last-child')).toHaveText('In a list!')
    })

    describe('async/iterators', () => {
        let viewport: { width: number, height: number } | undefined

        /**
         * this test requires the website to be rendered in mobile view
         */
        before(async () => {
            viewport = await browser.getWindowSize()
            await browser.setViewport({ width: 900, height: 600 })
        })

        it('should be able to use async-iterators', async () => {
            await browser.url('https://webdriver.io')
            await browser.$('aria/Toggle navigation bar').click()
            const contributeLink = await browser.waitUntil(async () => {
                const contributeLink = await browser.$$('.navbar-sidebar a.menu__link').find<WebdriverIO.Element>(
                    async (link) => await link.getText() === 'Contribute')
                expect(contributeLink).toBeDefined()
                return contributeLink
            })
            await contributeLink.click()
            await expect(browser).toHaveTitle('Contribute | WebdriverIO')
        })

        after(async () => {
            if (!viewport) {
                return
            }

            await browser.setViewport(viewport)
        })
    })

    describe.skip('Lighthouse Service Performance Testing capabilities', () => {
        before(() => browser.enablePerformanceAudits())

        it('should allow to do performance tests', async () => {
            await browser.url('http://json.org')
            const metrics = await browser.getMetrics()
            expect(typeof metrics.serverResponseTime).toBe('number')
            expect(typeof metrics.domContentLoaded).toBe('number')
            expect(typeof metrics.firstVisualChange).toBe('number')
            expect(typeof metrics.firstPaint).toBe('number')
            expect(typeof metrics.firstContentfulPaint).toBe('number')
            expect(typeof metrics.firstMeaningfulPaint).toBe('number')
            expect(typeof metrics.largestContentfulPaint).toBe('number')
            expect(typeof metrics.lastVisualChange).toBe('number')
            expect(typeof metrics.interactive).toBe('number')
            expect(typeof metrics.load).toBe('number')
            expect(typeof metrics.speedIndex).toBe('number')
            expect(typeof metrics.totalBlockingTime).toBe('number')
            expect(typeof metrics.maxPotentialFID).toBe('number')
            expect(typeof metrics.cumulativeLayoutShift).toBe('number')
            const score = await browser.getPerformanceScore()
            expect(typeof score).toBe('number')
        })

        after(() => browser.disablePerformanceAudits())
    })

    it.skip('should be able to scroll up and down', async () => {
        if (os.platform() === 'win32') {
            console.warn('Skipping scroll tests on Windows')
            return
        }

        await browser.url('https://webdriver.io/')
        const currentScrollPosition = await browser.execute(() => [
            window.scrollX, window.scrollY
        ])
        expect(currentScrollPosition).toEqual([0, 0])
        await $('footer').scrollIntoView()
        const [x, y] = await browser.execute(() => [
            window.scrollX, window.scrollY
        ])
        expect(y).toBeGreaterThan(100)

        // should scroll relative to current position
        await browser.scroll(0, 0)
        const sameScrollPosition = await browser.execute(() => [
            window.scrollX, window.scrollY
        ])
        expect(sameScrollPosition).toEqual([x, y])

        await browser.scroll(0, Math.floor(-y))
        const oldScrollPosition = await browser.execute(() => [
            window.scrollX, window.scrollY
        ])
        expect(oldScrollPosition).toEqual([x, y])
    })

    describe('moveTo tests', () => {
        const inputs = [
            undefined,
            { xOffset: 10 },
            { yOffset: 10 },
            { xOffset: 25, yOffset: 25 },
        ]

        before(async () => {
            await browser.url('https://guinea-pig.webdriver.io/pointer.html')
            await browser.$('#parent').waitForExist()
        })

        it('moveTo without iframe', async () => {
            await browser.$('#parent').moveTo()
            await expect(browser.$('#text')).toHaveValue('center')
        })

        it('moveTo without iframe with 0 offsets', async () => {
            await browser.$('#parent').moveTo({ xOffset: 0, yOffset: 0 })
            await expect(browser.$('#text')).toHaveValue('center')
        })

        inputs.forEach((input) => {
            it(`moves to position x,y outside of iframe when passing the arguments ${JSON.stringify(input)}`, async () => {
                await browser.execute(() => {
                    const mouse = { x:0, y:0 }
                    document.onmousemove = (e) => {
                        mouse.x = e.clientX
                        mouse.y = e.clientY
                    }
                    //@ts-ignore
                    document.mouseMoveTo = mouse
                })
                await browser.$('#parent').moveTo()
                const rectBefore = await browser.execute(
                    // @ts-ignore
                    () => document.mouseMoveTo
                ) as {  x: number, y: number }
                await browser.$('#parent').moveTo(input)
                const rectAfter = await browser.execute(
                    // @ts-ignore
                    () => document.mouseMoveTo
                ) as {  x: number, y: number }
                expect(rectBefore.x + (input && input?.xOffset ? input?.xOffset : 0)).toEqual(rectAfter.x)
                expect(rectBefore.y + (input && input?.yOffset ? input?.yOffset : 0)).toEqual(rectAfter.y)
            })
        })

        /**
         * test started to fail for unclear reason and block release
         */
        it.skip('moveTo in iframe', async () => {
            const iframe = await browser.$('iframe.code-tabs__result')
            await browser.switchFrame(iframe)
            await browser.$('#parent').moveTo()
            await expect(browser.$('#text')).toHaveValue('center')
        })

        it('moveTo in iframe with 0 offsets', async () => {
            await browser.$('#parent').moveTo({ xOffset: 0, yOffset: 0 })
            await expect(browser.$('#text')).toHaveValue('center')
        })

        it('moveTo to parent frame with auto scrolling', async () => {
            await browser.setWindowSize(500, 500)
            await browser.switchToParentFrame()
            await browser.$('#parent').moveTo()
            await expect(browser.$('#text')).toHaveValue('center')
        })

        it('moveTo to nested iframe with auto scrolling', async () => {
            const iframe = await browser.$('iframe.code-tabs__result')
            await browser.switchFrame(iframe)
            await browser.$('#parent').moveTo()
            await expect(browser.$('#text')).toHaveValue('center')
        })

        inputs.forEach((input) => {
            it(`moves to position x,y inside of iframe when passing the arguments ${JSON.stringify(input)}`, async () => {
                await browser.execute(() => {
                    const mouse = { x: 0, y: 0 }
                    document.onmousemove = (e) => {
                        mouse.x = e.clientX
                        mouse.y = e.clientY
                    }
                    //@ts-ignore
                    document.mouseMoveTo = mouse
                })
                await browser.$('#parent').moveTo()
                const rectBefore = await browser.execute(
                    //@ts-ignore
                    () => document.mouseMoveTo
                ) as {  x: number, y: number }
                await browser.$('#parent').moveTo(input)
                const rectAfter = await browser.execute(
                    //@ts-ignore
                    () => document.mouseMoveTo
                ) as {  x: number, y: number }
                expect(rectBefore.x + (input && input?.xOffset ? input?.xOffset : 0)).toEqual(rectAfter.x)
                expect(rectBefore.y + (input && input?.yOffset ? input?.yOffset : 0)).toEqual(rectAfter.y)
            })
        })

        after(async () => {
            await browser.switchFrame(null)
        })
    })

    const inputs: (ScrollIntoViewOptions | boolean | undefined)[] = [
        undefined,
        true,
        false,
        { block: 'start', inline: 'start' },
        { block: 'start', inline: 'center' },
        { block: 'start', inline: 'end' },
        { block: 'start', inline: 'nearest' },
        { block: 'center', inline: 'start' },
        { block: 'center', inline: 'center' },
        { block: 'center', inline: 'end' },
        { block: 'center', inline: 'nearest' },
        { block: 'end', inline: 'start' },
        { block: 'end', inline: 'center' },
        { block: 'end', inline: 'end' },
        { block: 'end', inline: 'nearest' },
        { block: 'nearest', inline: 'start' },
        { block: 'nearest', inline: 'center' },
        { block: 'nearest', inline: 'end' },
        { block: 'nearest', inline: 'nearest' },
    ]

    describe('wdio scrollIntoView behaves like native scrollIntoView', () => {
        let viewport: { width: number, height: number } | undefined
        before(async () => {
            viewport = await browser.getWindowSize()
        })

        beforeEach(async () => {
            await browser.url('https://guinea-pig.webdriver.io')
            await browser.setWindowSize(500, 500)
        })

        inputs.forEach(input => {
            const inputDescription = typeof input === 'boolean' ? input : JSON.stringify(input)
            it(`should vertically scroll like the native scrollIntoView when passing ${inputDescription} as argument`, async () => {
                const searchInput = await $('.searchinput')
                await searchInput.scrollIntoView(input)
                const wdioY = await browser.execute(() => window.scrollY)

                await browser.execute((elem, _params) => elem.scrollIntoView(_params), searchInput, input)
                const nativeY = await browser.execute(() => window.scrollY)

                expect(Math.floor(wdioY)).toEqual(Math.floor(nativeY))
            })

            it(`should horizontally scroll like the native scrollIntoView when passing ${inputDescription} as argument`, async () => {
                const searchInput = await $('.searchinput')
                await searchInput.scrollIntoView(input)
                const wdioX = await browser.execute(() => window.scrollX)

                await browser.execute((elem, _params) => elem.scrollIntoView(_params), searchInput, input)
                const nativeX = await browser.execute(() => window.scrollX)

                expect(Math.floor(wdioX)).toEqual(Math.floor(nativeX))
            })
        })

        it('should be able to handle successive scrollIntoView', async () => {
            const searchInput = await $('.searchinput')

            const scrollAndCheck = async (params?: ScrollIntoViewOptions | boolean) => {
                await searchInput.scrollIntoView(params)
                const [wdioX, wdioY] = await browser.execute(() => [
                    window.scrollX, window.scrollY
                ])

                await browser.execute((elem, _params) => elem.scrollIntoView(_params), searchInput, params)
                const [windowX, windowY] = await browser.execute(() => [
                    window.scrollX, window.scrollY
                ])

                expect(Math.abs(wdioX - windowX)).toEqual(0)
                expect(Math.abs(wdioY - windowY)).toEqual(0)
            }

            for (const input of inputs) {
                await scrollAndCheck(input)
            }
        })

        after(async () => {
            if (!viewport) {
                return
            }
            return browser.setViewport(viewport)
        })
    })

    describe('url command', () => {
        it('supports basic auth', async () => {
            await browser.url('https://the-internet.herokuapp.com/basic_auth', {
                auth: {
                    user: 'admin',
                    pass: 'admin'

                }
            })
            await expect($('p=Congratulations! You must have the proper credentials.')).toBeDisplayed()
        })

        it('should return a request object', async () => {
            const request = await browser.url('https://guinea-pig.webdriver.io/')
            if (!request) {
                throw new Error('Request object is not defined')
            }
            expect(request.children!.length > 0).toBe(true)
            expect(Object.keys(request.response?.headers || {})).toContain('x-amz-version-id')
        })

        it('should not contain any children due to "none" wait property', async () => {
            const request = await browser.url('https://guinea-pig.webdriver.io/', {
                wait: 'none'
            })

            if (!request) {
                throw new Error('Request object is not defined')
            }
            expect(request.children!.length).toBe(0)
        })

        it('should allow to load a script before loading the page', async () => {
            await browser.url('https://webdriver.io', {
                onBeforeLoad: () => {
                    Math.random = () => 42
                }
            })
            expect(await browser.execute(() => Math.random())).toBe(42)

            await browser.url('https://webdriver.io')
            expect(await browser.execute(() => Math.random())).not.toBe(42)
        })
    })

    describe('dialog handling', () => {
        it('should automatically accept alerts', async () => {
            await browser.url('https://guinea-pig.webdriver.io')

            await browser.execute(() => alert('123'))

            /**
             * in case the alert is not automatically accepted
             * the following line would time out
             */
            await browser.$('div').click()
        })

        /**
         * fails due to https://github.com/GoogleChromeLabs/chromium-bidi/issues/2556
         */
        it('should be able to handle dialogs', async () => {
            await browser.url('https://guinea-pig.webdriver.io')
            browser.execute(() => alert('123'))
            const dialog = await new Promise<WebdriverIO.Dialog>((resolve) => browser.on('dialog', resolve))

            expect(dialog.type()).toBe('alert')
            expect(dialog.message()).toBe('123')
            await dialog.dismiss()
        })
    })

    describe('addInitScript', () => {
        it('should allow to add an init script', async () => {
            const script = await browser.addInitScript((seed) => {
                Math.random = () => seed
            }, 42)

            await browser.url('https://webdriver.io')
            expect(await browser.execute(() => Math.random())).toBe(42)

            await script.remove()
            await browser.url('https://webdriver.io')
            expect(await browser.execute(() => Math.random())).not.toBe(42)
        })

        it('passed on callback function', async () => {
            const script = await browser.addInitScript((num, str, bool, emit) => {
                setTimeout(() => emit(JSON.stringify([num, str, bool])), 500)
            }, 1, '2', true)
            browser.url('https://webdriver.io')
            const data = await new Promise<string[]>((resolve) => {
                script.on('data', (data) => resolve(data as string[]))
            })
            expect(data).toBe('[1,"2",true]')
        })
    })

    describe('emulate clock', () => {
        const now = new Date(Date.UTC(2021, 3, 14))
        const getDateString = () => new Date()
        const mockedDateString = now.toLocaleString('en-GB', { timeZone: 'UTC' })

        it('should allow to mock the clock', async () => {
            await browser.emulate('clock', { now })
            expect((await browser.execute(getDateString)).toLocaleString('en-GB', { timeZone: 'UTC' }))
                .toBe(mockedDateString)
            await browser.url('https://guinea-pig.webdriver.io')
            expect((await browser.execute(getDateString)).toLocaleString('en-GB', { timeZone: 'UTC' }))
                .toBe(mockedDateString)
        })

        it('should allow to restore the clock', async () => {
            await browser.restore('clock')
            expect((await browser.execute(getDateString)).toLocaleString('en-GB', { timeZone: 'UTC' }))
                .not.toBe(mockedDateString)
            await browser.url('https://guinea-pig.webdriver.io/pointer.html')
            expect((await browser.execute(getDateString)).toLocaleString('en-GB', { timeZone: 'UTC' }))
                .not.toBe(mockedDateString)
        })
    })

    describe('shadow root piercing', () => {
        it('recognises new shadow root ids when page refreshes', async () => {
            await browser.url('https://todomvc.com/examples/lit/dist/')
            await expect($('.new-todo')).toBePresent()
            await browser.refresh()
            await expect($('.new-todo')).toBePresent()
        })
    })

    describe('context management', () => {
        const closeAllWindowsButFirst = async () => {
            const allHandles = await browser.getWindowHandles()

            if (allHandles.length < 2) {return}
            for (const windowHandle of allHandles.slice(1)) {
                await browser.switchToWindow(windowHandle)
                await browser.closeWindow()
            }
            await browser.switchToWindow(allHandles[0])
        }

        it('should allow user to switch between contexts', async () => {
            await browser.url('https://guinea-pig.webdriver.io/')

            await browser.newWindow('https://webdriver.io')
            await expect($('.hero__subtitle')).toBePresent()
            await expect($('.red')).not.toBePresent()

            await browser.switchWindow('guinea-pig.webdriver.io')
            await expect($('.red')).toBePresent()
            await expect($('.hero__subtitle')).not.toBePresent()

            await browser.switchWindow('Next-gen browser and mobile automation test framework for Node.js')
            await expect($('.hero__subtitle')).toBePresent()
            await expect($('.red')).not.toBePresent()
        })

        it.skip('should not switch window if requested window was not found', async () => {
            await closeAllWindowsButFirst()
            await browser.navigateTo('https://guinea-pig.webdriver.io/')
            const firstWindowHandle = await browser.getWindowHandle()

            await browser.newWindow('https://webdriver.io')

            await browser.switchWindow('guinea-pig.webdriver.io')
            expect(await browser.getWindowHandle()).toBe(firstWindowHandle)

            const err = await browser.switchWindow('not-existing-window').catch((err) => err)
            expect(err.message).toContain('No window')

            expect(await browser.getWindowHandle()).toBe(firstWindowHandle)
        })

        it('Should update BiDi browsingContext when performing switchToWindow in WebDriver Classic', async () => {
            await closeAllWindowsButFirst()
            await browser.url('https://guinea-pig.webdriver.io/')
            await $('#newWindow').click()

            const handles = await browser.getWindowHandles()
            await browser.switchToWindow(handles[1])

            // Verify element text to ensure the browsing context has changed and can interact with elements
            await expect($('.page')).toHaveText('Second page!')
        })

        it('should see that content is no longer displayed when window is closed', async () => {
            await browser.url('https://the-internet.herokuapp.com/iframe')
            const elementalSeleniumLink = await $('/html/body/div[3]/div/div/a')
            await elementalSeleniumLink.waitForDisplayed()
            await elementalSeleniumLink.click()
            await browser.waitUntil(async () => (await browser.getWindowHandles()).length === 3)
            await browser.switchWindow('https://elementalselenium.com/')
            await $('#__docusaurus_skipToContent_fallback').waitForDisplayed()
            await browser.closeWindow()
            await $('#__docusaurus_skipToContent_fallback').waitForDisplayed({ reverse: true })
            await browser.waitUntil(async () => (await browser.getWindowHandles()).length === 2)
            await browser.switchWindow('https://the-internet.herokuapp.com/iframe')
        })
    })

    describe('switchFrame', () => {
        afterEach(async () => {
            await browser.switchFrame(null)
        })

        it('can switch to a frame via url', async () => {
            await browser.url('https://guinea-pig.webdriver.io/iframe.html')
            await browser.switchFrame('https://guinea-pig.webdriver.io/iframeA2.html')
            expect(await browser.execute(() => [document.title, document.URL]))
                .toEqual(['IFrame A2', 'https://guinea-pig.webdriver.io/iframeA2.html'])
        })

        it('can switch to a frame via element', async () => {
            await browser.url('https://the-internet.herokuapp.com/nested_frames')
            await browser.switchFrame($('frame'))
            expect(await browser.execute(() => document.URL))
                .toBe('https://the-internet.herokuapp.com/frame_top')
        })

        it('can switch to a frame via function', async () => {
            await browser.url('https://the-internet.herokuapp.com/nested_frames')
            await browser.switchFrame(() => document.URL.includes('frame_right'))
            expect(await browser.execute(() => document.URL))
                .toBe('https://the-internet.herokuapp.com/frame_right')
        })

        it('should reset the frame when the page is reloaded', async () => {
            await browser.url('https://the-internet.herokuapp.com/iframe')
            await expect($('#tinymce')).not.toBePresent()
            await browser.switchFrame($('iframe'))
            await expect($('#tinymce')).toBePresent()
            await browser.refresh()
            await expect($('#tinymce')).not.toBePresent()
            await browser.switchFrame($('iframe'))
            await expect($('#tinymce')).toBePresent()
        })

        it('allows expect after switching to non-children', async () => {
            await browser.url('https://guinea-pig.webdriver.io/iframe.html')
            await expect($('h1,h2,h3')).toHaveText('Frame Demo')

            await browser.switchFrame($('#A')) // child
            await expect($('h1,h2,h3')).toHaveText('IFrame A')

            // child, we use this to proof switch frame with a function works
            await browser.switchFrame(() => window.location.href === 'https://guinea-pig.webdriver.io/iframeA1.html')
            await expect($('h1,h2,h3')).toHaveText('IFrame A1')

            // sibling
            await browser.switchFrame(() => window.location.href === 'https://guinea-pig.webdriver.io/iframeA2.html')
            await expect($('h1,h2,h3')).toHaveText('IFrame A2') // FAILS "no such element"
        })

        describe('switchToParentFrame', () => {
            it('switches to parent (not top-level)', async () => {
                await browser.url('https://guinea-pig.webdriver.io/iframe.html')
                await expect($('h1')).toHaveText('Frame Demo')
                await expect($('h2')).not.toExist()
                await expect($('h3')).not.toExist()

                await browser.switchFrame($('#A'))
                await expect($('h1')).not.toExist()
                await expect($('h2')).toHaveText('IFrame A')
                await expect($('h3')).not.toExist()

                await browser.switchFrame($('#A2'))
                await expect($('h1')).not.toExist()
                await expect($('h2')).not.toExist()
                await expect($('h3')).toHaveText('IFrame A2')

                await browser.switchToParentFrame()
                await expect($('h1')).not.toExist()
                await expect($('h2')).toHaveText('IFrame A')
                await expect($('h3')).not.toExist()
            })

            after(() => browser.switchFrame(null))
        })

        describe('taking screenshots', () => {
            it('should take a screenshot of the iframe', async () => {
                await browser.url('https://guinea-pig.webdriver.io/iframe.html')
                await browser.switchFrame($('#A'))
                await browser.switchFrame($('#A2'))

                const screenshotPath = path.resolve(__dirname, 'iframe.png')
                await browser.saveScreenshot(screenshotPath)
                const dimensions = imageSize(screenshotPath) as { width: number, height: number }
                console.log(`Screenshot dimensions: ${JSON.stringify(dimensions)}`)

                expect(dimensions.width).toBeGreaterThanOrEqual(170)
                expect(dimensions.width).toBeLessThanOrEqual(190)
                expect(dimensions.height).toBeGreaterThanOrEqual(80)
                expect(dimensions.height).toBeLessThanOrEqual(90)
            })

            after(() => browser.switchFrame(null))
        })

        describe('iframe navigations', () => {
            beforeEach(async () => {
                await browser.url('https://guinea-pig.webdriver.io/iframeNavigation.html')
            })

            describe('ability to catch navigation event within iframe', () => {
                it('should work by using a link with target=_top', async () => {
                    await browser.switchFrame('iframeNavigationInner.html')
                    await $('a').click()
                    await expect($('h1')).toHaveText('Iframe Target')
                })

                it('should work by setting the location', async () => {
                    await browser.switchFrame('iframeNavigationInner.html')
                    await $('button').click()
                    await expect($('h1')).toHaveText('Iframe Target')
                })
            })
        })
    })

    describe('open resources with different protocols', () => {
        it('http', async () => {
            browser.url('https://guinea-pig.webdriver.io/')
            await expect(browser).toHaveUrl('https://guinea-pig.webdriver.io/')
        })

        it('https', async () => {
            await browser.url('https://webdriver.io/')
            await expect(browser).toHaveUrl('https://webdriver.io/')
        })

        it('data', async () => {
            await browser.url('data:text/html,<h1>Test</h1>')
            await expect($('h1')).toHaveText('Test')
        })

        it('file', async () => {
            const resource = path.resolve(__dirname, '__fixtures__', 'test.html')
            await browser.url(url.pathToFileURL(resource).href)
            await expect($('h1')).toHaveText('Hello World')
        })

        it.skip('chrome', async () => {
            await browser.url('chrome://about/')
            await expect($('li=chrome://accessibility')).toExist()
        })
    })

    describe('reloading applications with different strategies', () => {
        const scenarions = {
            nothing: ['', '1'],
            query: ['?foo=bar', '1'],
            hash: ['#reloadCounter', '0']
        }
        for (const [name, [value, expected]] of Object.entries(scenarions)) {
            it(`reloads with ${name}`, async () => {
                const url = `https://guinea-pig.webdriver.io/reloadCounter.html${value}`
                await browser.url(url)
                await $('#reset').click()
                await expect($('#counter')).toHaveValue('0')
                await browser.url(url)
                await expect($('#counter')).toHaveValue('0')
                await browser.url(url)
                await expect($('#counter')).toHaveValue(expected)
            })
        }
    })

    describe('selectBy*', () => {
        const scenarios = [
            ['selectByVisibleText', ['Option 2']],
            ['selectByIndex', [1]],
            ['selectByAttribute', ['value', 'someValue1']]
        ] as const

        for (const [command, args] of scenarios) {
            it(`${command}: should wait for the option to be present`, async () => {
                const newOption = 'Option 2'
                await browser.url('https://guinea-pig.webdriver.io/two.html')

                await browser.execute((newOption) => {
                    const select = document.createElement('select')
                    select.innerHTML = '<option value="someValue0">Option 1</option>'
                    document.body.insertAdjacentElement('beforeend', select)
                    setTimeout(() => select.innerHTML += `<option value="someValue1">${newOption}</option>`, 2000)
                }, newOption)

                const $select = browser.$('select')
                // @ts-expect-error
                await $select[command](...args)
                await expect($select).toHaveValue('someValue1')
            })
        }
    })
})<|MERGE_RESOLUTION|>--- conflicted
+++ resolved
@@ -16,8 +16,7 @@
         await expect($('.findme')).toMatchSnapshot()
         await expect($('.findme')).toMatchInlineSnapshot('"<h1 class="findme">Test CSS Attributes</h1>"')
     })
-
-<<<<<<< HEAD
+  
     it('should support input value with sensitive information', async () => {
         await browser.url('https://guinea-pig.webdriver.io/')
 
@@ -29,10 +28,7 @@
         expect(inputValue).toBe('mySecretPassword')
     })
 
-    it('should allow to check for PWA', async () => {
-=======
     it.skip('should allow to check for PWA', async () => {
->>>>>>> b743683b
         await browser.url('https://webdriver.io')
         // eslint-disable-next-line wdio/no-pause
         await browser.pause(100)
