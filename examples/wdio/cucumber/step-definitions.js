/**
 * to run these tests you need install Cucumber.js on your machine
 * take a look at https://github.com/cucumber/cucumber-js for more information
 *
 * first, install Cucumber.js via NPM
 * $ npm install -g cucumber
 *
 * then go into the cucumber directory and start the tests with
 * $ cucumber.js
 */

const { Given, When, Then } = require('@cucumber/cucumber')
// eslint-disable-next-line import/extensions
const { Key } = require('../../../packages/webdriverio')

Given(/^I go on the website "([^"]*)"$/, async (url) => {
    await browser.url(url)
})

When(/^I add the following groceries$/, async (table) => {
    const newTodo = await $('.new-todo')
    table.rawTable.shift()

    for (const [item, amount] of table.rawTable) {
        await newTodo.addValue(`${item} (${amount}x)`)
        await browser.keys(Key.Enter)
        await browser.pause(100) // for demo purposes
    }
})

<<<<<<< HEAD
Then(/^should the element "([^"]*)" be (\d+(?:\.\d+)?)px wide and (\d+(?:\.\d+)?)px high$/, async (selector, width, height) => {
    var elemSize = await $(selector).getSize()
    expect(elemSize.width).toBe(Number(width))
    expect(elemSize.height).toBe(Number(height))
=======
Then(/^should the element "([^"]*)" be (\d+)px wide and (\d+)px high$/, async (selector, width, height) => {
    const elemSize = await $(selector).getSize()
    expect(elemSize.width).toBe(width)
    expect(elemSize.height).toBe(height)
>>>>>>> 561746f6
})

Then(/^should the title of the page be "([^"]*)"$/, async (expectedTitle) => {
    await expect(browser).toHaveTitle(expectedTitle)
})

Then(/^I should have a list of (\d+) items$/, async (items) => {
    await expect($$('.todo-list li')).toBeElementsArrayOfSize(items)
})<|MERGE_RESOLUTION|>--- conflicted
+++ resolved
@@ -28,18 +28,11 @@
     }
 })
 
-<<<<<<< HEAD
 Then(/^should the element "([^"]*)" be (\d+(?:\.\d+)?)px wide and (\d+(?:\.\d+)?)px high$/, async (selector, width, height) => {
     var elemSize = await $(selector).getSize()
     expect(elemSize.width).toBe(Number(width))
     expect(elemSize.height).toBe(Number(height))
-=======
-Then(/^should the element "([^"]*)" be (\d+)px wide and (\d+)px high$/, async (selector, width, height) => {
-    const elemSize = await $(selector).getSize()
-    expect(elemSize.width).toBe(width)
-    expect(elemSize.height).toBe(height)
->>>>>>> 561746f6
-})
+
 
 Then(/^should the title of the page be "([^"]*)"$/, async (expectedTitle) => {
     await expect(browser).toHaveTitle(expectedTitle)
