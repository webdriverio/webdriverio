--- conflicted
+++ resolved
@@ -6,21 +6,6 @@
     constructor (options) {
         super(options)
         console.log('initialised custom reporter with the following reporter options:', options)
-<<<<<<< HEAD
-
-        this.on('start', () => console.log('start'))
-        this.on('end', () => console.log('end'))
-        this.on('suite:start', () => console.log('suite:start'))
-        this.on('suite:end', () => console.log('suite:end'))
-        this.on('test:start', () => console.log('test:start'))
-        this.on('test:end', () => console.log('test:end'))
-        this.on('hook:start', () => console.log('hook:start'))
-        this.on('hook:end', () => console.log('hook:end'))
-        this.on('test:pass', () => console.log('test:pass'))
-        this.on('test:fail', () => console.log('test:fail'))
-        this.on('test:pending', () => console.log('test:pending'))
-=======
->>>>>>> 47058476
 
         this.write('Some log line')
     }
