{
  "lerna": "3.4.3",
<<<<<<< HEAD
  "version": "8.3.4",
  "npmClient": "pnpm",
  "useWorkspaces": true,
=======
  "packages": [
    "packages/*"
  ],
  "version": "8.3.5",
>>>>>>> cc6deb72
  "command": {
    "publish": {
      "npmClient": "npm"
    }
  },
  "changelog": {
    "repo": "webdriverio/webdriverio",
    "cacheDir": ".changelog",
    "labels": {
      "PR: Spec Compliancy :eyeglasses:": ":eyeglasses: Spec Compliancy",
      "PR: Breaking Change :boom:": ":boom: Breaking Change",
      "PR: New Feature :rocket:": ":rocket: New Feature",
      "PR: Bug Fix :bug:": ":bug: Bug Fix",
      "PR: Polish :nail_care:": ":nail_care: Polish",
      "PR: Docs :memo:": ":memo: Documentation",
      "PR: Internal :house:": ":house: Internal"
    }
  }
}<|MERGE_RESOLUTION|>--- conflicted
+++ resolved
@@ -1,15 +1,8 @@
 {
   "lerna": "3.4.3",
-<<<<<<< HEAD
-  "version": "8.3.4",
+  "version": "8.3.5",
   "npmClient": "pnpm",
   "useWorkspaces": true,
-=======
-  "packages": [
-    "packages/*"
-  ],
-  "version": "8.3.5",
->>>>>>> cc6deb72
   "command": {
     "publish": {
       "npmClient": "npm"
