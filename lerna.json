{
  "lerna": "3.4.3",
  "packages": [
    "packages/*"
  ],
<<<<<<< HEAD
  "version": "5.4.19",
=======
  "version": "5.7.11",
>>>>>>> 47058476
  "changelog": {
    "repo": "webdriverio/webdriverio",
    "cacheDir": ".changelog",
    "labels": {
      "PR: Spec Compliancy :eyeglasses:": ":eyeglasses: Spec Compliancy",
      "PR: Breaking Change :boom:": ":boom: Breaking Change",
      "PR: New Feature :rocket:": ":rocket: New Feature",
      "PR: Bug Fix :bug:": ":bug: Bug Fix",
      "PR: Polish :nail_care:": ":nail_care: Polish",
      "PR: Docs :memo:": ":memo: Documentation",
      "PR: Internal :house:": ":house: Internal"
    }
  }
}<|MERGE_RESOLUTION|>--- conflicted
+++ resolved
@@ -3,11 +3,7 @@
   "packages": [
     "packages/*"
   ],
-<<<<<<< HEAD
-  "version": "5.4.19",
-=======
   "version": "5.7.11",
->>>>>>> 47058476
   "changelog": {
     "repo": "webdriverio/webdriverio",
     "cacheDir": ".changelog",
