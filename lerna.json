--- conflicted
+++ resolved
@@ -1,15 +1,8 @@
 {
   "lerna": "3.4.3",
-<<<<<<< HEAD
-  "version": "8.2.3",
+  "version": "8.2.4",
   "npmClient": "pnpm",
   "useWorkspaces": true,
-=======
-  "packages": [
-    "packages/*"
-  ],
-  "version": "8.2.4",
->>>>>>> eba541a7
   "command": {
     "publish": {
       "npmClient": "npm"
