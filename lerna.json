{
  "lerna": "3.4.3",
<<<<<<< HEAD
  "version": "8.2.6",
  "npmClient": "pnpm",
  "useWorkspaces": true,
=======
  "packages": [
    "packages/*"
  ],
  "version": "8.3.0",
>>>>>>> 156a246e
  "command": {
    "publish": {
      "npmClient": "npm"
    }
  },
  "changelog": {
    "repo": "webdriverio/webdriverio",
    "cacheDir": ".changelog",
    "labels": {
      "PR: Spec Compliancy :eyeglasses:": ":eyeglasses: Spec Compliancy",
      "PR: Breaking Change :boom:": ":boom: Breaking Change",
      "PR: New Feature :rocket:": ":rocket: New Feature",
      "PR: Bug Fix :bug:": ":bug: Bug Fix",
      "PR: Polish :nail_care:": ":nail_care: Polish",
      "PR: Docs :memo:": ":memo: Documentation",
      "PR: Internal :house:": ":house: Internal"
    }
  }
}<|MERGE_RESOLUTION|>--- conflicted
+++ resolved
@@ -1,15 +1,8 @@
 {
   "lerna": "3.4.3",
-<<<<<<< HEAD
-  "version": "8.2.6",
+  "version": "8.3.0",
   "npmClient": "pnpm",
   "useWorkspaces": true,
-=======
-  "packages": [
-    "packages/*"
-  ],
-  "version": "8.3.0",
->>>>>>> 156a246e
   "command": {
     "publish": {
       "npmClient": "npm"
