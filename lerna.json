{
  "lerna": "3.4.3",
<<<<<<< HEAD
  "version": "8.1.3",
  "npmClient": "pnpm",
  "useWorkspaces": true,
=======
  "packages": [
    "packages/*"
  ],
  "version": "8.2.1",
>>>>>>> 60db953a
  "command": {
    "publish": {
      "npmClient": "npm"
    }
  },
  "changelog": {
    "repo": "webdriverio/webdriverio",
    "cacheDir": ".changelog",
    "labels": {
      "PR: Spec Compliancy :eyeglasses:": ":eyeglasses: Spec Compliancy",
      "PR: Breaking Change :boom:": ":boom: Breaking Change",
      "PR: New Feature :rocket:": ":rocket: New Feature",
      "PR: Bug Fix :bug:": ":bug: Bug Fix",
      "PR: Polish :nail_care:": ":nail_care: Polish",
      "PR: Docs :memo:": ":memo: Documentation",
      "PR: Internal :house:": ":house: Internal"
    }
  }
}<|MERGE_RESOLUTION|>--- conflicted
+++ resolved
@@ -1,15 +1,8 @@
 {
   "lerna": "3.4.3",
-<<<<<<< HEAD
-  "version": "8.1.3",
+  "version": "8.2.1",
   "npmClient": "pnpm",
   "useWorkspaces": true,
-=======
-  "packages": [
-    "packages/*"
-  ],
-  "version": "8.2.1",
->>>>>>> 60db953a
   "command": {
     "publish": {
       "npmClient": "npm"
