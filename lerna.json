--- conflicted
+++ resolved
@@ -1,15 +1,8 @@
 {
   "lerna": "3.4.3",
-<<<<<<< HEAD
-  "version": "8.2.1",
+  "version": "8.2.3",
   "npmClient": "pnpm",
   "useWorkspaces": true,
-=======
-  "packages": [
-    "packages/*"
-  ],
-  "version": "8.2.3",
->>>>>>> 36bf3e75
   "command": {
     "publish": {
       "npmClient": "npm"
