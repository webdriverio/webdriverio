<<<<<<< HEAD
module.exports = function buttonClick (cssSelector, callback) {
    var self = this;
    this.element(cssSelector, function(err,result){

        if(err === null && result.value){

            self.moveTo(result.value.ELEMENT, function(err,result){

                if(err === null) {

                    self.buttonDown(function(){

                        if(err === null) {

                            self.buttonUp(callback);

                        } else {
                            callback(err, result);
                        }

                    });

                } else {
                    callback(err, result);
                }
            });

        } else {

            callback(err, result);

        }
    });
};
=======
// Deprecated but included for backward compatibility. Alias for 'click' command.
module.exports = function buttonClick () {
    return this.click.apply(this, arguments);
}
>>>>>>> 1d82fc73
<|MERGE_RESOLUTION|>--- conflicted
+++ resolved
@@ -1,41 +1,4 @@
-<<<<<<< HEAD
-module.exports = function buttonClick (cssSelector, callback) {
-    var self = this;
-    this.element(cssSelector, function(err,result){
-
-        if(err === null && result.value){
-
-            self.moveTo(result.value.ELEMENT, function(err,result){
-
-                if(err === null) {
-
-                    self.buttonDown(function(){
-
-                        if(err === null) {
-
-                            self.buttonUp(callback);
-
-                        } else {
-                            callback(err, result);
-                        }
-
-                    });
-
-                } else {
-                    callback(err, result);
-                }
-            });
-
-        } else {
-
-            callback(err, result);
-
-        }
-    });
-};
-=======
 // Deprecated but included for backward compatibility. Alias for 'click' command.
 module.exports = function buttonClick () {
     return this.click.apply(this, arguments);
-}
->>>>>>> 1d82fc73
+}