--- conflicted
+++ resolved
@@ -126,13 +126,8 @@
             let specFiles = capability.specs.length
             specsLeft += specFiles
 
-<<<<<<< HEAD
-            for (let i = 0; i < capability.availableInstances && i < specFiles; i++) {
+            for (let i = 0; capability.availableInstances > 0 && i < specFiles; i++) {
                 this.startInstance([capability.specs.pop()], cid, config)
-=======
-            for (let i = 0; capability.availableInstances > 0 && i < specFiles; i++) {
-                this.startInstance([capability.specs.pop()], cid)
->>>>>>> c245d19f
                 capability.availableInstances--
                 capability.runningInstances++
             }
