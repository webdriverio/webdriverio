/**
 *
 * Accepts the currently displayed alert dialog. Usually, this is equivalent to
 * clicking on the 'OK' button in the dialog.
 *
 * <example>
    :alertAccept.js
    it('demonstrate the alertAccept command', function () {
        if (browser.alertText()) {
            browser.alertAccept();
        }
        // ...
    });
 * </example>
 *
 * @throws {RuntimeError}   If no alert is present. The seleniumStack.type parameter will equal 'NoAlertOpenError'.
 *
 * @see  https://w3c.github.io/webdriver/webdriver-spec.html#accept-alert
 * @type protocol
 *
 */

export default function alertAccept () {
    const requestOptions = {
        path: '/session/:sessionId/accept_alert',
        method: 'POST'
    }

<<<<<<< HEAD
    return this.requestHandler.create(requestOptions, {dummy: 'dummy'})
}
=======
    return this.requestHandler.create(requestOptions).catch((err) => {
        /**
         * jsonwire command not supported try webdriver endpoint
         */
        if (err.message.match(/did not match a known command/)) {
            requestOptions.path = '/session/:sessionId/alert/accept'
            return this.requestHandler.create(requestOptions)
        }
>>>>>>> 82326a68

        throw err
    })
}<|MERGE_RESOLUTION|>--- conflicted
+++ resolved
@@ -26,10 +26,6 @@
         method: 'POST'
     }
 
-<<<<<<< HEAD
-    return this.requestHandler.create(requestOptions, {dummy: 'dummy'})
-}
-=======
     return this.requestHandler.create(requestOptions).catch((err) => {
         /**
          * jsonwire command not supported try webdriver endpoint
@@ -38,7 +34,6 @@
             requestOptions.path = '/session/:sessionId/alert/accept'
             return this.requestHandler.create(requestOptions)
         }
->>>>>>> 82326a68
 
         throw err
     })
