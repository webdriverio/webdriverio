/**
 *
 * Dismisses the currently displayed alert dialog. For confirm() and prompt()
 * dialogs, this is equivalent to clicking the 'Cancel' button. For alert()
 * dialogs, this is equivalent to clicking the 'OK' button.
 *
 * <example>
    :alertAccept.js
    it('demonstrate the alertDismiss command', function () {
        if (browser.alertText()) {
            browser.alertDismiss();
        }
        // ...
    });
 * </example>
 *
 * @throws {RuntimeError}   If no alert is present. The seleniumStack.type parameter will equal 'NoAlertOpenError'.
 *
 * @see  https://w3c.github.io/webdriver/webdriver-spec.html#dismiss-alert
 * @type protocol
 *
 */

export default function alertDismiss () {
    const requestOptions = {
        path: '/session/:sessionId/dismiss_alert',
        method: 'POST'
    }

<<<<<<< HEAD
    return this.requestHandler.create(requestOptions, {dummy: 'dummy'})
}
=======
    return this.requestHandler.create(requestOptions).catch((err) => {
        /**
         * jsonwire command not supported try webdriver endpoint
         */
        if (err.message.match(/did not match a known command/)) {
            requestOptions.path = '/session/:sessionId/alert/dismiss'
            return this.requestHandler.create(requestOptions)
        }
>>>>>>> 82326a68

        throw err
    })
}<|MERGE_RESOLUTION|>--- conflicted
+++ resolved
@@ -27,10 +27,6 @@
         method: 'POST'
     }
 
-<<<<<<< HEAD
-    return this.requestHandler.create(requestOptions, {dummy: 'dummy'})
-}
-=======
     return this.requestHandler.create(requestOptions).catch((err) => {
         /**
          * jsonwire command not supported try webdriver endpoint
@@ -39,7 +35,6 @@
             requestOptions.path = '/session/:sessionId/alert/dismiss'
             return this.requestHandler.create(requestOptions)
         }
->>>>>>> 82326a68
 
         throw err
     })
