/**
 *
 * Double-clicks at the current mouse coordinates (set by moveto.
 *
 * This command is deprecated and will be removed soon. Make sure you don't use it in your
 * automation/test scripts anymore to avoid errors.
 *
 * @see  https://github.com/SeleniumHQ/selenium/wiki/JsonWireProtocol#sessionsessioniddoubleclick
 * @type protocol
 * @deprecated
 *
 */

import deprecate from '../helpers/deprecationWarning'

export default function doDoubleClick () {
    deprecate('doDoubleClick', this.options)
    return this.requestHandler.create({
        path: '/session/:sessionId/doubleclick',
        method: 'POST'
<<<<<<< HEAD
    }, {dummy: 'dummy'})
}

export default doDoubleClick
=======
    })
}
>>>>>>> 82326a68
<|MERGE_RESOLUTION|>--- conflicted
+++ resolved
@@ -18,12 +18,5 @@
     return this.requestHandler.create({
         path: '/session/:sessionId/doubleclick',
         method: 'POST'
-<<<<<<< HEAD
     }, {dummy: 'dummy'})
-}
-
-export default doDoubleClick
-=======
-    })
-}
->>>>>>> 82326a68
+}