--- conflicted
+++ resolved
@@ -13,10 +13,6 @@
     const requestOptions = {
         path: '/session/:sessionId/element/active',
         method: 'POST'
-<<<<<<< HEAD
-    }, {dummy: 'dummy'})
-}
-=======
     }
 
     return this.requestHandler.create(requestOptions).catch((err) => {
@@ -27,7 +23,6 @@
             requestOptions.method = 'GET'
             return this.requestHandler.create(requestOptions)
         }
->>>>>>> 82326a68
 
         throw err
     })
