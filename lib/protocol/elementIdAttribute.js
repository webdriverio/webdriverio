/**
 *
 * Get the value of an element's attribute.
 *
 * @param {String} ID             ID of a WebElement JSON object to route the command to
 * @param {String} attributeName  attribute name of element you want to receive
 *
 * @return {String|null} The value of the attribute, or null if it is not set on the element.
 *
 * @see  https://w3c.github.io/webdriver/webdriver-spec.html#dfn-get-element-attribute
 * @type protocol
 *
 */

import { ProtocolError } from '../utils/ErrorHandler'

export default function elementIdAttribute (id, attributeName) {
    if ((typeof id !== 'string' && typeof id !== 'number') || typeof attributeName !== 'string') {
        throw new ProtocolError('number or type of arguments don\'t agree with elementIdAttribute protocol command')
    }

<<<<<<< HEAD
    var command = '/attribute/'

    if (this.options.useW3C && this.desiredCapabilities.browserName === 'firefox' && attributeName === 'value') {
        command = '/property/'
    }

    return this.requestHandler.create(`/session/:sessionId/element/${id}${command}${attributeName}`)
}

export default elementIdAttribute
=======
    return this.requestHandler.create(`/session/:sessionId/element/${id}/attribute/${attributeName}`)
}
>>>>>>> 82326a68
<|MERGE_RESOLUTION|>--- conflicted
+++ resolved
@@ -19,7 +19,6 @@
         throw new ProtocolError('number or type of arguments don\'t agree with elementIdAttribute protocol command')
     }
 
-<<<<<<< HEAD
     var command = '/attribute/'
 
     if (this.options.useW3C && this.desiredCapabilities.browserName === 'firefox' && attributeName === 'value') {
@@ -27,10 +26,4 @@
     }
 
     return this.requestHandler.create(`/session/:sessionId/element/${id}${command}${attributeName}`)
-}
-
-export default elementIdAttribute
-=======
-    return this.requestHandler.create(`/session/:sessionId/element/${id}/attribute/${attributeName}`)
-}
->>>>>>> 82326a68
+}