--- conflicted
+++ resolved
@@ -19,12 +19,5 @@
     return this.requestHandler.create({
         path: `/session/:sessionId/element/${id}/click`,
         method: 'POST'
-<<<<<<< HEAD
     }, {dummy: 'dummy'})
-}
-
-export default elementIdClick
-=======
-    })
-}
->>>>>>> 82326a68
+}