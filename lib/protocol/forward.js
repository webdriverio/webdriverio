--- conflicted
+++ resolved
@@ -19,12 +19,5 @@
     return this.requestHandler.create({
         path: '/session/:sessionId/forward',
         method: 'POST'
-<<<<<<< HEAD
     }, {dummy: 'dummy'})
-}
-
-export default forward
-=======
-    })
-}
->>>>>>> 82326a68
+}