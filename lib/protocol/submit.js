--- conflicted
+++ resolved
@@ -28,12 +28,5 @@
     return this.requestHandler.create({
         path: `/session/:sessionId/element/${id}/submit`,
         method: 'POST'
-<<<<<<< HEAD
     }, {dummy: 'dummy'})
-}
-
-export default submit
-=======
-    })
-}
->>>>>>> 82326a68
+}