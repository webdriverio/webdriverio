/**
 *
 * Protocol binding to handle with tabs in the browser.
 *
 * <example>
    :window.js
    // change focus to another window
    // using window handle
    browser.window('{dc30381e-e2f3-9444-8bf3-12cc44e8372a}');

    // using tab name attribute
    browser.window('my tab');

    // close the current window
    browser.window();
 * </example>
 *
 * @param {String=} windowHandle the window to change focus to
 *
 * @see  https://w3c.github.io/webdriver/webdriver-spec.html#switch-to-window
 * @see  https://w3c.github.io/webdriver/webdriver-spec.html#close-window
 * @type protocol
 *
 */

export default function window (windowHandle) {
    let data = {}
    let requestOptions = {
        path: '/session/:sessionId/window',
        method: 'DELETE'
    }

    if (typeof windowHandle === 'string') {
<<<<<<< HEAD
        if (this.options.useW3C && this.desiredCapabilities.browserName === 'firefox') {
            data = { handle: windowHandle }
        } else data = { name: windowHandle }
=======
        data = {
            name: windowHandle, // json wire conform
            handle: windowHandle // webdriver conform
        }
>>>>>>> 82326a68
        requestOptions.method = 'POST'
    }

    return this.requestHandler.create(requestOptions, data)
}<|MERGE_RESOLUTION|>--- conflicted
+++ resolved
@@ -31,16 +31,10 @@
     }
 
     if (typeof windowHandle === 'string') {
-<<<<<<< HEAD
-        if (this.options.useW3C && this.desiredCapabilities.browserName === 'firefox') {
-            data = { handle: windowHandle }
-        } else data = { name: windowHandle }
-=======
         data = {
             name: windowHandle, // json wire conform
             handle: windowHandle // webdriver conform
         }
->>>>>>> 82326a68
         requestOptions.method = 'POST'
     }
 
