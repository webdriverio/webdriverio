--- conflicted
+++ resolved
@@ -1,6 +1,6 @@
 /**
  *
- * Maximize the specified window if not already maximized. If the :windowHandle URL parameter is 'current',
+ * Maximize the specified window if not already maximized. If the :windowHandle URL parameter is "current",
  * the currently active window will be maximized.
  *
  * @param {String=} windowHandle window to maximize (if parameter is falsy the currently active window will be maximized)
@@ -11,18 +11,6 @@
  */
 
 let windowHandleMaximize = function (windowHandle = 'current') {
-<<<<<<< HEAD
-    var path = `/session/:sessionId/window/${windowHandle}/maximize`
-
-    if (this.options.useW3C && this.desiredCapabilities.browserName === 'firefox') {
-        path = '/session/:sessionId/window/maximize'
-    }
-
-    return this.requestHandler.create({
-        path: path,
-        method: 'POST'
-    }, {dummy: 'dummy'})
-=======
     const requestOptions = {
         path: `/session/:sessionId/window/${windowHandle}/maximize`,
         method: 'POST'
@@ -35,7 +23,6 @@
         requestOptions.path = '/session/:sessionId/window/maximize'
         return this.requestHandler.create(requestOptions)
     })
->>>>>>> 82326a68
 }
 
 export default windowHandleMaximize