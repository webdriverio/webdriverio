--- conflicted
+++ resolved
@@ -13,7 +13,6 @@
     constructor (options, eventHandler, logger) {
         this.sessionID = null
         this.startPath = options.path === '/' ? '' : options.path || '/wd/hub'
-        this.selenoid = options.selenoid
         this.gridApiStartPath = '/grid/api'
         this.eventHandler = eventHandler
         this.logger = logger
@@ -143,16 +142,9 @@
             if (this.sessionID === null && requestOptions.requiresSession !== false) {
                 this.sessionID = body.sessionId || body.value.sessionId
 
-                var options = body.value
-
-                if (this.defaultOptions.useW3C && this.defaultOptions.desiredCapabilities.browserName === 'firefox') {
-                    this.sessionID = body.value.sessionId
-                    options = body.value.value
-                }
-
                 this.eventHandler.emit('init', {
                     sessionID: this.sessionID,
-                    options: options,
+                    options: body.value,
                     desiredCapabilities: data.desiredCapabilities
                 })
 
@@ -190,16 +182,8 @@
                 /**
                  * Resolve with a healthy response
                  */
-<<<<<<< HEAD
-
-                if (!err && body) {
-                    if ((this.defaultOptions.useW3C && this.defaultOptions.desiredCapabilities.browserName === 'firefox' && !body.error) || body.status === 0) {
-                        return resolve({body: body, response: response})
-                    }
-=======
                 if (!err && body && (body.status === 0 || (body.value && !body.status && !(body.value.error || body.value.stackTrace)))) {
                     return resolve({body, response})
->>>>>>> 82326a68
                 }
 
                 if (fullRequestOptions.gridCommand) {
@@ -229,17 +213,10 @@
                 if (body) {
                     const errorCode = ERROR_CODES[body.status] || ERROR_CODES[body.value.error] || ERROR_CODES[-1]
                     let error = {
-<<<<<<< HEAD
-                        status: body.status || '-1',
-                        type: ERROR_CODES[body.status] ? ERROR_CODES[body.status].id : 'unknown',
-                        message: body.error || (ERROR_CODES[body.status] ? ERROR_CODES[body.status].message : 'unknown'),
-                        orgStatusMessage: body.message || (body.value ? body.value.message : '')
-=======
                         status: body.status || errorCode.status || -1,
                         type: errorCode ? errorCode.id : 'unknown',
                         message: errorCode ? errorCode.message : 'unknown',
                         orgStatusMessage: body.value ? body.value.message : ''
->>>>>>> 82326a68
                     }
                     let screenshot = body.value && body.value.screen
 
