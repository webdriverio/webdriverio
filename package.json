{
  "name": "webdriverio",
  "description": "A nodejs bindings implementation for selenium 2.0/webdriver",
  "version": "3.0.0",
  "homepage": "http://webdriver.io",
  "author": "Camilo Tapia <camilo.tapia@gmail.com>",
  "contributors": [
    "Dan Jenkins <dan.jenkins@holidayextras.com>",
    "Christian Bromann <mail@christian-bromann.com>",
    "Vincent Voyer <vincent@zeroload.net>"
  ],
  "repository": {
    "type": "git",
    "url": "git://github.com/webdriverio/webdriverio.git"
  },
  "bugs": {
    "url": "https://github.com/webdriverio/webdriverio/issues"
  },
  "licenses": [
    {
      "type": "MIT",
      "url": "https://github.com/webdriverio/webdriverio/blob/master/LICENSE-MIT"
    }
  ],
  "main": "./index.js",
  "bin": {
    "wdio": "bin/wdio"
  },
  "engines": {
    "node": ">= 0.8.0"
  },
  "scripts": {
    "test": "node ./test/runner.js",
    "test-mobile": "_APP=safari _BROWSER=safari _PLATFORMVERSION=7.1 _APPIUMVERSION=1.2 _PLATFORMNAME=iOS _DEVICENAME=iPhone_Simulator _PORT=4723 _ENV=mobile node ./test/runner.js",
    "test-desktop": "_ENV=desktop _BROWSER=chrome node ./test/runner.js",
    "test-functional": "_ENV=functional _BROWSER=phantomjs node ./test/runner.js",
    "test-multibrowser": "_ENV=multibrowser node ./test/runner.js",
    "coverage": "./node_modules/.bin/istanbul cover -x \"**/helpers/_*.js\" ./test/runner.js",
    "prepublish": "npm prune"
  },
  "dependencies": {
    "archiver": "~0.14.3",
    "co": "^4.5.4",
    "css-parse": "~2.0.0",
    "css-value": "~0.0.1",
    "deepmerge": "~0.2.7",
    "ejs": "^2.3.1",
    "glob": "^5.0.10",
    "inquirer": "^0.8.5",
    "optimist": "^0.6.1",
    "q": "~1.3.0",
    "request": "2.49.0",
    "rgb2hex": "~0.1.0",
    "supports-color": "^1.3.1",
    "url": "~0.10.3",
    "wgxpath": "~1.0.0"
  },
  "devDependencies": {
<<<<<<< HEAD
    "chai": "~1.9.0",
    "coveralls": "~2.8.0",
    "es6-promise": "^2.1.1",
    "glob": "~3.2.7",
    "istanbul": "^0.2.6",
    "jshint": "~2.4.1",
    "mocha": "^2.0.1",
    "nock": "~0.27.1",
=======
    "chai": "~2.3.0",
    "chai-as-promised": "^5.0.0",
    "coveralls": "~2.11.2",
    "es6-promise": "^2.1.1",
    "glob": "~5.0.5",
    "istanbul": "^0.3.13",
    "mocha": "^2.2.4",
    "nock": "~1.7.1",
>>>>>>> e83a2b1c
    "saucelabs": "~0.1.1",
    "should": "^6.0.1"
  },
  "tags": [
    "web",
    "test",
    "selenium",
    "browser",
    "javascript"
  ],
  "keywords": [
    "webdriverio",
    "webdriver",
    "selenium",
    "appium",
    "saucelabs",
    "sauce",
    "labs",
    "mocha",
    "nodeUnit",
    "buster",
    "phantomjs",
    "chai",
    "vows",
    "jasmine",
    "assert",
    "cucumber",
    "testingbot"
  ]
}<|MERGE_RESOLUTION|>--- conflicted
+++ resolved
@@ -56,16 +56,6 @@
     "wgxpath": "~1.0.0"
   },
   "devDependencies": {
-<<<<<<< HEAD
-    "chai": "~1.9.0",
-    "coveralls": "~2.8.0",
-    "es6-promise": "^2.1.1",
-    "glob": "~3.2.7",
-    "istanbul": "^0.2.6",
-    "jshint": "~2.4.1",
-    "mocha": "^2.0.1",
-    "nock": "~0.27.1",
-=======
     "chai": "~2.3.0",
     "chai-as-promised": "^5.0.0",
     "coveralls": "~2.11.2",
@@ -74,7 +64,6 @@
     "istanbul": "^0.3.13",
     "mocha": "^2.2.4",
     "nock": "~1.7.1",
->>>>>>> e83a2b1c
     "saucelabs": "~0.1.1",
     "should": "^6.0.1"
   },
