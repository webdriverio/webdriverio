{
  "name": "devtools",
  "version": "6.0.0-alpha.1",
  "description": "A Chrome DevTools protocol binding that maps WebDriver commands into Chrome DevTools commands using Puppeteer",
  "author": "Christian Bromann <christian@saucelabs.com>",
  "homepage": "https://github.com/webdriverio/webdriverio/tree/master/packages/webdriver",
  "license": "MIT",
  "main": "./build/index",
  "engines": {
    "node": ">=10.0.0"
  },
  "types": "./devtools.d.ts",
  "typeScriptVersion": "3.7.3",
  "scripts": {
    "build": "run-s clean compile",
    "clean": "rimraf ./build",
    "compile": "babel src/ -d build/ --config-file ../../babel.config.js",
    "test": "run-s test:*",
    "test:eslint": "eslint src test",
    "test:unit": "jest"
  },
  "repository": {
    "type": "git",
    "url": "git://github.com/webdriverio/webdriverio.git"
  },
  "keywords": [
    "devtoolsdriver"
  ],
  "bugs": {
    "url": "https://github.com/webdriverio/webdriverio/issues"
  },
  "dependencies": {
    "@wdio/config": "6.0.0-alpha.1",
    "@wdio/logger": "6.0.0-alpha.0",
    "@wdio/protocols": "6.0.0-alpha.1",
    "@wdio/utils": "6.0.0-alpha.1",
    "chrome-launcher": "^0.11.1",
<<<<<<< HEAD
    "puppeteer-core": "^2.1.1",
    "puppeteer-firefox": "^0.5.0"
=======
    "puppeteer-core": "^1.18.1"
>>>>>>> 18c773b0
  },
  "devDependencies": {
    "@types/puppeteer": "^1.19.0"
  },
  "optionalDependencies": {
    "puppeteer-firefox": "^0.5.0"
  }
}<|MERGE_RESOLUTION|>--- conflicted
+++ resolved
@@ -35,12 +35,8 @@
     "@wdio/protocols": "6.0.0-alpha.1",
     "@wdio/utils": "6.0.0-alpha.1",
     "chrome-launcher": "^0.11.1",
-<<<<<<< HEAD
     "puppeteer-core": "^2.1.1",
     "puppeteer-firefox": "^0.5.0"
-=======
-    "puppeteer-core": "^1.18.1"
->>>>>>> 18c773b0
   },
   "devDependencies": {
     "@types/puppeteer": "^1.19.0"
