import { launch as launchChromeBrowser } from 'chrome-launcher'
import puppeteer from 'puppeteer-core'
import logger from '@wdio/logger'

import browserFinder from './finder'
import { getPages } from './utils'
import {
    CHROME_NAMES,
    FIREFOX_NAMES,
    EDGE_NAMES,
    BROWSER_TYPE,
    DEFAULT_FLAGS,
    DEFAULT_WIDTH,
    DEFAULT_HEIGHT,
    DEFAULT_X_POSITION,
    DEFAULT_Y_POSITION,
    VENDOR_PREFIX,
    CHANNEL_FIREFOX_NIGHTLY,
    CHANNEL_FIREFOX_TRUNK,
    BROWSER_ERROR_MESSAGES
} from './constants'

const log = logger('devtools')

const DEVICE_NAMES = Object.values(puppeteer.devices).map((device) => device.name)

/**
 * launches Chrome and returns a Puppeteer browser instance
 * @param  {object} capabilities  session capabilities
 * @return {object}               puppeteer browser instance
 */
async function launchChrome (capabilities) {
    if (!capabilities[VENDOR_PREFIX.chrome]) {
        capabilities[VENDOR_PREFIX.chrome] = {}
    }

    const chromeOptions = capabilities[VENDOR_PREFIX.chrome]
    const mobileEmulation = chromeOptions.mobileEmulation || {}
    const ignoreDefaultArgs = capabilities.ignoreDefaultArgs

    if (typeof mobileEmulation.deviceName === 'string') {
        const deviceProperties = Object.values(puppeteer.devices).find(device => device.name === mobileEmulation.deviceName)

        if (!deviceProperties) {
            throw new Error(`Unknown device name "${mobileEmulation.deviceName}", available: ${DEVICE_NAMES.join(', ')}`)
        }

        mobileEmulation.userAgent = deviceProperties.userAgent
        mobileEmulation.deviceMetrics = {
            width: deviceProperties.viewport.width,
            height: deviceProperties.viewport.height,
            pixelRatio: deviceProperties.viewport.deviceScaleFactor
        }
    }

    const defaultFlags = Array.isArray(ignoreDefaultArgs) ? DEFAULT_FLAGS.filter(flag => !ignoreDefaultArgs.includes(flag)) : (!ignoreDefaultArgs) ? DEFAULT_FLAGS : []
    const deviceMetrics = mobileEmulation.deviceMetrics || {}
    const chromeFlags = [
        ...defaultFlags,
        ...[
            `--window-position=${DEFAULT_X_POSITION},${DEFAULT_Y_POSITION}`,
            `--window-size=${DEFAULT_WIDTH},${DEFAULT_HEIGHT}`
        ],
        ...(chromeOptions.headless ? [
            '--headless',
            '--no-sandbox'
        ] : []),
        ...(chromeOptions.args || [])
    ]

    if (typeof deviceMetrics.pixelRatio === 'number') {
        chromeFlags.push(`--device-scale-factor=${deviceMetrics.pixelRatio}`)
    }

    if (typeof mobileEmulation.userAgent === 'string') {
        chromeFlags.push(`--user-agent=${mobileEmulation.userAgent}`)
    }

    log.info(`Launch Google Chrome with flags: ${chromeFlags.join(' ')}`)

    const chrome = await launchChromeBrowser({
        chromePath: chromeOptions.binary,
        ignoreDefaultFlags: true,
        chromeFlags
    })

    log.info(`Connect Puppeteer with browser on port ${chrome.port}`)
    const browser = await puppeteer.connect({
        ...chromeOptions,
        browserURL: `http://localhost:${chrome.port}`,
        defaultViewport: null
    })

    /**
     * when using Chrome Launcher we have to close a tab as Puppeteer
     * creates automatically a new one
     */
    const pages = await getPages(browser)
    for (const page of pages.slice(0, -1)) {
        if (page.url() === 'about:blank') {
            await page.close()
        }
    }

    if (deviceMetrics.width && deviceMetrics.height) {
        await pages[0].setViewport(deviceMetrics)
    }

    return browser
}

function launchBrowser (capabilities, browserType) {
    const product = browserType === BROWSER_TYPE.firefox ? BROWSER_TYPE.firefox : BROWSER_TYPE.chrome
    const vendorCapKey = VENDOR_PREFIX[product]
    const ignoreDefaultArgs = capabilities.ignoreDefaultArgs

    if (!capabilities[vendorCapKey]) {
        capabilities[vendorCapKey] = {}
    }

    const executablePath = (
        capabilities[vendorCapKey].binary ||
        browserFinder[browserType][process.platform]()[0]
    )

    const puppeteerOptions = Object.assign({
        product,
        executablePath,
        ignoreDefaultArgs,
        headless: Boolean(capabilities[vendorCapKey].headless),
        defaultViewport: {
            width: DEFAULT_WIDTH,
            height: DEFAULT_HEIGHT
        }
    }, capabilities[vendorCapKey] || {})

    if (!executablePath) {
        throw new Error('Couldn\'t find executable for browser')
<<<<<<< HEAD
    } else if (browserType === BROWSER_TYPE.firefox && executablePath !== 'firefox' && !executablePath.toLowerCase().includes(CHANNEL_FIREFOX_NIGHTLY)) {
=======
    } else if (
        product === BROWSER_TYPE.firefox &&
        executablePath !== 'firefox' &&
        !executablePath.toLowerCase().includes(CHANNEL_FIREFOX_NIGHTLY) &&
        !executablePath.toLowerCase().includes(CHANNEL_FIREFOX_TRUNK)
    ) {
>>>>>>> c6c0468d
        throw new Error(BROWSER_ERROR_MESSAGES.firefoxNightly)
    }

    log.info(`Launch ${executablePath} with config: ${JSON.stringify(puppeteerOptions)}`)
    return puppeteer.launch(puppeteerOptions)
}

export default function launch (capabilities) {
    const browserName = capabilities.browserName.toLowerCase()

    if (CHROME_NAMES.includes(browserName)) {
        return launchChrome(capabilities)
    }

    if (FIREFOX_NAMES.includes(browserName)) {
        return launchBrowser(capabilities, BROWSER_TYPE.firefox)
    }

    /* istanbul ignore next */
    if (EDGE_NAMES.includes(browserName)) {
        return launchBrowser(capabilities, BROWSER_TYPE.edge)
    }

    throw new Error(`Couldn't identify browserName ${browserName}`)
}<|MERGE_RESOLUTION|>--- conflicted
+++ resolved
@@ -136,16 +136,12 @@
 
     if (!executablePath) {
         throw new Error('Couldn\'t find executable for browser')
-<<<<<<< HEAD
-    } else if (browserType === BROWSER_TYPE.firefox && executablePath !== 'firefox' && !executablePath.toLowerCase().includes(CHANNEL_FIREFOX_NIGHTLY)) {
-=======
     } else if (
-        product === BROWSER_TYPE.firefox &&
+        browserType === BROWSER_TYPE.firefox &&
         executablePath !== 'firefox' &&
         !executablePath.toLowerCase().includes(CHANNEL_FIREFOX_NIGHTLY) &&
         !executablePath.toLowerCase().includes(CHANNEL_FIREFOX_TRUNK)
     ) {
->>>>>>> c6c0468d
         throw new Error(BROWSER_ERROR_MESSAGES.firefoxNightly)
     }
 
