import { launch as launchChromeBrowser } from 'chrome-launcher'
import puppeteer from 'puppeteer-core'
import logger from '@wdio/logger'
import type { Browser } from 'puppeteer-core/lib/cjs/puppeteer/common/Browser'
import type { Capabilities } from '@wdio/types'

import browserFinder from './finder'
import { getPages } from './utils'
import {
    CHROME_NAMES,
    FIREFOX_NAMES,
    EDGE_NAMES,
    BROWSER_TYPE,
    DEFAULT_FLAGS,
    DEFAULT_WIDTH,
    DEFAULT_HEIGHT,
    DEFAULT_X_POSITION,
    DEFAULT_Y_POSITION,
    VENDOR_PREFIX,
    CHANNEL_FIREFOX_NIGHTLY,
    CHANNEL_FIREFOX_TRUNK,
    BROWSER_ERROR_MESSAGES
} from './constants'
import type { ExtendedCapabilities } from './types'

const log = logger('devtools')

const DEVICE_NAMES = Object.values(puppeteer.devices).map((device) => device.name)

/**
 * launches Chrome and returns a Puppeteer browser instance
 * @param  {object} capabilities  session capabilities
 * @return {object}               puppeteer browser instance
 */
async function launchChrome (capabilities: ExtendedCapabilities) {
    const chromeOptions: Capabilities.ChromeOptions = capabilities[VENDOR_PREFIX.chrome] || {}
    const mobileEmulation = chromeOptions.mobileEmulation || {}
    const devtoolsOptions = capabilities['wdio:devtoolsOptions']

    /**
     * `ignoreDefaultArgs` and `headless` are currently expected to be part of the capabilities
     * but we should move them into a custom capability object, e.g. `wdio:devtoolsOptions`.
     * This should be cleaned up for v7 release
     * ToDo(Christian): v7 cleanup
     */
    let ignoreDefaultArgs = (capabilities as any).ignoreDefaultArgs

    let debuggerAddress = (chromeOptions as any).debuggerAddress
    let port
    if (debuggerAddress) {
        const requestedPort = debuggerAddress.split(':')[1]
        port = parseInt(requestedPort, 10)
    }

    let headless = (chromeOptions as any).headless

    if (devtoolsOptions) {
        ignoreDefaultArgs = devtoolsOptions.ignoreDefaultArgs
        headless = devtoolsOptions.headless
    }

    if (typeof mobileEmulation.deviceName === 'string') {
        const deviceProperties = Object.values(puppeteer.devices).find(device => device.name === mobileEmulation.deviceName)

        if (!deviceProperties) {
            throw new Error(`Unknown device name "${mobileEmulation.deviceName}", available: ${DEVICE_NAMES.join(', ')}`)
        }

        mobileEmulation.userAgent = deviceProperties.userAgent
        mobileEmulation.deviceMetrics = {
            width: deviceProperties.viewport.width,
            height: deviceProperties.viewport.height,
            pixelRatio: deviceProperties.viewport.deviceScaleFactor
        }
    }

    const defaultFlags = Array.isArray(ignoreDefaultArgs) ? DEFAULT_FLAGS.filter(flag => !ignoreDefaultArgs.includes(flag)) : (!ignoreDefaultArgs) ? DEFAULT_FLAGS : []
    const deviceMetrics = mobileEmulation.deviceMetrics || {}
    const chromeFlags = [
        ...defaultFlags,
        ...[
            `--window-position=${DEFAULT_X_POSITION},${DEFAULT_Y_POSITION}`,
            `--window-size=${DEFAULT_WIDTH},${DEFAULT_HEIGHT}`
        ],
        ...(headless ? [
            '--headless',
            '--no-sandbox'
        ] : []),
        ...(chromeOptions.args || [])
    ]

    if (typeof deviceMetrics.pixelRatio === 'number') {
        chromeFlags.push(`--device-scale-factor=${deviceMetrics.pixelRatio}`)
    }

    if (typeof mobileEmulation.userAgent === 'string') {
        chromeFlags.push(`--user-agent=${mobileEmulation.userAgent}`)
    }
<<<<<<< HEAD
    if (port)
=======
    if(port)
>>>>>>> 13e5cc66
        log.info(`Requesting to connect to Google Chrome on port: ${port}`)
    log.info(`Launch Google Chrome with flags: ${chromeFlags.join(' ')}`)

    const chrome = await launchChromeBrowser({
        chromePath: chromeOptions.binary,
        ignoreDefaultFlags: true,
        chromeFlags,
        port
    })

    log.info(`Connect Puppeteer with browser on port ${chrome.port}`)
    const browser = await puppeteer.connect({
        ...chromeOptions,
        browserURL: `http://localhost:${chrome.port}`,
        defaultViewport: null
    }) as unknown as Browser // casting from @types/puppeteer to built in type

    /**
     * when using Chrome Launcher we have to close a tab as Puppeteer
     * creates automatically a new one
     */
    const pages = await getPages(browser)
    for (const page of pages.slice(0, -1)) {
        if (page.url() === 'about:blank') {
            await page.close()
        }
    }

    if (deviceMetrics.width && deviceMetrics.height) {
        await pages[0].setViewport(deviceMetrics)
    }

    return browser
}

function launchBrowser (capabilities: ExtendedCapabilities, browserType: 'edge' | 'firefox') {
    const product = browserType === BROWSER_TYPE.firefox ? BROWSER_TYPE.firefox : BROWSER_TYPE.chrome
    const vendorCapKey = VENDOR_PREFIX[browserType]
    const devtoolsOptions = capabilities['wdio:devtoolsOptions']

    /**
     * `ignoreDefaultArgs` and `headless` are currently expected to be part of the capabilities
     * but we should move them into a custom capability object, e.g. `wdio:devtoolsOptions`.
     * This should be cleaned up for v7 release
     * ToDo(Christian): v7 cleanup
     */
    let ignoreDefaultArgs = (capabilities as any).ignoreDefaultArgs
    let headless = (capabilities as any).headless
    if (devtoolsOptions) {
        ignoreDefaultArgs = devtoolsOptions.ignoreDefaultArgs
        headless = devtoolsOptions.headless
    }

    if (!capabilities[vendorCapKey]) {
        capabilities[vendorCapKey] = {}
    }

    const browserFinderMethod = browserFinder(browserType, process.platform)
    const executablePath = (
        capabilities[vendorCapKey]?.binary ||
        browserFinderMethod()[0]
    )

    const puppeteerOptions = Object.assign({
        product,
        executablePath,
        ignoreDefaultArgs,
        headless: Boolean(headless),
        defaultViewport: {
            width: DEFAULT_WIDTH,
            height: DEFAULT_HEIGHT
        }
    }, capabilities[vendorCapKey] || {}, devtoolsOptions || {})

    if (!executablePath) {
        throw new Error('Couldn\'t find executable for browser')
    } else if (
        browserType === BROWSER_TYPE.firefox &&
        executablePath !== 'firefox' &&
        !executablePath.toLowerCase().includes(CHANNEL_FIREFOX_NIGHTLY) &&
        !executablePath.toLowerCase().includes(CHANNEL_FIREFOX_TRUNK)
    ) {
        throw new Error(BROWSER_ERROR_MESSAGES.firefoxNightly)
    }

    log.info(`Launch ${executablePath} with config: ${JSON.stringify(puppeteerOptions)}`)
    return puppeteer.launch(puppeteerOptions) as unknown as Promise<Browser>
}

export default function launch (capabilities: ExtendedCapabilities) {
    const browserName = capabilities.browserName?.toLowerCase()

    if (browserName && CHROME_NAMES.includes(browserName)) {
        return launchChrome(capabilities)
    }

    if (browserName && FIREFOX_NAMES.includes(browserName)) {
        return launchBrowser(capabilities, BROWSER_TYPE.firefox)
    }

    /* istanbul ignore next */
    if (browserName && EDGE_NAMES.includes(browserName)) {
        return launchBrowser(capabilities, BROWSER_TYPE.edge)
    }

    throw new Error(`Couldn't identify browserName "${browserName}"`)
}<|MERGE_RESOLUTION|>--- conflicted
+++ resolved
@@ -96,11 +96,8 @@
     if (typeof mobileEmulation.userAgent === 'string') {
         chromeFlags.push(`--user-agent=${mobileEmulation.userAgent}`)
     }
-<<<<<<< HEAD
+
     if (port)
-=======
-    if(port)
->>>>>>> 13e5cc66
         log.info(`Requesting to connect to Google Chrome on port: ${port}`)
     log.info(`Launch Google Chrome with flags: ${chromeFlags.join(' ')}`)
 
