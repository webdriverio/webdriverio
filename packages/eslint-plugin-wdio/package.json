--- conflicted
+++ resolved
@@ -1,10 +1,6 @@
 {
   "name": "eslint-plugin-wdio",
-<<<<<<< HEAD
-  "version": "5.2.2",
-=======
   "version": "5.7.8",
->>>>>>> 47058476
   "description": "Eslint rules for WebdriverIO",
   "author": "Christian Bromann <christian@saucelabs.com>",
   "homepage": "https://github.com/webdriverio/webdriverio/tree/master/packages/eslint-plugin-wdio",
