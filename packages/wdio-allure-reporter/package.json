--- conflicted
+++ resolved
@@ -1,10 +1,6 @@
 {
   "name": "@wdio/allure-reporter",
-<<<<<<< HEAD
-  "version": "5.4.18",
-=======
   "version": "5.7.11",
->>>>>>> 47058476
   "description": "A WebdriverIO reporter plugin to create Allure Test Reports",
   "author": "Boris Osipov <osipov.boris@gmail.com>",
   "homepage": "https://github.com/webdriverio/webdriverio/tree/master/packages/wdio-allure-reporter",
@@ -36,11 +32,7 @@
     "url": "https://github.com/webdriverio/webdriverio/issues"
   },
   "dependencies": {
-<<<<<<< HEAD
-    "@wdio/reporter": "^5.4.15",
-=======
     "@wdio/reporter": "^5.7.8",
->>>>>>> 47058476
     "allure-js-commons": "^1.3.2"
   },
   "peerDependencies": {
