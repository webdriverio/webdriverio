{
  "name": "@wdio/allure-reporter",
  "version": "8.3.5",
  "description": "A WebdriverIO reporter plugin to create Allure Test Reports",
  "author": "Boris Osipov <osipov.boris@gmail.com>",
  "homepage": "https://github.com/webdriverio/webdriverio/tree/main/packages/wdio-allure-reporter",
  "license": "MIT",
  "repository": {
    "type": "git",
    "url": "git://github.com/webdriverio/webdriverio.git",
    "directory": "packages/wdio-allure-reporter"
  },
  "keywords": [
    "webdriver",
    "wdio",
    "allure",
    "wdio-reporter"
  ],
  "bugs": {
    "url": "https://github.com/webdriverio/webdriverio/issues"
  },
  "type": "module",
  "main": "./cjs/common/api.js",
  "module": "./build/index.js",
  "types": "./build/index.d.ts",
  "exports": {
    ".": [
      {
        "types": "./build/index.d.ts",
        "import": "./build/index.js",
        "require": "./cjs/common/api.js"
      },
      "./cjs/common/api.js"
    ]
  },
  "typeScriptVersion": "3.8.3",
  "engines": {
    "node": "^16.13 || >=18"
  },
  "dependencies": {
    "@types/node": "^18.0.0",
<<<<<<< HEAD
    "@wdio/reporter": "8.1.2",
    "@wdio/types": "8.1.2",
    "allure-js-commons": "^2.0.0-beta.26",
=======
    "@wdio/reporter": "8.3.0",
    "@wdio/types": "8.3.0",
    "allure-js-commons": "^1.3.2",
>>>>>>> a32ecf2a
    "csv-stringify": "^6.0.4",
    "strip-ansi": "^6.0.0"
  },
  "publishConfig": {
    "access": "public"
  }
}<|MERGE_RESOLUTION|>--- conflicted
+++ resolved
@@ -39,15 +39,9 @@
   },
   "dependencies": {
     "@types/node": "^18.0.0",
-<<<<<<< HEAD
-    "@wdio/reporter": "8.1.2",
-    "@wdio/types": "8.1.2",
-    "allure-js-commons": "^2.0.0-beta.26",
-=======
     "@wdio/reporter": "8.3.0",
     "@wdio/types": "8.3.0",
-    "allure-js-commons": "^1.3.2",
->>>>>>> a32ecf2a
+    "allure-js-commons": "^2.0.0-beta.26",
     "csv-stringify": "^6.0.4",
     "strip-ansi": "^6.0.0"
   },
