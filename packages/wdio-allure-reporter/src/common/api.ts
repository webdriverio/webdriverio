--- conflicted
+++ resolved
@@ -247,11 +247,6 @@
 }
 
 export default {
-<<<<<<< HEAD
-    addFeature, addAllureId, addLabel, addSeverity, addIssue, addTestId, addStory,
-    addDescription, addAttachment, startStep, endStep, addStep, addArgument, step,
-=======
     addFeature, addAllureId, addLabel, addSeverity, addIssue, addTestId, addStory, addEnvironment,
     addDescription, addAttachment, startStep, endStep, addStep, addArgument, step, addTag
->>>>>>> 0afe30e3
 }