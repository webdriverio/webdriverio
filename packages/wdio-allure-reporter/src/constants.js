const PASSED = 'passed'
const FAILED = 'failed'
const BROKEN = 'broken'
const PENDING = 'pending'

const testStatuses = {
    PASSED,
    FAILED,
    BROKEN,
    PENDING
}

const stepStatuses = {
    PASSED,
    FAILED,
    BROKEN
}

const events = {
    addFeature: 'allure:addFeature',
    addStory: 'allure:addStory',
    addSeverity: 'allure:addSeverity',
    addIssue: 'allure:addIssue',
    addTestId: 'allure:addTestId',
    addEnvironment: 'allure:addEnvironment',
    addDescription: 'allure:addDescription',
    addAttachment: 'allure:addAttachment',
    startStep: 'allure:startStep',
    endStep: 'allure:endStep',
    addStep: 'allure:addStep',
    addArgument: 'allure:addArgument'
}

const mochaEachHooks = ['"before each" hook', '"after each" hook']

<<<<<<< HEAD
export {testStatuses, stepStatuses, events, mochaEachHooks}
=======
export { testStatuses, stepStatuses, events, mochaEachHooks }
>>>>>>> 47058476
<|MERGE_RESOLUTION|>--- conflicted
+++ resolved
@@ -33,8 +33,4 @@
 
 const mochaEachHooks = ['"before each" hook', '"after each" hook']
 
-<<<<<<< HEAD
-export {testStatuses, stepStatuses, events, mochaEachHooks}
-=======
-export { testStatuses, stepStatuses, events, mochaEachHooks }
->>>>>>> 47058476
+export { testStatuses, stepStatuses, events, mochaEachHooks }