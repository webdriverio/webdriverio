--- conflicted
+++ resolved
@@ -130,36 +130,15 @@
         )
     }
 
-<<<<<<< HEAD
     attachJSON(name: string, json: any) {
         const isStr = typeof json === 'string'
         const content = isStr ? json : JSON.stringify(json, null, 2)
-=======
-        let featureLabelPresent = false
-
-        this.getLabels(suite).forEach(({ name, value }) => {
-            if (name === 'issue') {
-                this.addIssue({ issue: value })
-            } else if (name === 'testId') {
-                this.addTestId({ testId: value })
-            } else {
-                if (name === 'feature') {
-                    featureLabelPresent = true
-                }
-                currentTest.addLabel(name, value)
-            }
-        })
->>>>>>> a32ecf2a
 
         this.attachFile(name, String(content), isStr ? ContentType.JSON : ContentType.TEXT)
     }
 
-<<<<<<< HEAD
     attachScreenshot(name: string, content: Buffer) {
         this.attachFile(name, content, ContentType.PNG)
-=======
-        this.setCaseParameters(suite.cid, suite.parent, !featureLabelPresent)
->>>>>>> a32ecf2a
     }
 
     _startSuite(suiteTitle: string) {
@@ -252,7 +231,6 @@
         }
     }
 
-<<<<<<< HEAD
     _startStep(testTitle: string) {
         if (!this.currentAllureSpec) {
             throw new Error("There isn't any active test!")
@@ -263,15 +241,45 @@
         this._runningUnits.push(newStep)
     }
 
+    // TODO
+    // setCaseParameters(cid: string | undefined, parentUid: string | undefined, addFeatureLabel: boolean = true ) {
+    //     const parentSuite = this.getParentSuite(parentUid)
+    //     const currentTest = this._allure.getCurrentTest()
+
+    //     if (!this._isMultiremote) {
+    //         const caps = this._capabilities as Capabilities.DesiredCapabilities
+    //         const { browserName, deviceName, desired, device } = caps
+    //         let targetName = device || browserName || deviceName || cid
+    //         // custom mobile grids can have device information in a `desired` cap
+    //         if (desired && desired.deviceName && desired.platformVersion) {
+    //             targetName = `${device || desired.deviceName} ${desired.platformVersion}`
+    //         }
+    //         const browserstackVersion = caps.os_version || caps.osVersion
+    //         const version = browserstackVersion || caps.browserVersion || caps.version || caps.platformVersion || ''
+    //         const paramName = (deviceName || device) ? 'device' : 'browser'
+    //         const paramValue = version ? `${targetName}-${version}` : targetName
+    //         currentTest.addParameter('argument', paramName, paramValue)
+    //     } else {
+    //         currentTest.addParameter('argument', 'isMultiremote', 'true')
+    //     }
+
+    //     // Allure analytics labels. See https://github.com/allure-framework/allure2/blob/master/Analytics.md
+    //     currentTest.addLabel('language', 'javascript')
+    //     currentTest.addLabel('framework', 'wdio')
+    //     currentTest.addLabel('thread', cid)
+
+    //     if (addFeatureLabel && parentSuite) {
+    //         const labelValue = this.getLabels(parentSuite).find(label => label.name === 'feature')?.value ?? parentSuite.title
+    //         if (labelValue) {
+    //             currentTest.addLabel('feature', labelValue)
+    //         }
+    //     }
+    // }
+
     setCaseParameters(cid: string | undefined) {
         if (!this.currentTest) {
             return
         }
-=======
-    setCaseParameters(cid: string | undefined, parentUid: string | undefined, addFeatureLabel: boolean = true ) {
-        const parentSuite = this.getParentSuite(parentUid)
-        const currentTest = this._allure.getCurrentTest()
->>>>>>> a32ecf2a
 
         if (!this._isMultiremote) {
             const caps = this._capabilities as Capabilities.DesiredCapabilities
@@ -301,16 +309,8 @@
         this.currentTest.addLabel('language', 'javascript')
         this.currentTest.addLabel('framework', 'wdio')
 
-<<<<<<< HEAD
         if (cid) {
             this.currentTest.addLabel('thread', cid)
-=======
-        if (addFeatureLabel && parentSuite) {
-            const labelValue = this.getLabels(parentSuite).find(label => label.name === 'feature')?.value ?? parentSuite.title
-            if (labelValue) {
-                currentTest.addLabel('feature', labelValue)
-            }
->>>>>>> a32ecf2a
         }
 
         if (this.currentSuite?.name) {
@@ -379,6 +379,42 @@
         const isScenario = suite.type === 'scenario'
         const isFeature = suite.type === 'feature'
 
+        // if (!this._options.useCucumberStepReporter) {
+        //     const currentSuite = this._allure.getCurrentSuite()
+        //     const prefix = currentSuite ? currentSuite.name + ': ' : ''
+
+        //     this._allure.startSuite(prefix + suite.title)
+        //     return
+        // }
+
+        // // handle cucumber features as allure "suite"
+        // if (isFeature) {
+        //     // temp solution to keep suites stats index for saving allure test ops feature based structure
+        //     this._startedFeatures.push(suite)
+        //     this._allure.startSuite(suite.title)
+        //     return
+        // }
+
+        // // handle cucumber scenario as allure "case" instead of "suite"
+        // this._allure.startCase(suite.title)
+
+        // const currentTest = this._allure.getCurrentTest()
+
+        // let featureLabelPresent = false
+
+        // this.getLabels(suite).forEach(({ name, value }) => {
+        //     if (name === 'issue') {
+        //         this.addIssue({ issue: value })
+        //     } else if (name === 'testId') {
+        //         this.addTestId({ testId: value })
+        //     } else {
+        //         if (name === 'feature') {
+        //             featureLabelPresent = true
+        //         }
+        //         currentTest.addLabel(name, value)
+        //     }
+        // })
+
         if (useCucumberStepReporter && isScenario) {
             // handle cucumber scenario as allure "case" instead of "suite"
             this._startTest(suite.title, suite.cid)
@@ -402,6 +438,7 @@
         const suiteTitle = isFeature ? suite.title : prefix + suite.title
 
         this._startSuite(suiteTitle)
+        // this.setCaseParameters(suite.cid, suite.parent, !featureLabelPresent)
     }
 
     onSuiteEnd(suite: SuiteStats) {
