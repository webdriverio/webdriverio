--- conflicted
+++ resolved
@@ -919,13 +919,8 @@
 
         this.addLink({
             url: tmsLink,
-<<<<<<< HEAD
-            name: linkName,
-            type: LinkType.TMS,
-=======
             name: linkName || 'tms',
             type: LinkType.TMS
->>>>>>> 10f2c46d
         })
     }
 
