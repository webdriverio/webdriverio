import { stringify } from 'csv-stringify/sync'
import type {
    AfterCommandArgs,
    Argument,
    BeforeCommandArgs,
    HookStats,
    RunnerStats,
    SuiteStats,
    TestStats,
} from '@wdio/reporter'
import WDIOReporter from '@wdio/reporter'
import type { Capabilities, Options } from '@wdio/types'
import type { Label, MetadataMessage } from 'allure-js-commons'
import {
    ExecutableItemWrapper,
    AllureCommandStepExecutable,
    AllureGroup,
    AllureRuntime,
    AllureStep,
    AllureTest,
    ContentType,
    LabelName,
    LinkType,
    Stage,
    Status as AllureStatus, Status,
} from 'allure-js-commons'
import {
    addAllureId,
    addArgument,
    addAttachment,
    addDescription,
    addEpic,
    addFeature,
    addIssue,
    addLabel,
    addLink,
    addOwner,
    addParentSuite,
    addSeverity,
    addStep,
    addStory,
    addSubSuite,
    addSuite,
    addTag,
    addTestId,
    endStep,
    startStep,
    step,
} from './common/api.js'
import { AllureReporterState } from './state.js'
import {
    getTestStatus, isEmpty, getErrorFromFailedTest, getLinkByTemplate, isScreenshotCommand, getSuiteLabels,
    setAllureIds, isAllTypeHooks, isEachTypeHooks, isBeforeTypeHook, cleanCucumberHooks, getHookStatus,
} from './utils.js'
import { events } from './constants.js'
import type {
    AddAllureIdEventArgs,
    AddAttachmentEventArgs,
    AddDescriptionEventArgs,
    AddEpicEventArgs,
    AddFeatureEventArgs,
    AddIssueEventArgs,
    AddLabelEventArgs,
    AddLinkEventArgs,
    AddOwnerEventArgs,
    AddParentSuiteEventArgs,
    AddSeverityEventArgs,
    AddStoryEventArgs,
    AddSubSuiteEventArgs,
    AddSuiteEventArgs,
    AddTagEventArgs,
    AddTestIdEventArgs,
    AllureReporterOptions,
    AllureStepableUnit,
} from './types.js'
import { TYPE as DescriptionType } from './types.js'

export default class AllureReporter extends WDIOReporter {
    private _allure: AllureRuntime
    private _capabilities: Capabilities.RemoteCapability
    private _isMultiremote?: boolean
    private _config?: Options.Testrunner
    private _options: AllureReporterOptions
    private _consoleOutput: string
    private _originalStdoutWrite: Function

    _state: AllureReporterState

    _runningUnits: Array<AllureGroup | AllureTest | AllureStep> = []

    constructor(options: AllureReporterOptions = {}) {
        const { outputDir = 'allure-results', ...rest } = options

        super({
            ...rest,
            outputDir,
        })
        this._consoleOutput = ''
        this._originalStdoutWrite = process.stdout.write.bind(process.stdout)
        this._allure = new AllureRuntime({
            resultsDir: outputDir,
        })
        this._state = new AllureReporterState()
        this._capabilities = {}
        this._options = options

        this.registerListeners()

        const processObj: any = process

        if (options.addConsoleLogs) {
            processObj.stdout.write = (
                chunk: string,
                encoding: BufferEncoding,
                callback: (err?: Error) => void,
            ) => {
                if (
                    typeof chunk === 'string' &&
                    !chunk.includes('mwebdriver')
                ) {
                    this._consoleOutput += chunk
                }

                return this._originalStdoutWrite(chunk, encoding, callback)
            }
        }

        const { reportedEnvironmentVars } = this._options
        reportedEnvironmentVars &&
            this._allure.writeEnvironmentInfo(reportedEnvironmentVars)
    }

    attachLogs() {
        if (!this._consoleOutput || !this._state.currentAllureStepableEntity) {
            return
        }

        const logsContent = `.........Console Logs.........\n\n${this._consoleOutput}`
        const attachmentFilename = this._allure.writeAttachment(
            logsContent,
            ContentType.TEXT,
        )

        this._state.currentAllureStepableEntity.addAttachment(
            'Console Logs',
            {
                contentType: ContentType.TEXT,
            },
            attachmentFilename,
        )
    }

    attachFile(
        name: string,
        content: string | Buffer,
        contentType: ContentType,
    ) {
        if (!this._state.currentAllureStepableEntity) {
            throw new Error("There isn't any active test!")
        }

        const attachmentFilename = this._allure.writeAttachment(
            content,
            contentType,
        )

        this._state.currentAllureStepableEntity.addAttachment(
            name,
            {
                contentType,
            },
            attachmentFilename,
        )
    }

    attachJSON(name: string, json: any) {
        const isStr = typeof json === 'string'
        const content = isStr ? json : JSON.stringify(json, null, 2)

        this.attachFile(
            name,
            String(content),
            isStr ? ContentType.JSON : ContentType.TEXT,
        )
    }

    attachScreenshot(name: string, content: Buffer) {
        this.attachFile(name, content, ContentType.PNG)
    }

    _startSuite(suiteTitle: string) {
        const newSuite: AllureGroup = this._state.currentSuite
            ? this._state.currentSuite.startGroup()
            : new AllureGroup(this._allure)

        newSuite.name = suiteTitle

        this._state.push(newSuite)
    }

    _endSuite() {
        if (!this._state.currentSuite) {
            throw new Error("There isn't any active suite!")
        }

<<<<<<< HEAD
        while (this._state.currentAllureStepableEntity) {
            const currentElement = this._state.pop() as
                | AllureGroup
                | AllureStepableUnit
=======
        while (this._state.currentAllureTestOrStep) {
            const currentTest = this._state.pop() as AllureTest | AllureStep
            const isAnyStepFailed = currentTest.wrappedItem.steps.some((step) => step.status === AllureStatus.FAILED)

            currentTest.stage = Stage.FINISHED
            currentTest.status = isAnyStepFailed ? AllureStatus.FAILED : AllureStatus.PASSED
>>>>>>> 43079ead

            if (currentElement instanceof AllureTest) {
                setAllureIds(currentElement, this._state.currentSuite)
                currentElement.endTest()
            } else if (currentElement instanceof AllureStep) {
                currentElement.endStep()
            }
        }

        const currentSuite = this._state.pop() as AllureGroup
        // if a hook were execute without a test the report will need a test to display the hook
        if (this._state.stats.hooks > 0 && this._state.stats.test === 0) {
            const test = currentSuite.startTest(currentSuite.name)
            test.status = Status.BROKEN
            test.endTest()
        }
        currentSuite.endGroup()
    }

    _startTest(testTitle: string, cid?: string) {
        const newTest = this._state.currentSuite
            ? this._state.currentSuite.startTest()
            : new AllureTest(this._allure)

        newTest.name = testTitle

        this._state.push(newTest)
        this.setTestParameters(cid)
    }

    _skipTest() {
        if (!this._state.currentAllureStepableEntity) {
            return
        }

        const currentTest = this._state.pop() as AllureTest | AllureStep

        currentTest.stage = Stage.PENDING
        currentTest.status = AllureStatus.SKIPPED

        if (currentTest instanceof AllureTest) {
            setAllureIds(currentTest, this._state.currentSuite)
            currentTest.endTest()
        } else {
            currentTest.endStep()
        }
    }

<<<<<<< HEAD
    _endTest(status: AllureStatus, error?: Error) {
        if (!this._state.currentAllureStepableEntity) {
=======
    _endTest(status: AllureStatus, error?: Error, stage?: Stage) {
        if (!this._state.currentAllureTestOrStep) {
>>>>>>> 43079ead
            return
        }

        const currentSpec = this._state.pop() as AllureStepableUnit

        currentSpec.stage = stage ?? Stage.FINISHED
        currentSpec.status = status

        if (error) {
            currentSpec.detailsMessage = error.message
            currentSpec.detailsTrace = error.stack
        }

        if (currentSpec instanceof AllureTest) {
            setAllureIds(currentSpec, this._state.currentSuite)
            currentSpec.endTest()
        } else if (currentSpec instanceof AllureStep) {
            currentSpec.endStep()
        }
    }

    _startStep(testTitle: string): void {
        if (!this._state.currentAllureStepableEntity) {
            throw new Error("There isn't any active stepable entities!")
        }

        const newStep =
            this._state.currentAllureStepableEntity.startStep(testTitle)

        this._state.push(newStep)
    }

    setTestParameters(cid?: string) {
        if (!this._state.currentTest) {
            return
        }

        if (!this._isMultiremote) {
            const caps = this._capabilities as Capabilities.DesiredCapabilities
            const { browserName, desired, device } = caps
            const deviceName =
                (desired || {}).deviceName ||
                (desired || {})['appium:deviceName'] ||
                caps.deviceName ||
                caps['appium:deviceName']
            let targetName = device || browserName || deviceName || cid
            // custom mobile grids can have device information in a `desired` cap
            if (desired && deviceName && desired['appium:platformVersion']) {
                targetName = `${device || deviceName} ${
                    desired['appium:platformVersion']
                }`
            }
            const browserstackVersion = caps.os_version || caps.osVersion
            const version =
                browserstackVersion ||
                caps.browserVersion ||
                caps.version ||
                caps['appium:platformVersion'] ||
                ''
            const paramName = deviceName || device ? 'device' : 'browser'
            const paramValue = version
                ? `${targetName}-${version}`
                : targetName

            if (!paramValue) {
                return
            }

            this._state.currentTest.addParameter(paramName, paramValue)
        } else {
            this._state.currentTest.addParameter('isMultiremote', 'true')
        }

        // Allure analytics labels. See https://github.com/allure-framework/allure2/blob/master/Analytics.md
        this._state.currentTest.addLabel(LabelName.LANGUAGE, 'javascript')
        this._state.currentTest.addLabel(LabelName.FRAMEWORK, 'wdio')

        if (this._state.currentPackageLabel) {
            this._state.currentTest.addLabel(
                LabelName.PACKAGE,
                this._state.currentPackageLabel,
            )
        }

        if (cid) {
            this._state.currentTest.addLabel(LabelName.THREAD, cid)
        }

        if (!this._state.currentSuite) {
            return
        }

        // TODO: need to add ability to get labels from allure entitites
        const isFeaturePresent =
            // @ts-ignore
            this._state.currentTest.wrappedItem.labels.some(
                (label: Label) => label.name === LabelName.FEATURE,
            )

        this._state.currentTest.addLabel(
            LabelName.SUITE,
            this._state.currentSuite.name,
        )

        if (isFeaturePresent) {
            return
        }

        this._state.currentTest.addLabel(
            LabelName.FEATURE,
            this._state.currentSuite.name,
        )
    }

    registerListeners() {
        process.on(events.addLink, this.addLink.bind(this))
        process.on(events.addLabel, this.addLabel.bind(this))
        process.on(events.addAllureId, this.addAllureId.bind(this))
        process.on(events.addFeature, this.addFeature.bind(this))
        process.on(events.addStory, this.addStory.bind(this))
        process.on(events.addSeverity, this.addSeverity.bind(this))
        process.on(events.addSuite, this.addSuite.bind(this))
        process.on(events.addSubSuite, this.addSubSuite.bind(this))
        process.on(events.addOwner, this.addOwner.bind(this))
        process.on(events.addTag, this.addTag.bind(this))
        process.on(events.addParentSuite, this.addParentSuite.bind(this))
        process.on(events.addEpic, this.addEpic.bind(this))
        process.on(events.addIssue, this.addIssue.bind(this))
        process.on(events.addTestId, this.addTestId.bind(this))
        process.on(events.addAttachment, this.addAttachment.bind(this))
        process.on(events.addDescription, this.addDescription.bind(this))
        process.on(events.startStep, this.startStep.bind(this))
        process.on(events.endStep, this.endStep.bind(this))
        process.on(events.addStep, this.addStep.bind(this))
        process.on(events.addArgument, this.addArgument.bind(this))
        process.on(events.addAllureStep, this.addAllureStep.bind(this))
    }

    onRunnerStart(runner: RunnerStats) {
        this._config = runner.config
        this._capabilities = runner.capabilities
        this._isMultiremote = runner.isMultiremote || false
    }

    onSuiteStart(suite: SuiteStats) {
        const { useCucumberStepReporter } = this._options
        const isScenario = suite.type === 'scenario'
        const isFeature = suite.type === 'feature'

        this._state.currentFile = suite.file

        // handle a cucumber scenario as allure "case" instead of "suite"
        if (useCucumberStepReporter && isScenario) {
            this._startTest(suite.title, suite.cid)

            getSuiteLabels(suite).forEach((label: Label) => {
                switch (label.name) {
                case 'issue':
                    this.addIssue({
                        issue: label.value,
                        linkName: label.value,
                    })
                    break
                case 'testId':
                    this.addTestId({
                        testId: label.value,
                        linkName: label.value,
                    })
                    break
                default:
                    this.addLabel(label)
                }
            })

            if (suite.description) {
                this.addDescription(suite)
            }

            return
        }

        const prefix = this._state.currentSuite
            ? this._state.currentSuite.name + ': '
            : ''
        const suiteTitle = isFeature ? suite.title : prefix + suite.title

        this._startSuite(suiteTitle)
    }

    onSuiteEnd(suite: SuiteStats) {
        const { useCucumberStepReporter } = this._options
        const isScenario = suite.type === 'scenario'

        this._state.currentFile = undefined

        if (useCucumberStepReporter && isScenario) {
            // passing hooks are missing the 'state' property
            suite.hooks = suite.hooks!.map((hook) => {
                hook.state = hook.state || AllureStatus.PASSED
                return hook
            })

            const suiteChildren = [...suite.tests!, ...suite.hooks]
<<<<<<< HEAD

            // A scenario is it skipped if every step is skipped and hooks are passed or skipped
            const isSkipped =
                suite.tests.every((item) =>
                    [AllureStatus.SKIPPED].includes(item.state as AllureStatus),
                ) &&
                suite.hooks.every((item) =>
                    [AllureStatus.PASSED, AllureStatus.SKIPPED].includes(
                        item.state as AllureStatus,
                    ),
                )
=======
            // A scenario is it skipped if every steps are skipped and hooks are passed or skipped
            const isSkipped = suite.tests.every(item => [AllureStatus.SKIPPED].includes(item.state as AllureStatus)) && suite.hooks.every(item => [AllureStatus.PASSED, AllureStatus.SKIPPED].includes(item.state as AllureStatus))
>>>>>>> 43079ead

            if (isSkipped) {
                this._endTest(AllureStatus.SKIPPED, undefined, Stage.PENDING)
                return
            }

            const isFailed = suiteChildren.find(
                (item) => item.state === AllureStatus.FAILED,
            )

            if (isFailed) {
                const testStatus = getTestStatus(isFailed)
                const error = getErrorFromFailedTest(isFailed)

                this._endTest(testStatus, error)
                return
            }

            const isPassed = suiteChildren.every(
                (item) => item.state === AllureStatus.PASSED,
            )
            // A scenario is it passed if certain steps are passed and all other are skipped and every hooks are passed or skipped
            const isPartiallySkipped = suiteChildren.every((item) =>
                [AllureStatus.PASSED, AllureStatus.SKIPPED].includes(
                    item.state as AllureStatus,
                ),
            )

            if (isPassed || isPartiallySkipped) {
<<<<<<< HEAD
                const currentTest = this._state.currentTest as AllureTest

                currentTest.status = AllureStatus.PASSED
                currentTest.stage = Stage.FINISHED
                setAllureIds(currentTest, this._state.currentSuite)
                currentTest.endTest()
=======
                this._endTest(AllureStatus.PASSED)
>>>>>>> 43079ead
                return
            }

            // Only close passing and skipped tests because
            // failing tests are closed in onTestFailed event
            return
        }

        this._endSuite()
    }

    onTestStart(test: TestStats | HookStats) {
        const { useCucumberStepReporter } = this._options
        this._consoleOutput = ''

        if (useCucumberStepReporter) {
            const testObj = test as TestStats
            const argument = testObj?.argument as Argument
            const dataTable = argument?.rows?.map(
                (a: { cells: string[] }) => a?.cells,
            )

            this._startStep(test.title)

            if (dataTable) {
                this.attachFile(
                    'Data Table',
                    stringify(dataTable),
                    ContentType.CSV,
                )
            }
            return
        }

        this._startTest(test.title, test.cid)
    }

    onTestPass() {
        this.attachLogs()
        this._endTest(AllureStatus.PASSED)
    }

    onTestRetry(test: TestStats) {
        this.attachLogs()

        const status = getTestStatus(test, this._config)

        this._endTest(status, getErrorFromFailedTest(test))
    }

    onTestFail(test: TestStats | HookStats) {
        const { useCucumberStepReporter } = this._options

        if (useCucumberStepReporter) {
            this.attachLogs()

            const testStatus = getTestStatus(test)

            this._endTest(testStatus, getErrorFromFailedTest(test))
            return
        }

        if (!this._state.currentAllureStepableEntity) {
            this.onTestStart(test)
        } else {
            this._state.currentAllureStepableEntity.name = test.title
        }

        this.attachLogs()

        const status = getTestStatus(test)

        this._endTest(status, getErrorFromFailedTest(test))
    }

    onTestSkip(test: TestStats) {
        const { useCucumberStepReporter } = this._options
        this.attachLogs()

        if (
            !this._state.currentAllureStepableEntity ||
            this._state.currentAllureStepableEntity.wrappedItem.name !==
                test.title
        ) {
            if (useCucumberStepReporter) {
                this.onTestStart(test)
            } else {
                this._startTest(test.title, test.cid)
            }
        }

        this._skipTest()
    }

    onBeforeCommand(command: BeforeCommandArgs) {
        if (!this._state.currentAllureStepableEntity) {
            return
        }

        const { disableWebdriverStepsReporting } = this._options

        if (disableWebdriverStepsReporting || this._isMultiremote) {
            return
        }

        const stepName = command.method
            ? `${command.method} ${command.endpoint}`
            : (command.command as string)
        const payload = command.body || command.params

        this._startStep(stepName)

        if (!isEmpty(payload)) {
            this.attachJSON('Request', payload)
        }
    }

    onAfterCommand(command: AfterCommandArgs) {
        const {
            disableWebdriverStepsReporting,
            disableWebdriverScreenshotsReporting,
        } = this._options

        const { value: commandResult } = command?.result || {}
        const isScreenshot = isScreenshotCommand(command)
        if (
            !disableWebdriverScreenshotsReporting &&
            isScreenshot &&
            commandResult
        ) {
            this.attachScreenshot(
                'Screenshot',
                Buffer.from(commandResult, 'base64'),
            )
        }

        if (
            disableWebdriverStepsReporting ||
            this._isMultiremote ||
            !this._state.currentStep
        ) {
            return
        }

        this.attachJSON('Response', commandResult)
        this.endStep(AllureStatus.PASSED)
    }

    onHookStart(hook: HookStats) {
        const { disableMochaHooks, useCucumberStepReporter } = this._options

        // ignore global hooks or hooks when option is set in false
        // any hook is skipped if there is not a suite created.
        if (!hook.parent || !this._state.currentSuite || disableMochaHooks) {
            return
        }

        const isAllHook = isAllTypeHooks(hook.title) // if the hook is beforeAll or afterAll for mocha/jasmine
        const isEachHook = isEachTypeHooks(hook.title) // if the hook is beforeEach or afterEach for mocha/jasmine

        // if the hook is before/after from mocha/jasmine
        if (isAllHook || isEachHook) {
            const hookExecutable = isBeforeTypeHook(hook.title)
                ? this._state.currentSuite.addBefore()
                : this._state.currentSuite.addAfter()
            const hookStep = hookExecutable.startStep(hook.title)
            this._state.push(hookExecutable)
            this._state.push(hookStep)
            // if the hook is custom by default, it will be reported as test (not usual)
        } else if (!(isAllHook || isEachHook) && !useCucumberStepReporter) {
            const customHookTest = this._state.currentSuite.startTest(
                `hook:${hook.title}`,
            )
            this._state.push(customHookTest)
            // hooks in cucumber mode will be treated as Test/Step
        } else if (useCucumberStepReporter) {
            this.onTestStart(hook)
        }
    }

    onHookEnd(hook: HookStats) {
        const { disableMochaHooks, useCucumberStepReporter } = this._options

        // ignore global hooks
        // any hook is skipped if there is not a suite created.
        if (!hook.parent || !this._state.currentSuite) {
            return
        }

        const isAllHook = isAllTypeHooks(hook.title) // if the hook is beforeAll or afterAll for mocha/jasmine
        const isEachHook = isEachTypeHooks(hook.title) // if the hook is beforeEach or afterEach for mocha/jasmine

        /****
         * if the hook is before/after from mocha/jasmine and disableMochaHooks=false.
         */
        // if the hook is before/after from mocha/jasmine and disableMochaHooks=false.
        if ((isAllHook || isEachHook) && !disableMochaHooks) {
            // getting the hook root step, and the hook element from stack.
            const currentHookRootStep = this._state.pop()
            const currentHookRoot = this._state.pop()
            // check if the elements exist
            if (currentHookRootStep || currentHookRoot) {
                // check if the elements related to hook
                if (
                    currentHookRootStep instanceof AllureStep &&
                    currentHookRoot instanceof ExecutableItemWrapper
                ) {
                    getHookStatus(hook, currentHookRoot, currentHookRootStep)
                    currentHookRootStep.endStep()
                    return
                }
                // put them back to the list
                if (currentHookRoot) {
                    this._state.push(currentHookRoot)
                }
                if (currentHookRootStep) {
                    this._state.push(currentHookRootStep)
                }
            }
        }

        /****
         * if the hook is before/after from mocha/jasmine or cucumber by setting useCucumberStepReporter=true,
         * and disableMochaHooks=true with a failed hook.
         *
         * Only if the hook fails, it will be reported.
         */
        if (disableMochaHooks && hook.error) {
            // hook is from cucumber
            if (useCucumberStepReporter){
                // report a new allure hook (step)
                this.onTestStart(hook)
                // set the hook as failed one
                this.onTestFail(hook)

                // remove cucumber hook (reported as step) from suite if it has no steps or attachments.
                const currentItem = this._state.currentAllureStepableEntity?.wrappedItem

                if (currentItem) {
                    cleanCucumberHooks(currentItem)
                }
                return
            }

            // hook is before/after from mocha/jasmine
            const hookExecutable = isBeforeTypeHook(hook.title)
                ? this._state.currentSuite.addBefore()
                : this._state.currentSuite.addAfter()
            const hookStep = hookExecutable.startStep(hook.title)

            // register the hook
            this._state.stats.hooks++

            // updating the hook information
            getHookStatus(hook, hookExecutable, hookStep)
            hookStep.endStep()
            return
        }

        /****
         * if the hook is not before/after from mocha/jasmine (custom hook) and useCucumberStepReporter=false
         * Custom hooks are not affected by "disableMochaHooks" option
         */
        if (!(isAllHook || isEachHook) && !useCucumberStepReporter) {
            // getting the latest element
            const lastElement = this._state.pop()
            if (lastElement) {
                const isCustomHook =
                    lastElement instanceof AllureTest &&
                    lastElement.wrappedItem.name?.startsWith('hook:')
                this._state.push(lastElement)
                if (isCustomHook) {
                    // we end the test case (custom hook) that represents the custom hook call.
                    this._endTest(getTestStatus(hook), hook.error)
                }
            }
            return
        }

        /****
         * if the hook comes from Cucumber useCucumberStepReporter=true
         */
        if (useCucumberStepReporter && !disableMochaHooks) {
            // closing the cucumber hook (in this case, it's reported as a step)
            hook.error ? this.onTestFail(hook) : this.onTestPass()

            // remove cucumber hook (reported as a step) from a suite if it has no steps or attachments.
            const currentItem = this._state.currentAllureStepableEntity?.wrappedItem

            if (currentItem) {
                cleanCucumberHooks(currentItem)
            }
            return
        }

    }

    addLabel({ name, value }: AddLabelEventArgs) {
        if (!this._state.currentTest) {
            return
        }

        this._state.currentTest.addLabel(name, value)
    }

    addLink({ name, url, type }: AddLinkEventArgs) {
        if (!this._state.currentTest) {
            return
        }

        this._state.currentTest.addLink(url, name, type)
    }

    addAllureId({ id }: AddAllureIdEventArgs) {
        this.addLabel({
            name: LabelName.AS_ID,
            value: id,
        })
    }

    addStory({ storyName }: AddStoryEventArgs) {
        this.addLabel({
            name: LabelName.STORY,
            value: storyName,
        })
    }

    addFeature({ featureName }: AddFeatureEventArgs) {
        this.addLabel({
            name: LabelName.FEATURE,
            value: featureName,
        })
    }

    addSeverity({ severity }: AddSeverityEventArgs) {
        this.addLabel({
            name: LabelName.SEVERITY,
            value: severity,
        })
    }

    addEpic({ epicName }: AddEpicEventArgs) {
        this.addLabel({
            name: LabelName.EPIC,
            value: epicName,
        })
    }

    addOwner({ owner }: AddOwnerEventArgs) {
        this.addLabel({
            name: LabelName.OWNER,
            value: owner,
        })
    }

    addSuite({ suiteName }: AddSuiteEventArgs) {
        this.addLabel({
            name: LabelName.SUITE,
            value: suiteName,
        })
    }

    addParentSuite({ suiteName }: AddParentSuiteEventArgs) {
        this.addLabel({
            name: LabelName.PARENT_SUITE,
            value: suiteName,
        })
    }

    addSubSuite({ suiteName }: AddSubSuiteEventArgs) {
        this.addLabel({
            name: LabelName.SUB_SUITE,
            value: suiteName,
        })
    }

    addTag({ tag }: AddTagEventArgs) {
        this.addLabel({
            name: LabelName.TAG,
            value: tag,
        })
    }

    addTestId({ testId, linkName }: AddTestIdEventArgs) {
        if (!this._options.tmsLinkTemplate) {
            this.addLabel({
                name: 'tms',
                value: testId,
            })
            return
        }

        const tmsLink = getLinkByTemplate(
            this._options.tmsLinkTemplate,
            testId,
        )

        this.addLink({
            url: tmsLink,
            name: linkName || 'tms',
            type: LinkType.TMS
        })
    }

    addIssue({ issue, linkName }: AddIssueEventArgs) {
        if (!this._options.issueLinkTemplate) {
            this.addLabel({
                name: 'issue',
                value: issue,
            })
            return
        }

        const issueLink = getLinkByTemplate(
            this._options.issueLinkTemplate,
            issue,
        )

        this.addLink({
            url: issueLink,
            name: linkName,
            type: LinkType.ISSUE,
        })
    }

    addDescription({ description, descriptionType }: AddDescriptionEventArgs) {
        if (!this._state.currentTest) {
            return
        }

        if (descriptionType === DescriptionType.HTML) {
            this._state.currentTest.descriptionHtml = description
            return
        }

        this._state.currentTest.description = description
    }

    addAttachment({
        name,
        content,
        type = ContentType.TEXT,
    }: AddAttachmentEventArgs) {
        if (!this._state.currentAllureStepableEntity) {
            return
        }

        if (type === ContentType.JSON) {
            this.attachJSON(name, content)
            return
        }

        this.attachFile(
            name,
            Buffer.from(content as string),
            type as ContentType,
        )
    }

    startStep(title: string) {
        if (!this._state.currentAllureStepableEntity) {
            return
        }

        this._startStep(title)
    }

    endStep(status: AllureStatus) {
        if (!this._state.currentAllureStepableEntity) {
            return
        }

        this._endTest(status)
    }

    addStep({ step }: any) {
        if (!this._state.currentAllureStepableEntity) {
            return
        }

        this._startStep(step.title)

        if (step.attachment) {
            this.attachFile(
                step.attachment.name,
                step.attachment.content,
                step.attachment.type || ContentType.TEXT,
            )
        }

        this._endTest(step.status)
    }

    addArgument({ name, value }: any) {
        if (!this._state.currentTest) {
            return
        }

        this._state.currentTest.addParameter(name, value)
    }

    addAllureStep(metadata: MetadataMessage) {
        const { currentAllureStepableEntity: currentAllureSpec } = this._state

        if (!currentAllureSpec) {
            throw new Error("Couldn't add step: no test case running!")
        }

        const {
            attachments = [],
            labels = [],
            links = [],
            parameter = [],
            steps = [],
            description,
            descriptionHtml,
        } = metadata

        if (description) {
            this.addDescription({
                description,
                descriptionType: DescriptionType.MARKDOWN,
            })
        }

        if (descriptionHtml) {
            this.addDescription({
                description: descriptionHtml,
                descriptionType: DescriptionType.HTML,
            })
        }

        labels.forEach((label) => {
            this.addLabel(label)
        })
        parameter.forEach((param) => {
            this.addArgument(param)
        })
        links.forEach((link) => {
            this.addLink(link)
        })
        attachments.forEach((attachment) => {
            this.addAttachment(attachment)
        })
        steps.forEach((step) => {
            currentAllureSpec.addStep(
                AllureCommandStepExecutable.toExecutableItem(
                    this._allure,
                    step,
                ),
            )
        })
    }

    /**
     * public API attached to the reporter
     * deprecated approach and only here for backwards compatibility
     */
    static addFeature = addFeature
    static addLink = addLink
    static addEpic = addEpic
    static addOwner = addOwner
    static addTag = addTag
    static addLabel = addLabel
    static addSeverity = addSeverity
    static addIssue = addIssue
    static addSuite = addSuite
    static addSubSuite = addSubSuite
    static addParentSuite = addParentSuite
    static addTestId = addTestId
    static addStory = addStory
    static addDescription = addDescription
    static addAttachment = addAttachment
    static startStep = startStep
    static endStep = endStep
    static addStep = addStep
    static addArgument = addArgument
    static addAllureId = addAllureId
    static step = step
}<|MERGE_RESOLUTION|>--- conflicted
+++ resolved
@@ -1,79 +1,35 @@
 import { stringify } from 'csv-stringify/sync'
 import type {
-    AfterCommandArgs,
-    Argument,
-    BeforeCommandArgs,
-    HookStats,
-    RunnerStats,
-    SuiteStats,
-    TestStats,
+    SuiteStats, HookStats, RunnerStats, TestStats, BeforeCommandArgs,
+    AfterCommandArgs, Argument
 } from '@wdio/reporter'
 import WDIOReporter from '@wdio/reporter'
 import type { Capabilities, Options } from '@wdio/types'
-import type { Label, MetadataMessage } from 'allure-js-commons'
+import type { Label, MetadataMessage, AllureStep } from 'allure-js-commons'
 import {
-    ExecutableItemWrapper,
-    AllureCommandStepExecutable,
-    AllureGroup,
-    AllureRuntime,
-    AllureStep,
-    AllureTest,
-    ContentType,
-    LabelName,
-    LinkType,
-    Stage,
-    Status as AllureStatus, Status,
+    AllureRuntime, AllureGroup, AllureTest, Status as AllureStatus, Stage, LabelName,
+    LinkType, ContentType, AllureCommandStepExecutable,
 } from 'allure-js-commons'
 import {
-    addAllureId,
-    addArgument,
-    addAttachment,
-    addDescription,
-    addEpic,
-    addFeature,
-    addIssue,
-    addLabel,
-    addLink,
-    addOwner,
-    addParentSuite,
-    addSeverity,
-    addStep,
-    addStory,
-    addSubSuite,
-    addSuite,
-    addTag,
-    addTestId,
-    endStep,
-    startStep,
-    step,
+    addFeature, addLink, addOwner, addEpic, addSuite, addSubSuite, addParentSuite,
+    addTag, addLabel, addSeverity, addIssue, addTestId, addStory, addAllureId,
+    addDescription, addAttachment, startStep, endStep, addStep, addArgument, step,
 } from './common/api.js'
 import { AllureReporterState } from './state.js'
 import {
-    getTestStatus, isEmpty, getErrorFromFailedTest, getLinkByTemplate, isScreenshotCommand, getSuiteLabels,
-    setAllureIds, isAllTypeHooks, isEachTypeHooks, isBeforeTypeHook, cleanCucumberHooks, getHookStatus,
+    getTestStatus, isEmpty, isMochaEachHooks, getErrorFromFailedTest,
+    isMochaAllHooks, getLinkByTemplate, isScreenshotCommand, getSuiteLabels, setAllureIds, isMochaBeforeEachHook,
 } from './utils.js'
 import { events } from './constants.js'
 import type {
-    AddAllureIdEventArgs,
-    AddAttachmentEventArgs,
-    AddDescriptionEventArgs,
-    AddEpicEventArgs,
-    AddFeatureEventArgs,
-    AddIssueEventArgs,
-    AddLabelEventArgs,
-    AddLinkEventArgs,
-    AddOwnerEventArgs,
-    AddParentSuiteEventArgs,
-    AddSeverityEventArgs,
-    AddStoryEventArgs,
-    AddSubSuiteEventArgs,
-    AddSuiteEventArgs,
-    AddTagEventArgs,
-    AddTestIdEventArgs,
-    AllureReporterOptions,
-    AllureStepableUnit,
+    AddAttachmentEventArgs, AddDescriptionEventArgs,
+    AddFeatureEventArgs, AddIssueEventArgs, AddLabelEventArgs, AddSeverityEventArgs,
+    AddEpicEventArgs, AddOwnerEventArgs, AddParentSuiteEventArgs, AddSubSuiteEventArgs,
+    AddLinkEventArgs, AddAllureIdEventArgs, AddSuiteEventArgs, AddTagEventArgs,
+    AddStoryEventArgs, AddTestIdEventArgs, AllureReporterOptions } from './types.js'
+import {
+    TYPE as DescriptionType
 } from './types.js'
-import { TYPE as DescriptionType } from './types.js'
 
 export default class AllureReporter extends WDIOReporter {
     private _allure: AllureRuntime
@@ -106,18 +62,11 @@
 
         this.registerListeners()
 
-        const processObj: any = process
+        const processObj:any = process
 
         if (options.addConsoleLogs) {
-            processObj.stdout.write = (
-                chunk: string,
-                encoding: BufferEncoding,
-                callback: (err?: Error) => void,
-            ) => {
-                if (
-                    typeof chunk === 'string' &&
-                    !chunk.includes('mwebdriver')
-                ) {
+            processObj.stdout.write = (chunk: string, encoding: BufferEncoding, callback:  ((err?: Error) => void)) => {
+                if (typeof chunk === 'string' && !chunk.includes('mwebdriver')) {
                     this._consoleOutput += chunk
                 }
 
@@ -126,22 +75,18 @@
         }
 
         const { reportedEnvironmentVars } = this._options
-        reportedEnvironmentVars &&
-            this._allure.writeEnvironmentInfo(reportedEnvironmentVars)
+        reportedEnvironmentVars && this._allure.writeEnvironmentInfo(reportedEnvironmentVars)
     }
 
     attachLogs() {
-        if (!this._consoleOutput || !this._state.currentAllureStepableEntity) {
+        if (!this._consoleOutput || !this._state.currentAllureTestOrStep) {
             return
         }
 
         const logsContent = `.........Console Logs.........\n\n${this._consoleOutput}`
-        const attachmentFilename = this._allure.writeAttachment(
-            logsContent,
-            ContentType.TEXT,
-        )
-
-        this._state.currentAllureStepableEntity.addAttachment(
+        const attachmentFilename = this._allure.writeAttachment(logsContent, ContentType.TEXT)
+
+        this._state.currentAllureTestOrStep.addAttachment(
             'Console Logs',
             {
                 contentType: ContentType.TEXT,
@@ -150,26 +95,19 @@
         )
     }
 
-    attachFile(
-        name: string,
-        content: string | Buffer,
-        contentType: ContentType,
-    ) {
-        if (!this._state.currentAllureStepableEntity) {
+    attachFile(name: string, content: string | Buffer, contentType: ContentType) {
+        if (!this._state.currentAllureTestOrStep) {
             throw new Error("There isn't any active test!")
         }
 
-        const attachmentFilename = this._allure.writeAttachment(
-            content,
-            contentType,
-        )
-
-        this._state.currentAllureStepableEntity.addAttachment(
+        const attachmentFilename = this._allure.writeAttachment(content, contentType)
+
+        this._state.currentAllureTestOrStep.addAttachment(
             name,
             {
                 contentType,
             },
-            attachmentFilename,
+            attachmentFilename
         )
     }
 
@@ -177,11 +115,7 @@
         const isStr = typeof json === 'string'
         const content = isStr ? json : JSON.stringify(json, null, 2)
 
-        this.attachFile(
-            name,
-            String(content),
-            isStr ? ContentType.JSON : ContentType.TEXT,
-        )
+        this.attachFile(name, String(content), isStr ? ContentType.JSON : ContentType.TEXT)
     }
 
     attachScreenshot(name: string, content: Buffer) {
@@ -189,9 +123,7 @@
     }
 
     _startSuite(suiteTitle: string) {
-        const newSuite: AllureGroup = this._state.currentSuite
-            ? this._state.currentSuite.startGroup()
-            : new AllureGroup(this._allure)
+        const newSuite: AllureGroup = this._state.currentSuite ? this._state.currentSuite.startGroup() : new AllureGroup(this._allure)
 
         newSuite.name = suiteTitle
 
@@ -203,42 +135,28 @@
             throw new Error("There isn't any active suite!")
         }
 
-<<<<<<< HEAD
-        while (this._state.currentAllureStepableEntity) {
-            const currentElement = this._state.pop() as
-                | AllureGroup
-                | AllureStepableUnit
-=======
         while (this._state.currentAllureTestOrStep) {
             const currentTest = this._state.pop() as AllureTest | AllureStep
             const isAnyStepFailed = currentTest.wrappedItem.steps.some((step) => step.status === AllureStatus.FAILED)
 
             currentTest.stage = Stage.FINISHED
             currentTest.status = isAnyStepFailed ? AllureStatus.FAILED : AllureStatus.PASSED
->>>>>>> 43079ead
-
-            if (currentElement instanceof AllureTest) {
-                setAllureIds(currentElement, this._state.currentSuite)
-                currentElement.endTest()
-            } else if (currentElement instanceof AllureStep) {
-                currentElement.endStep()
+
+            if (currentTest instanceof AllureTest) {
+                setAllureIds(currentTest, this._state.currentSuite)
+                currentTest.endTest()
+            } else {
+                currentTest.endStep()
             }
         }
 
         const currentSuite = this._state.pop() as AllureGroup
-        // if a hook were execute without a test the report will need a test to display the hook
-        if (this._state.stats.hooks > 0 && this._state.stats.test === 0) {
-            const test = currentSuite.startTest(currentSuite.name)
-            test.status = Status.BROKEN
-            test.endTest()
-        }
+
         currentSuite.endGroup()
     }
 
     _startTest(testTitle: string, cid?: string) {
-        const newTest = this._state.currentSuite
-            ? this._state.currentSuite.startTest()
-            : new AllureTest(this._allure)
+        const newTest = this._state.currentSuite ? this._state.currentSuite.startTest() : new AllureTest(this._allure)
 
         newTest.name = testTitle
 
@@ -247,7 +165,7 @@
     }
 
     _skipTest() {
-        if (!this._state.currentAllureStepableEntity) {
+        if (!this._state.currentAllureTestOrStep) {
             return
         }
 
@@ -264,17 +182,12 @@
         }
     }
 
-<<<<<<< HEAD
-    _endTest(status: AllureStatus, error?: Error) {
-        if (!this._state.currentAllureStepableEntity) {
-=======
     _endTest(status: AllureStatus, error?: Error, stage?: Stage) {
         if (!this._state.currentAllureTestOrStep) {
->>>>>>> 43079ead
-            return
-        }
-
-        const currentSpec = this._state.pop() as AllureStepableUnit
+            return
+        }
+
+        const currentSpec = this._state.pop() as AllureTest | AllureStep
 
         currentSpec.stage = stage ?? Stage.FINISHED
         currentSpec.status = status
@@ -287,18 +200,17 @@
         if (currentSpec instanceof AllureTest) {
             setAllureIds(currentSpec, this._state.currentSuite)
             currentSpec.endTest()
-        } else if (currentSpec instanceof AllureStep) {
+        } else {
             currentSpec.endStep()
         }
     }
 
-    _startStep(testTitle: string): void {
-        if (!this._state.currentAllureStepableEntity) {
-            throw new Error("There isn't any active stepable entities!")
-        }
-
-        const newStep =
-            this._state.currentAllureStepableEntity.startStep(testTitle)
+    _startStep(testTitle: string) {
+        if (!this._state.currentAllureTestOrStep) {
+            throw new Error("There isn't any active test!")
+        }
+
+        const newStep = this._state.currentAllureTestOrStep.startStep(testTitle)
 
         this._state.push(newStep)
     }
@@ -311,29 +223,16 @@
         if (!this._isMultiremote) {
             const caps = this._capabilities as Capabilities.DesiredCapabilities
             const { browserName, desired, device } = caps
-            const deviceName =
-                (desired || {}).deviceName ||
-                (desired || {})['appium:deviceName'] ||
-                caps.deviceName ||
-                caps['appium:deviceName']
+            const deviceName = (desired || {}).deviceName || (desired || {})['appium:deviceName'] || caps.deviceName || caps['appium:deviceName']
             let targetName = device || browserName || deviceName || cid
             // custom mobile grids can have device information in a `desired` cap
             if (desired && deviceName && desired['appium:platformVersion']) {
-                targetName = `${device || deviceName} ${
-                    desired['appium:platformVersion']
-                }`
+                targetName = `${device || deviceName} ${desired['appium:platformVersion']}`
             }
             const browserstackVersion = caps.os_version || caps.osVersion
-            const version =
-                browserstackVersion ||
-                caps.browserVersion ||
-                caps.version ||
-                caps['appium:platformVersion'] ||
-                ''
-            const paramName = deviceName || device ? 'device' : 'browser'
-            const paramValue = version
-                ? `${targetName}-${version}`
-                : targetName
+            const version = browserstackVersion || caps.browserVersion || caps.version || caps['appium:platformVersion'] || ''
+            const paramName = (deviceName || device) ? 'device' : 'browser'
+            const paramValue = version ? `${targetName}-${version}` : targetName
 
             if (!paramValue) {
                 return
@@ -349,10 +248,7 @@
         this._state.currentTest.addLabel(LabelName.FRAMEWORK, 'wdio')
 
         if (this._state.currentPackageLabel) {
-            this._state.currentTest.addLabel(
-                LabelName.PACKAGE,
-                this._state.currentPackageLabel,
-            )
+            this._state.currentTest.addLabel(LabelName.PACKAGE, this._state.currentPackageLabel)
         }
 
         if (cid) {
@@ -364,25 +260,16 @@
         }
 
         // TODO: need to add ability to get labels from allure entitites
-        const isFeaturePresent =
-            // @ts-ignore
-            this._state.currentTest.wrappedItem.labels.some(
-                (label: Label) => label.name === LabelName.FEATURE,
-            )
-
-        this._state.currentTest.addLabel(
-            LabelName.SUITE,
-            this._state.currentSuite.name,
-        )
+        // @ts-ignore
+        const isFeaturePresent = this._state.currentTest.wrappedItem.labels.some((label: Label) => label.name === LabelName.FEATURE)
+
+        this._state.currentTest.addLabel(LabelName.SUITE, this._state.currentSuite.name)
 
         if (isFeaturePresent) {
             return
         }
 
-        this._state.currentTest.addLabel(
-            LabelName.FEATURE,
-            this._state.currentSuite.name,
-        )
+        this._state.currentTest.addLabel(LabelName.FEATURE, this._state.currentSuite.name)
     }
 
     registerListeners() {
@@ -422,23 +309,17 @@
 
         this._state.currentFile = suite.file
 
-        // handle a cucumber scenario as allure "case" instead of "suite"
+        // handle cucumber scenario as allure "case" instead of "suite"
         if (useCucumberStepReporter && isScenario) {
             this._startTest(suite.title, suite.cid)
 
             getSuiteLabels(suite).forEach((label: Label) => {
                 switch (label.name) {
                 case 'issue':
-                    this.addIssue({
-                        issue: label.value,
-                        linkName: label.value,
-                    })
+                    this.addIssue({ issue: label.value, linkName: label.value  })
                     break
                 case 'testId':
-                    this.addTestId({
-                        testId: label.value,
-                        linkName: label.value,
-                    })
+                    this.addTestId({ testId: label.value, linkName: label.value  })
                     break
                 default:
                     this.addLabel(label)
@@ -452,9 +333,7 @@
             return
         }
 
-        const prefix = this._state.currentSuite
-            ? this._state.currentSuite.name + ': '
-            : ''
+        const prefix = this._state.currentSuite ? this._state.currentSuite.name + ': ' : ''
         const suiteTitle = isFeature ? suite.title : prefix + suite.title
 
         this._startSuite(suiteTitle)
@@ -474,31 +353,15 @@
             })
 
             const suiteChildren = [...suite.tests!, ...suite.hooks]
-<<<<<<< HEAD
-
-            // A scenario is it skipped if every step is skipped and hooks are passed or skipped
-            const isSkipped =
-                suite.tests.every((item) =>
-                    [AllureStatus.SKIPPED].includes(item.state as AllureStatus),
-                ) &&
-                suite.hooks.every((item) =>
-                    [AllureStatus.PASSED, AllureStatus.SKIPPED].includes(
-                        item.state as AllureStatus,
-                    ),
-                )
-=======
             // A scenario is it skipped if every steps are skipped and hooks are passed or skipped
             const isSkipped = suite.tests.every(item => [AllureStatus.SKIPPED].includes(item.state as AllureStatus)) && suite.hooks.every(item => [AllureStatus.PASSED, AllureStatus.SKIPPED].includes(item.state as AllureStatus))
->>>>>>> 43079ead
 
             if (isSkipped) {
                 this._endTest(AllureStatus.SKIPPED, undefined, Stage.PENDING)
                 return
             }
 
-            const isFailed = suiteChildren.find(
-                (item) => item.state === AllureStatus.FAILED,
-            )
+            const isFailed = suiteChildren.find(item => item.state === AllureStatus.FAILED)
 
             if (isFailed) {
                 const testStatus = getTestStatus(isFailed)
@@ -508,27 +371,12 @@
                 return
             }
 
-            const isPassed = suiteChildren.every(
-                (item) => item.state === AllureStatus.PASSED,
-            )
+            const isPassed = suiteChildren.every(item => item.state === AllureStatus.PASSED)
             // A scenario is it passed if certain steps are passed and all other are skipped and every hooks are passed or skipped
-            const isPartiallySkipped = suiteChildren.every((item) =>
-                [AllureStatus.PASSED, AllureStatus.SKIPPED].includes(
-                    item.state as AllureStatus,
-                ),
-            )
+            const isPartiallySkipped = suiteChildren.every(item => [AllureStatus.PASSED, AllureStatus.SKIPPED].includes(item.state as AllureStatus))
 
             if (isPassed || isPartiallySkipped) {
-<<<<<<< HEAD
-                const currentTest = this._state.currentTest as AllureTest
-
-                currentTest.status = AllureStatus.PASSED
-                currentTest.stage = Stage.FINISHED
-                setAllureIds(currentTest, this._state.currentSuite)
-                currentTest.endTest()
-=======
                 this._endTest(AllureStatus.PASSED)
->>>>>>> 43079ead
                 return
             }
 
@@ -547,18 +395,12 @@
         if (useCucumberStepReporter) {
             const testObj = test as TestStats
             const argument = testObj?.argument as Argument
-            const dataTable = argument?.rows?.map(
-                (a: { cells: string[] }) => a?.cells,
-            )
+            const dataTable = argument?.rows?.map((a: { cells: string[] }) => a?.cells)
 
             this._startStep(test.title)
 
             if (dataTable) {
-                this.attachFile(
-                    'Data Table',
-                    stringify(dataTable),
-                    ContentType.CSV,
-                )
+                this.attachFile('Data Table', stringify(dataTable), ContentType.CSV)
             }
             return
         }
@@ -585,46 +427,39 @@
         if (useCucumberStepReporter) {
             this.attachLogs()
 
-            const testStatus = getTestStatus(test)
+            const testStatus = getTestStatus(test, this._config)
 
             this._endTest(testStatus, getErrorFromFailedTest(test))
             return
         }
 
-        if (!this._state.currentAllureStepableEntity) {
+        if (!this._state.currentAllureTestOrStep) {
             this.onTestStart(test)
         } else {
-            this._state.currentAllureStepableEntity.name = test.title
+            this._state.currentAllureTestOrStep.name = test.title
         }
 
         this.attachLogs()
 
-        const status = getTestStatus(test)
+        const status = getTestStatus(test, this._config)
 
         this._endTest(status, getErrorFromFailedTest(test))
     }
 
     onTestSkip(test: TestStats) {
-        const { useCucumberStepReporter } = this._options
         this.attachLogs()
 
-        if (
-            !this._state.currentAllureStepableEntity ||
-            this._state.currentAllureStepableEntity.wrappedItem.name !==
-                test.title
-        ) {
-            if (useCucumberStepReporter) {
-                this.onTestStart(test)
-            } else {
-                this._startTest(test.title, test.cid)
-            }
+        if (!this._state.currentAllureTestOrStep || this._state.currentAllureTestOrStep.wrappedItem.name !== test.title) {
+            this._startTest(test.title, test.cid)
+            this._skipTest()
+            return
         }
 
         this._skipTest()
     }
 
     onBeforeCommand(command: BeforeCommandArgs) {
-        if (!this._state.currentAllureStepableEntity) {
+        if (!this._state.currentAllureTestOrStep) {
             return
         }
 
@@ -634,9 +469,7 @@
             return
         }
 
-        const stepName = command.method
-            ? `${command.method} ${command.endpoint}`
-            : (command.command as string)
+        const stepName = command.method ? `${command.method} ${command.endpoint}` : command.command as string
         const payload = command.body || command.params
 
         this._startStep(stepName)
@@ -647,29 +480,15 @@
     }
 
     onAfterCommand(command: AfterCommandArgs) {
-        const {
-            disableWebdriverStepsReporting,
-            disableWebdriverScreenshotsReporting,
-        } = this._options
+        const { disableWebdriverStepsReporting, disableWebdriverScreenshotsReporting } = this._options
 
         const { value: commandResult } = command?.result || {}
         const isScreenshot = isScreenshotCommand(command)
-        if (
-            !disableWebdriverScreenshotsReporting &&
-            isScreenshot &&
-            commandResult
-        ) {
-            this.attachScreenshot(
-                'Screenshot',
-                Buffer.from(commandResult, 'base64'),
-            )
-        }
-
-        if (
-            disableWebdriverStepsReporting ||
-            this._isMultiremote ||
-            !this._state.currentStep
-        ) {
+        if (!disableWebdriverScreenshotsReporting && isScreenshot && commandResult) {
+            this.attachScreenshot('Screenshot', Buffer.from(commandResult, 'base64'))
+        }
+
+        if (disableWebdriverStepsReporting || this._isMultiremote || !this._state.currentStep) {
             return
         }
 
@@ -678,155 +497,98 @@
     }
 
     onHookStart(hook: HookStats) {
-        const { disableMochaHooks, useCucumberStepReporter } = this._options
-
-        // ignore global hooks or hooks when option is set in false
-        // any hook is skipped if there is not a suite created.
-        if (!hook.parent || !this._state.currentSuite || disableMochaHooks) {
-            return
-        }
-
-        const isAllHook = isAllTypeHooks(hook.title) // if the hook is beforeAll or afterAll for mocha/jasmine
-        const isEachHook = isEachTypeHooks(hook.title) // if the hook is beforeEach or afterEach for mocha/jasmine
-
-        // if the hook is before/after from mocha/jasmine
-        if (isAllHook || isEachHook) {
-            const hookExecutable = isBeforeTypeHook(hook.title)
-                ? this._state.currentSuite.addBefore()
-                : this._state.currentSuite.addAfter()
-            const hookStep = hookExecutable.startStep(hook.title)
-            this._state.push(hookExecutable)
-            this._state.push(hookStep)
-            // if the hook is custom by default, it will be reported as test (not usual)
-        } else if (!(isAllHook || isEachHook) && !useCucumberStepReporter) {
-            const customHookTest = this._state.currentSuite.startTest(
-                `hook:${hook.title}`,
-            )
-            this._state.push(customHookTest)
-            // hooks in cucumber mode will be treated as Test/Step
-        } else if (useCucumberStepReporter) {
-            this.onTestStart(hook)
-        }
+        const { disableMochaHooks } = this._options
+
+        // ignore global hooks
+        if (!hook.parent || !this._state.currentSuite) {
+            return
+        }
+
+        const isMochaAllHook = isMochaAllHooks(hook.title)
+        const isMochaEachHook = isMochaEachHooks(hook.title)
+
+        // don't add hook as test to suite for mocha each hooks if no current test
+        if (disableMochaHooks && isMochaEachHook && !this._state.currentAllureTestOrStep) {
+            return
+        }
+
+        // add beforeEach / afterEach hook as step to test
+        if (disableMochaHooks && isMochaEachHook && this._state.currentAllureTestOrStep) {
+            this._startStep(hook.title)
+            return
+        }
+
+        // don't add hook as test to suite for mocha All hooks
+        if (disableMochaHooks && isMochaAllHook) {
+            return
+        }
+
+        // add hook as test to suite
+        this.onTestStart(hook)
     }
 
     onHookEnd(hook: HookStats) {
         const { disableMochaHooks, useCucumberStepReporter } = this._options
 
         // ignore global hooks
-        // any hook is skipped if there is not a suite created.
         if (!hook.parent || !this._state.currentSuite) {
             return
         }
 
-        const isAllHook = isAllTypeHooks(hook.title) // if the hook is beforeAll or afterAll for mocha/jasmine
-        const isEachHook = isEachTypeHooks(hook.title) // if the hook is beforeEach or afterEach for mocha/jasmine
-
-        /****
-         * if the hook is before/after from mocha/jasmine and disableMochaHooks=false.
-         */
-        // if the hook is before/after from mocha/jasmine and disableMochaHooks=false.
-        if ((isAllHook || isEachHook) && !disableMochaHooks) {
-            // getting the hook root step, and the hook element from stack.
-            const currentHookRootStep = this._state.pop()
-            const currentHookRoot = this._state.pop()
-            // check if the elements exist
-            if (currentHookRootStep || currentHookRoot) {
-                // check if the elements related to hook
-                if (
-                    currentHookRootStep instanceof AllureStep &&
-                    currentHookRoot instanceof ExecutableItemWrapper
-                ) {
-                    getHookStatus(hook, currentHookRoot, currentHookRootStep)
-                    currentHookRootStep.endStep()
-                    return
+        const isMochaAllHook = isMochaAllHooks(hook.title)
+        const isMochaEachHook = isMochaEachHooks(hook.title)
+
+        if (disableMochaHooks && !isMochaAllHook && !this._state.currentAllureTestOrStep) {
+            return
+        }
+
+        // set beforeEach / afterEach hook (step) status
+        if (disableMochaHooks && isMochaEachHook) {
+            this._endTest(hook.error ? AllureStatus.FAILED : AllureStatus.PASSED, hook.error)
+            // mocha doesn't fire onTestEnd for failed beforeEach hook
+            // we have to force mark test as failed test
+            if (isMochaBeforeEachHook(hook.title) && hook.error) {
+                const fakeTestStat = Object.assign({}, hook, { title: hook.currentTest }) as TestStats
+                this._endTest(fakeTestStat.error ? AllureStatus.FAILED : AllureStatus.PASSED, fakeTestStat.error)
+            }
+            return
+        }
+
+        if (hook.error) {
+            // add hook as test to suite for mocha all hooks, when it didn't start before
+            if (disableMochaHooks && isMochaAllHook) {
+                this.onTestStart(hook)
+            }
+
+            this.onTestFail(hook)
+            // mocha doesn't fire onTestEnd for failed beforeEach hook
+            // we have to force mark test as failed test
+            if (isMochaBeforeEachHook(hook.title) && !disableMochaHooks) {
+                this.onTestFail(Object.assign({}, hook, { title: hook.currentTest }) as TestStats)
+            }
+
+            return
+        }
+
+        this.onTestPass()
+
+        if (useCucumberStepReporter) {
+            // remove hook from suite if it has no steps or attachments
+            const currentItem = this._state.currentAllureTestOrStep?.wrappedItem
+            if (currentItem) {
+                const currentStep = currentItem.steps[currentItem.steps.length-1]
+
+                if (currentStep.steps.length === 0 && currentStep.attachments.length === 0 && currentItem.attachments.length === 0) {
+                    currentItem.steps.pop()
                 }
-                // put them back to the list
-                if (currentHookRoot) {
-                    this._state.push(currentHookRoot)
-                }
-                if (currentHookRootStep) {
-                    this._state.push(currentHookRootStep)
-                }
-            }
-        }
-
-        /****
-         * if the hook is before/after from mocha/jasmine or cucumber by setting useCucumberStepReporter=true,
-         * and disableMochaHooks=true with a failed hook.
-         *
-         * Only if the hook fails, it will be reported.
-         */
-        if (disableMochaHooks && hook.error) {
-            // hook is from cucumber
-            if (useCucumberStepReporter){
-                // report a new allure hook (step)
-                this.onTestStart(hook)
-                // set the hook as failed one
-                this.onTestFail(hook)
-
-                // remove cucumber hook (reported as step) from suite if it has no steps or attachments.
-                const currentItem = this._state.currentAllureStepableEntity?.wrappedItem
-
-                if (currentItem) {
-                    cleanCucumberHooks(currentItem)
-                }
-                return
-            }
-
-            // hook is before/after from mocha/jasmine
-            const hookExecutable = isBeforeTypeHook(hook.title)
-                ? this._state.currentSuite.addBefore()
-                : this._state.currentSuite.addAfter()
-            const hookStep = hookExecutable.startStep(hook.title)
-
-            // register the hook
-            this._state.stats.hooks++
-
-            // updating the hook information
-            getHookStatus(hook, hookExecutable, hookStep)
-            hookStep.endStep()
-            return
-        }
-
-        /****
-         * if the hook is not before/after from mocha/jasmine (custom hook) and useCucumberStepReporter=false
-         * Custom hooks are not affected by "disableMochaHooks" option
-         */
-        if (!(isAllHook || isEachHook) && !useCucumberStepReporter) {
-            // getting the latest element
-            const lastElement = this._state.pop()
-            if (lastElement) {
-                const isCustomHook =
-                    lastElement instanceof AllureTest &&
-                    lastElement.wrappedItem.name?.startsWith('hook:')
-                this._state.push(lastElement)
-                if (isCustomHook) {
-                    // we end the test case (custom hook) that represents the custom hook call.
-                    this._endTest(getTestStatus(hook), hook.error)
-                }
-            }
-            return
-        }
-
-        /****
-         * if the hook comes from Cucumber useCucumberStepReporter=true
-         */
-        if (useCucumberStepReporter && !disableMochaHooks) {
-            // closing the cucumber hook (in this case, it's reported as a step)
-            hook.error ? this.onTestFail(hook) : this.onTestPass()
-
-            // remove cucumber hook (reported as a step) from a suite if it has no steps or attachments.
-            const currentItem = this._state.currentAllureStepableEntity?.wrappedItem
-
-            if (currentItem) {
-                cleanCucumberHooks(currentItem)
-            }
-            return
-        }
-
-    }
-
-    addLabel({ name, value }: AddLabelEventArgs) {
+            }
+        }
+    }
+
+    addLabel({
+        name,
+        value
+    }: AddLabelEventArgs) {
         if (!this._state.currentTest) {
             return
         }
@@ -834,7 +596,11 @@
         this._state.currentTest.addLabel(name, value)
     }
 
-    addLink({ name, url, type }: AddLinkEventArgs) {
+    addLink({
+        name,
+        url,
+        type,
+    }: AddLinkEventArgs) {
         if (!this._state.currentTest) {
             return
         }
@@ -842,89 +608,109 @@
         this._state.currentTest.addLink(url, name, type)
     }
 
-    addAllureId({ id }: AddAllureIdEventArgs) {
+    addAllureId({
+        id,
+    }: AddAllureIdEventArgs) {
         this.addLabel({
             name: LabelName.AS_ID,
             value: id,
         })
     }
 
-    addStory({ storyName }: AddStoryEventArgs) {
+    addStory({
+        storyName
+    }: AddStoryEventArgs) {
         this.addLabel({
             name: LabelName.STORY,
             value: storyName,
         })
     }
 
-    addFeature({ featureName }: AddFeatureEventArgs) {
+    addFeature({
+        featureName
+    }: AddFeatureEventArgs) {
         this.addLabel({
             name: LabelName.FEATURE,
             value: featureName,
         })
     }
 
-    addSeverity({ severity }: AddSeverityEventArgs) {
+    addSeverity({
+        severity
+    }: AddSeverityEventArgs) {
         this.addLabel({
             name: LabelName.SEVERITY,
             value: severity,
         })
     }
 
-    addEpic({ epicName }: AddEpicEventArgs) {
+    addEpic({
+        epicName,
+    }: AddEpicEventArgs) {
         this.addLabel({
             name: LabelName.EPIC,
             value: epicName,
         })
     }
 
-    addOwner({ owner }: AddOwnerEventArgs) {
+    addOwner({
+        owner,
+    }: AddOwnerEventArgs) {
         this.addLabel({
             name: LabelName.OWNER,
             value: owner,
         })
     }
 
-    addSuite({ suiteName }: AddSuiteEventArgs) {
+    addSuite({
+        suiteName,
+    }: AddSuiteEventArgs) {
         this.addLabel({
             name: LabelName.SUITE,
             value: suiteName,
         })
     }
 
-    addParentSuite({ suiteName }: AddParentSuiteEventArgs) {
+    addParentSuite({
+        suiteName,
+    }: AddParentSuiteEventArgs) {
         this.addLabel({
             name: LabelName.PARENT_SUITE,
             value: suiteName,
         })
     }
 
-    addSubSuite({ suiteName }: AddSubSuiteEventArgs) {
+    addSubSuite({
+        suiteName,
+    }: AddSubSuiteEventArgs) {
         this.addLabel({
             name: LabelName.SUB_SUITE,
             value: suiteName,
         })
     }
 
-    addTag({ tag }: AddTagEventArgs) {
+    addTag({
+        tag,
+    }: AddTagEventArgs) {
         this.addLabel({
             name: LabelName.TAG,
             value: tag,
         })
     }
 
-    addTestId({ testId, linkName }: AddTestIdEventArgs) {
+    addTestId({
+        testId,
+        linkName,
+    }: AddTestIdEventArgs) {
         if (!this._options.tmsLinkTemplate) {
             this.addLabel({
                 name: 'tms',
-                value: testId,
+                value: testId
             })
             return
         }
 
-        const tmsLink = getLinkByTemplate(
-            this._options.tmsLinkTemplate,
-            testId,
-        )
+        const tmsLink = getLinkByTemplate(this._options.tmsLinkTemplate, testId)
 
         this.addLink({
             url: tmsLink,
@@ -933,7 +719,10 @@
         })
     }
 
-    addIssue({ issue, linkName }: AddIssueEventArgs) {
+    addIssue({
+        issue,
+        linkName,
+    }: AddIssueEventArgs) {
         if (!this._options.issueLinkTemplate) {
             this.addLabel({
                 name: 'issue',
@@ -942,19 +731,19 @@
             return
         }
 
-        const issueLink = getLinkByTemplate(
-            this._options.issueLinkTemplate,
-            issue,
-        )
+        const issueLink = getLinkByTemplate(this._options.issueLinkTemplate, issue)
 
         this.addLink({
             url: issueLink,
             name: linkName,
-            type: LinkType.ISSUE,
-        })
-    }
-
-    addDescription({ description, descriptionType }: AddDescriptionEventArgs) {
+            type: LinkType.ISSUE
+        })
+    }
+
+    addDescription({
+        description,
+        descriptionType
+    }: AddDescriptionEventArgs) {
         if (!this._state.currentTest) {
             return
         }
@@ -970,9 +759,9 @@
     addAttachment({
         name,
         content,
-        type = ContentType.TEXT,
+        type = ContentType.TEXT
     }: AddAttachmentEventArgs) {
-        if (!this._state.currentAllureStepableEntity) {
+        if (!this._state.currentTest) {
             return
         }
 
@@ -981,15 +770,11 @@
             return
         }
 
-        this.attachFile(
-            name,
-            Buffer.from(content as string),
-            type as ContentType,
-        )
+        this.attachFile(name, Buffer.from(content as string), type as ContentType)
     }
 
     startStep(title: string) {
-        if (!this._state.currentAllureStepableEntity) {
+        if (!this._state.currentAllureTestOrStep) {
             return
         }
 
@@ -997,32 +782,33 @@
     }
 
     endStep(status: AllureStatus) {
-        if (!this._state.currentAllureStepableEntity) {
+        if (!this._state.currentAllureTestOrStep) {
             return
         }
 
         this._endTest(status)
     }
 
-    addStep({ step }: any) {
-        if (!this._state.currentAllureStepableEntity) {
+    addStep({
+        step
+    }: any) {
+        if (!this._state.currentAllureTestOrStep) {
             return
         }
 
         this._startStep(step.title)
 
         if (step.attachment) {
-            this.attachFile(
-                step.attachment.name,
-                step.attachment.content,
-                step.attachment.type || ContentType.TEXT,
-            )
+            this.attachFile(step.attachment.name, step.attachment.content, step.attachment.type || ContentType.TEXT)
         }
 
         this._endTest(step.status)
     }
 
-    addArgument({ name, value }: any) {
+    addArgument({
+        name,
+        value
+    }: any) {
         if (!this._state.currentTest) {
             return
         }
@@ -1031,7 +817,7 @@
     }
 
     addAllureStep(metadata: MetadataMessage) {
-        const { currentAllureStepableEntity: currentAllureSpec } = this._state
+        const { currentAllureTestOrStep: currentAllureSpec } = this._state
 
         if (!currentAllureSpec) {
             throw new Error("Couldn't add step: no test case running!")
@@ -1050,14 +836,14 @@
         if (description) {
             this.addDescription({
                 description,
-                descriptionType: DescriptionType.MARKDOWN,
+                descriptionType: DescriptionType.MARKDOWN
             })
         }
 
         if (descriptionHtml) {
             this.addDescription({
                 description: descriptionHtml,
-                descriptionType: DescriptionType.HTML,
+                descriptionType: DescriptionType.HTML
             })
         }
 
@@ -1074,12 +860,7 @@
             this.addAttachment(attachment)
         })
         steps.forEach((step) => {
-            currentAllureSpec.addStep(
-                AllureCommandStepExecutable.toExecutableItem(
-                    this._allure,
-                    step,
-                ),
-            )
+            currentAllureSpec.addStep(AllureCommandStepExecutable.toExecutableItem(this._allure, step))
         })
     }
 
