const command = () => ({
    method: 'GET',
    endpoint: '/session/:sessionId/element',
    body: { using: 'css selector', value: 'img' },
    result: { value: { x: 75, y: 11, width: 160, height: 160 } },
    cid: '0-0',
    sessionId: '4d1707ae-820f-1645-8485-5a820b2a40da',
    capabilities: {}
})
const screenShotCommand = () => ({
    method: 'GET',
    body: { using: 'css selector', value: 'img' },
    endpoint: '/session/:sessionId/screenshot',
<<<<<<< HEAD
    result: {value: 'base64'},
=======
    result: { value: 'base64' },
>>>>>>> 47058476
    cid: '0-0',
    sessionId: '4d1707ae-820f-1645-8485-5a820b2a40da',
    capabilities: {}
})

export function commandStart() {
    return command()
}

export function commandEnd() {
    return command()
}

export function commandStartScreenShot() {
    return screenShotCommand()
}

export function commandEndScreenShot() {
    return screenShotCommand()
}<|MERGE_RESOLUTION|>--- conflicted
+++ resolved
@@ -11,11 +11,7 @@
     method: 'GET',
     body: { using: 'css selector', value: 'img' },
     endpoint: '/session/:sessionId/screenshot',
-<<<<<<< HEAD
-    result: {value: 'base64'},
-=======
     result: { value: 'base64' },
->>>>>>> 47058476
     cid: '0-0',
     sessionId: '4d1707ae-820f-1645-8485-5a820b2a40da',
     capabilities: {}
