import AllureReporter from '../src'

let processOn
beforeAll(() => {
    processOn = ::process.on
    process.on = jest.fn()
})

afterAll(() => {
    process.on = processOn
})

describe('reporter runtime implementation', () => {
    it('should correct add story label', () => {
        const reporter = new AllureReporter({ stdout: true })
        const addLabel = jest.fn()
        const mock = jest.fn(() => {
            return { addLabel }
        })
        reporter.allure = {
            getCurrentSuite: mock,
            getCurrentTest: mock,

        }

        reporter.addStory({ storyName: 'foo' })
        expect(addLabel).toHaveBeenCalledTimes(1)
        expect(addLabel).toHaveBeenCalledWith('story', 'foo')
    })

    it('should correct add feature label', () => {
        const reporter = new AllureReporter({ stdout: true })
        const addLabel = jest.fn()
        const mock = jest.fn(() => {
            return { addLabel }
        })
        reporter.allure = {
            getCurrentSuite: mock,
            getCurrentTest: mock,
        }

        reporter.addFeature({ featureName: 'foo' })
        expect(addLabel).toHaveBeenCalledTimes(1)
        expect(addLabel).toHaveBeenCalledWith('feature', 'foo')
    })

    it('should correct add severity label', () => {
        const reporter = new AllureReporter({ stdout: true })
        const addLabel = jest.fn()
        const mock = jest.fn(() => {
            return { addLabel }
        })
        reporter.allure = {
            getCurrentSuite: mock,
            getCurrentTest: mock,
        }

        reporter.addSeverity({ severity: 'foo' })
        expect(addLabel).toHaveBeenCalledTimes(1)
        expect(addLabel).toHaveBeenCalledWith('severity', 'foo')
    })

    it('should correctly add issue label', () => {
        const reporter = new AllureReporter({ stdout: true })
        const addLabel = jest.fn()
        const mock = jest.fn(() => {
            return { addLabel }
        })
        reporter.allure = {
            getCurrentSuite: mock,
            getCurrentTest: mock,
        }

        reporter.addIssue({ issue: '1' })
        expect(addLabel).toHaveBeenCalledTimes(1)
        expect(addLabel).toHaveBeenCalledWith('issue', '1')
    })

    it('should correctly add test id label', () => {
        const reporter = new AllureReporter({ stdout: true })
        const addLabel = jest.fn()
        const mock = jest.fn(() => {
            return { addLabel }
        })
        reporter.allure = {
            getCurrentSuite: mock,
            getCurrentTest: mock,
        }

        reporter.addTestId({ testId: '2' })
        expect(addLabel).toHaveBeenCalledTimes(1)
        expect(addLabel).toHaveBeenCalledWith('testId', '2')
    })

    it('should correct add environment', () => {
        const reporter = new AllureReporter({ stdout: true })
        const addParameter = jest.fn()
        const mock = jest.fn(() => {
            return { addParameter }
        })
        reporter.allure = {
            getCurrentSuite: mock,
            getCurrentTest: mock,
        }

        reporter.addEnvironment({ name: 'foo', value: 'bar' })
        expect(addParameter).toHaveBeenCalledTimes(1)
        expect(addParameter).toHaveBeenCalledWith('environment-variable', 'foo', 'bar')
    })

    it('should correct add description', () => {
        const reporter = new AllureReporter({ stdout: true })
        const setDescription = jest.fn()
        const mock = jest.fn(() => {
            return { setDescription }
        })
        reporter.allure = {
            getCurrentSuite: mock,
            getCurrentTest: mock,
        }

        reporter.addDescription({ description: 'foo', type: 'bar' })
        expect(setDescription).toHaveBeenCalledTimes(1)
        expect(setDescription).toHaveBeenCalledWith('foo', 'bar')
    })

    it('should correct add attachment', () => {
        const reporter = new AllureReporter({ stdout: true })
        const addAttachment = jest.fn()
        reporter.allure = {
            getCurrentSuite: jest.fn(() => true),
            getCurrentTest: jest.fn(() => true),
            addAttachment
        }

        reporter.addAttachment({ name: 'foo', content: 'bar', type: 'baz' })
        expect(addAttachment).toHaveBeenCalledTimes(1)
        expect(addAttachment).toHaveBeenCalledWith('foo', Buffer.from('bar'), 'baz')
    })

    it('should correct add "application/json" attachment', () => {
        const reporter = new AllureReporter({ stdout: true })
        const dumpJSON = jest.fn()
        reporter.dumpJSON = dumpJSON
        reporter.allure = {
            getCurrentSuite: jest.fn(() => true),
            getCurrentTest: jest.fn(() => true),
        }

        reporter.addAttachment({ name: 'foo', content: 'bar', type: 'application/json' })
        expect(dumpJSON).toHaveBeenCalledWith('foo', 'bar')
    })

    it('should allow to start end step', () => {
        const reporter = new AllureReporter({ stdout: true })
        const startStep = jest.fn()
        const endStep = jest.fn()
        reporter.allure = {
            getCurrentSuite: jest.fn(() => true),
            getCurrentTest: jest.fn(() => true),
            startStep,
            endStep
        }
        reporter.startStep('bar')
        reporter.endStep('failed')

        expect(startStep).toHaveBeenCalledTimes(1)
        expect(endStep).toHaveBeenCalledTimes(1)

        expect(startStep).toHaveBeenCalledWith('bar')
        expect(endStep).toHaveBeenCalledWith('failed')
    })

    it('should correct add step with attachment', () => {
        const reporter = new AllureReporter({ stdout: true })
        const startStep = jest.fn()
        const endStep = jest.fn()
        const addAttachment = jest.fn()
        reporter.addAttachment = addAttachment
        reporter.allure = {
            getCurrentSuite: jest.fn(() => true),
            getCurrentTest: jest.fn(() => true),
            startStep,
            endStep
        }

        const step = {
            'step': {
                'attachment': { 'content': 'baz', 'name': 'attachment' },
                'status': 'passed',
                'title': 'foo'
            }
        }
        reporter.addStep(step)

        expect(startStep).toHaveBeenCalledTimes(1)
        expect(endStep).toHaveBeenCalledTimes(1)
        expect(addAttachment).toHaveBeenCalledTimes(1)

        expect(startStep).toHaveBeenCalledWith(step.step.title)
        expect(addAttachment).toHaveBeenCalledWith(step.step.attachment)
        expect(endStep).toHaveBeenCalledWith(step.step.status)
    })

    it('should correct add step without attachment', () => {
        const reporter = new AllureReporter({ stdout: true })
        const startStep = jest.fn()
        const endStep = jest.fn()
        const addAttachment = jest.fn()
        reporter.addAttachment = addAttachment
        reporter.allure = {
            getCurrentSuite: jest.fn(() => true),
            getCurrentTest: jest.fn(() => true),
            startStep,
            endStep
        }

        const step = { 'step': { 'status': 'passed', 'title': 'foo' } }
        reporter.addStep(step)

        expect(startStep).toHaveBeenCalledTimes(1)
        expect(endStep).toHaveBeenCalledTimes(1)
        expect(addAttachment).toHaveBeenCalledTimes(0)

        expect(startStep).toHaveBeenCalledWith(step.step.title)
        expect(endStep).toHaveBeenCalledWith(step.step.status)
    })

    it('should correctly add argument', () => {
        const reporter = new AllureReporter({ stdout: true })
        const addParameter = jest.fn()
        const mock = jest.fn(() => {
            return { addParameter }
        })
        reporter.allure = {
            getCurrentSuite: mock,
            getCurrentTest: mock,
        }

        reporter.addArgument({ name: 'os', value: 'osx' })
        expect(addParameter).toHaveBeenCalledTimes(1)
        expect(addParameter).toHaveBeenCalledWith('argument', 'os', 'osx')
    })

    it('should do nothing if no tests run', () => {
        const reporter = new AllureReporter({ stdout: true })
        expect(reporter.addStory({})).toEqual(false)
        expect(reporter.addFeature({})).toEqual(false)
        expect(reporter.addSeverity({})).toEqual(false)
        expect(reporter.addIssue({})).toEqual(false)
        expect(reporter.addTestId({})).toEqual(false)
        expect(reporter.addEnvironment({})).toEqual(false)
        expect(reporter.addDescription({})).toEqual(false)
        expect(reporter.addAttachment({})).toEqual(false)
        expect(reporter.startStep({})).toEqual(false)
        expect(reporter.endStep({})).toEqual(false)
        expect(reporter.addStep({})).toEqual(false)
        expect(reporter.addArgument({})).toEqual(false)
    })

    describe('add argument', () => {
        let reporter, addParameter, addLabel, mock

        beforeEach(() => {
<<<<<<< HEAD
            reporter = new AllureReporter({stdout: true})
=======
            reporter = new AllureReporter({ stdout: true })
>>>>>>> 47058476
            addParameter = jest.fn()
            addLabel = jest.fn()

            mock = jest.fn(() => {
<<<<<<< HEAD
                return {addParameter, addLabel}
=======
                return { addParameter, addLabel }
>>>>>>> 47058476
            })

            reporter.allure = {
                startCase: mock,
                getCurrentSuite: mock,
                getCurrentTest: mock,
            }
        })

        it('should correctly add argument for selenium', () => {
<<<<<<< HEAD
            reporter.onRunnerStart({config: {capabilities: {browserName: 'firefox', version: '1.2.3'}}})
            reporter.onTestStart({cid: '0-0', title: 'SomeTest'})
=======
            reporter.onRunnerStart({ config: { capabilities: { browserName: 'firefox', version: '1.2.3' } } })
            reporter.onTestStart({ cid: '0-0', title: 'SomeTest' })
>>>>>>> 47058476
            expect(addParameter).toHaveBeenCalledTimes(1)
            expect(addParameter).toHaveBeenCalledWith('argument', 'browser', 'firefox-1.2.3')
        })

        it('should correctly add argument for appium', () => {
<<<<<<< HEAD
            reporter.onRunnerStart({config: {capabilities: {deviceName: 'Android Emulator', platformVersion: '8.0'}}})
            reporter.onTestStart({cid: '0-0', title: 'SomeTest'})
=======
            reporter.onRunnerStart({ config: { capabilities: { deviceName: 'Android Emulator', platformVersion: '8.0' } } })
            reporter.onTestStart({ cid: '0-0', title: 'SomeTest' })
>>>>>>> 47058476
            expect(addParameter).toHaveBeenCalledTimes(1)
            expect(addParameter).toHaveBeenCalledWith('argument', 'device', 'Android Emulator-8.0')
        })

        it('should correctly add argument for multiremote', () => {
<<<<<<< HEAD
            reporter.onRunnerStart({isMultiremote: true, config: {capabilities: {myBrowser: {browserName: 'chrome'}}}})
            reporter.onTestStart({cid: '0-0', title: 'SomeTest'})
=======
            reporter.onRunnerStart({ isMultiremote: true, config: { capabilities: { myBrowser: { browserName: 'chrome' } } } })
            reporter.onTestStart({ cid: '0-0', title: 'SomeTest' })
>>>>>>> 47058476
            expect(addParameter).toHaveBeenCalledTimes(1)
            expect(addParameter).toHaveBeenCalledWith('argument', 'isMultiremote', 'true')
        })
    })
})

describe('auxiliary methods', () => {
    it('isScreenshotCommand', () => {
        const reporter = new AllureReporter({ stdout: true })
        expect(reporter.isScreenshotCommand({ endpoint: '/session/id/screenshot' })).toEqual(true)
        expect(reporter.isScreenshotCommand({ endpoint: '/wdu/hub/session/id/screenshot' })).toEqual(true)
        expect(reporter.isScreenshotCommand({ endpoint: '/session/id/click' })).toEqual(false)
    })

    it('dumpJSON', () => {
        const reporter = new AllureReporter({ stdout: true })
        const addAttachment = jest.fn()
        reporter.allure = {
            addAttachment
        }
        const json = { bar: 'baz' }
        reporter.dumpJSON('foo', json)
        expect(addAttachment).toHaveBeenCalledTimes(1)
        expect(addAttachment).toHaveBeenCalledWith('foo', JSON.stringify(json, null, 2), 'application/json')
    })
})

describe('hooks handling', () => {
    let reporter, startCase, endCase, startStep, endStep
<<<<<<< HEAD
    const allureInstance = ({suite = true, test = {steps: [1]}} = {}) => ({
=======
    const allureInstance = ({ suite = true, test = { steps: [1] } } = {}) => ({
>>>>>>> 47058476
        getCurrentSuite: jest.fn(() => suite),
        getCurrentTest: jest.fn(() => {return test}),
        startCase,
        endCase,
        startStep,
        endStep
    })

    beforeEach(() => {
<<<<<<< HEAD
        reporter = new AllureReporter({stdout: true})
=======
        reporter = new AllureReporter({ stdout: true })
>>>>>>> 47058476
        reporter.onTestStart = jest.fn(test => startCase(test.title))
        startCase = jest.fn()
        endCase = jest.fn(result => result)
        startStep = jest.fn()
        endStep = jest.fn(result => result)
    })

    it('should add test on custom hook', () => {
        reporter.allure = allureInstance()
<<<<<<< HEAD
        reporter.onHookStart({title: 'foo', parent: 'bar'})
=======
        reporter.onHookStart({ title: 'foo', parent: 'bar' })
>>>>>>> 47058476

        expect(startCase).toHaveBeenCalledTimes(1)
        expect(startCase).toHaveBeenCalledWith('foo')
        expect(startStep).toHaveBeenCalledTimes(0)
    })

    it('should not add test if no suite', () => {
        reporter.allure = allureInstance({ suite: false })
<<<<<<< HEAD
        reporter.onHookStart({title: 'foo', parent: 'bar'})
=======
        reporter.onHookStart({ title: 'foo', parent: 'bar' })
>>>>>>> 47058476

        expect(startStep).toHaveBeenCalledTimes(0)
        expect(startCase).toHaveBeenCalledTimes(0)
    })

    it('should ignore global mocha hooks', () => {
        reporter.allure = allureInstance()
<<<<<<< HEAD
        reporter.onHookStart({title: '"after all" hook', parent: ''})
=======
        reporter.onHookStart({ title: '"after all" hook', parent: '' })
>>>>>>> 47058476

        expect(startStep).toHaveBeenCalledTimes(0)
        expect(startCase).toHaveBeenCalledTimes(0)
    })

    it('should capture mocha each hooks', () => {
        reporter.allure = allureInstance()
<<<<<<< HEAD
        reporter.onHookStart({title: '"before each" hook', parent: 'foo'})
=======
        reporter.onHookStart({ title: '"before each" hook', parent: 'foo' })
>>>>>>> 47058476

        expect(startStep).toHaveBeenCalledTimes(1)
        expect(startCase).toHaveBeenCalledTimes(0)
    })

    it('should ignore mocha each hooks if no test', () => {
<<<<<<< HEAD
        reporter.allure = allureInstance({test: null})
        reporter.onHookStart({title: '"after each" hook', parent: 'foo'})
=======
        reporter.allure = allureInstance({ test: null })
        reporter.onHookStart({ title: '"after each" hook', parent: 'foo' })
>>>>>>> 47058476

        expect(startStep).toHaveBeenCalledTimes(0)
        expect(startCase).toHaveBeenCalledTimes(0)
    })

    it('should not end test onHookEnd if no suite', () => {
<<<<<<< HEAD
        reporter.allure = allureInstance({suite: false})
        reporter.onHookEnd({title: 'foo', parent: 'bar'})
=======
        reporter.allure = allureInstance({ suite: false })
        reporter.onHookEnd({ title: 'foo', parent: 'bar' })
>>>>>>> 47058476

        expect(endCase).toHaveBeenCalledTimes(0)
    })

    it('should ignore mocha hook end if no test', () => {
<<<<<<< HEAD
        reporter.allure = allureInstance({test: null})
        reporter.onHookEnd({title: 'foo', parent: 'bar'})

        expect(endCase).toHaveBeenCalledTimes(0)
        expect(endStep).toHaveBeenCalledTimes(0)
    })

    it('should ignore global mocha end hooks', () => {
        reporter.allure = allureInstance()
        reporter.onHookEnd({title: 'foo'})

        expect(startStep).toHaveBeenCalledTimes(0)
        expect(startCase).toHaveBeenCalledTimes(0)
    })

    it('should remove passed hooks if there are no steps', () => {
        const testcases = [1]
        reporter.allure = allureInstance({suite: {testcases}, test: {steps: []}})
        reporter.onHookEnd({title: '"before all" hook', parent: 'foo'})

        expect(endCase).toHaveBeenCalledTimes(1)
        expect(endCase.mock.results[0].value).toBe('passed')
        expect(testcases).toHaveLength(0)
    })

    it('should keep passed hooks if there are some steps', () => {
        const testcases = [1]
        reporter.allure = allureInstance({suite: {testcases}, test: {steps: [1]}})
        reporter.onHookEnd({title: 'foo', parent: 'bar'})

        expect(endCase).toHaveBeenCalledTimes(1)
        expect(endCase.mock.results[0].value).toBe('passed')
        expect(testcases).toHaveLength(1)
    })

    it('should keep failed hooks if there no some steps', () => {
        const testcases = [1]
        reporter.allure = allureInstance({suite: {testcases}, test: {steps: [1]}})
        reporter.onHookEnd({title: '"after all" hook', parent: 'foo', error: { message: '', stack: ''}})

        expect(endCase).toHaveBeenCalledTimes(1)
        expect(endCase.mock.results[0].value).toBe('broken')
        expect(testcases).toHaveLength(1)
    })

    it('should keep failed hooks if there are some steps', () => {
        const testcases = [1]
        reporter.allure = allureInstance({suite: {testcases}, test: {steps: [1]}})
        reporter.onHookEnd({title: '"after all" hook', parent: 'foo', error: { message: '', stack: ''}})

        expect(endCase).toHaveBeenCalledTimes(1)
        expect(endCase.mock.results[0].value).toBe('broken')
        expect(testcases).toHaveLength(1)
    })

    it('should capture mocha each hooks end - passed', () => {
        reporter.allure = allureInstance()
        reporter.onHookEnd({title: '"after each" hook', parent: 'foo'})

        expect(endCase).toHaveBeenCalledTimes(0)
=======
        reporter.allure = allureInstance({ test: null })
        reporter.onHookEnd({ title: 'foo', parent: 'bar' })

        expect(endCase).toHaveBeenCalledTimes(0)
        expect(endStep).toHaveBeenCalledTimes(0)
    })

    it('should ignore global mocha end hooks', () => {
        reporter.allure = allureInstance()
        reporter.onHookEnd({ title: 'foo' })

        expect(startStep).toHaveBeenCalledTimes(0)
        expect(startCase).toHaveBeenCalledTimes(0)
    })

    it('should remove passed hooks if there are no steps', () => {
        const testcases = [1]
        reporter.allure = allureInstance({ suite: { testcases }, test: { steps: [] } })
        reporter.onHookEnd({ title: '"before all" hook', parent: 'foo' })

        expect(endCase).toHaveBeenCalledTimes(1)
        expect(endCase.mock.results[0].value).toBe('passed')
        expect(testcases).toHaveLength(0)
    })

    it('should keep passed hooks if there are some steps', () => {
        const testcases = [1]
        reporter.allure = allureInstance({ suite: { testcases }, test: { steps: [1] } })
        reporter.onHookEnd({ title: 'foo', parent: 'bar' })

        expect(endCase).toHaveBeenCalledTimes(1)
        expect(endCase.mock.results[0].value).toBe('passed')
        expect(testcases).toHaveLength(1)
    })

    it('should keep failed hooks if there no some steps', () => {
        const testcases = [1]
        reporter.allure = allureInstance({ suite: { testcases }, test: { steps: [1] } })
        reporter.onHookEnd({ title: '"after all" hook', parent: 'foo', error: { message: '', stack: '' } })

        expect(endCase).toHaveBeenCalledTimes(1)
        expect(endCase.mock.results[0].value).toBe('broken')
        expect(testcases).toHaveLength(1)
    })

    it('should keep failed hooks if there are some steps', () => {
        const testcases = [1]
        reporter.allure = allureInstance({ suite: { testcases }, test: { steps: [1] } })
        reporter.onHookEnd({ title: '"after all" hook', parent: 'foo', error: { message: '', stack: '' } })

        expect(endCase).toHaveBeenCalledTimes(1)
        expect(endCase.mock.results[0].value).toBe('broken')
        expect(testcases).toHaveLength(1)
    })

    it('should capture mocha each hooks end - passed', () => {
        reporter.allure = allureInstance()
        reporter.onHookEnd({ title: '"after each" hook', parent: 'foo' })

        expect(endCase).toHaveBeenCalledTimes(0)
>>>>>>> 47058476
        expect(endStep).toHaveBeenCalledTimes(1)
        expect(endStep.mock.results[0].value).toBe('passed')
    })

    it('should capture mocha each hooks end - failed', () => {
        reporter.allure = allureInstance()
<<<<<<< HEAD
        reporter.onHookEnd({title: '"before each" hook', parent: 'foo', error: { message: '', stack: ''}})
=======
        reporter.onHookEnd({ title: '"before each" hook', parent: 'foo', error: { message: '', stack: '' } })
>>>>>>> 47058476

        expect(endCase).toHaveBeenCalledTimes(0)
        expect(endStep).toHaveBeenCalledTimes(1)
        expect(endStep.mock.results[0].value).toBe('failed')
    })
})

describe('nested suite naming', () => {
    it('should not end test if no hook ignored', () => {
        const reporter = new AllureReporter({ stdout: true })
        const startSuite = jest.fn()
        reporter.allure = {
            getCurrentSuite: jest.fn(() => {return { name: 'foo' }}),
            startSuite
        }
<<<<<<< HEAD
        reporter.onSuiteStart({title: 'bar'})
=======
        reporter.onSuiteStart({ title: 'bar' })
>>>>>>> 47058476

        expect(startSuite).toHaveBeenCalledTimes(1)
        expect(startSuite).toHaveBeenCalledWith('foo bar')
    })
})<|MERGE_RESOLUTION|>--- conflicted
+++ resolved
@@ -262,20 +262,12 @@
         let reporter, addParameter, addLabel, mock
 
         beforeEach(() => {
-<<<<<<< HEAD
-            reporter = new AllureReporter({stdout: true})
-=======
             reporter = new AllureReporter({ stdout: true })
->>>>>>> 47058476
             addParameter = jest.fn()
             addLabel = jest.fn()
 
             mock = jest.fn(() => {
-<<<<<<< HEAD
-                return {addParameter, addLabel}
-=======
                 return { addParameter, addLabel }
->>>>>>> 47058476
             })
 
             reporter.allure = {
@@ -286,37 +278,22 @@
         })
 
         it('should correctly add argument for selenium', () => {
-<<<<<<< HEAD
-            reporter.onRunnerStart({config: {capabilities: {browserName: 'firefox', version: '1.2.3'}}})
-            reporter.onTestStart({cid: '0-0', title: 'SomeTest'})
-=======
             reporter.onRunnerStart({ config: { capabilities: { browserName: 'firefox', version: '1.2.3' } } })
             reporter.onTestStart({ cid: '0-0', title: 'SomeTest' })
->>>>>>> 47058476
             expect(addParameter).toHaveBeenCalledTimes(1)
             expect(addParameter).toHaveBeenCalledWith('argument', 'browser', 'firefox-1.2.3')
         })
 
         it('should correctly add argument for appium', () => {
-<<<<<<< HEAD
-            reporter.onRunnerStart({config: {capabilities: {deviceName: 'Android Emulator', platformVersion: '8.0'}}})
-            reporter.onTestStart({cid: '0-0', title: 'SomeTest'})
-=======
             reporter.onRunnerStart({ config: { capabilities: { deviceName: 'Android Emulator', platformVersion: '8.0' } } })
             reporter.onTestStart({ cid: '0-0', title: 'SomeTest' })
->>>>>>> 47058476
             expect(addParameter).toHaveBeenCalledTimes(1)
             expect(addParameter).toHaveBeenCalledWith('argument', 'device', 'Android Emulator-8.0')
         })
 
         it('should correctly add argument for multiremote', () => {
-<<<<<<< HEAD
-            reporter.onRunnerStart({isMultiremote: true, config: {capabilities: {myBrowser: {browserName: 'chrome'}}}})
-            reporter.onTestStart({cid: '0-0', title: 'SomeTest'})
-=======
             reporter.onRunnerStart({ isMultiremote: true, config: { capabilities: { myBrowser: { browserName: 'chrome' } } } })
             reporter.onTestStart({ cid: '0-0', title: 'SomeTest' })
->>>>>>> 47058476
             expect(addParameter).toHaveBeenCalledTimes(1)
             expect(addParameter).toHaveBeenCalledWith('argument', 'isMultiremote', 'true')
         })
@@ -346,11 +323,7 @@
 
 describe('hooks handling', () => {
     let reporter, startCase, endCase, startStep, endStep
-<<<<<<< HEAD
-    const allureInstance = ({suite = true, test = {steps: [1]}} = {}) => ({
-=======
     const allureInstance = ({ suite = true, test = { steps: [1] } } = {}) => ({
->>>>>>> 47058476
         getCurrentSuite: jest.fn(() => suite),
         getCurrentTest: jest.fn(() => {return test}),
         startCase,
@@ -360,11 +333,7 @@
     })
 
     beforeEach(() => {
-<<<<<<< HEAD
-        reporter = new AllureReporter({stdout: true})
-=======
         reporter = new AllureReporter({ stdout: true })
->>>>>>> 47058476
         reporter.onTestStart = jest.fn(test => startCase(test.title))
         startCase = jest.fn()
         endCase = jest.fn(result => result)
@@ -374,11 +343,7 @@
 
     it('should add test on custom hook', () => {
         reporter.allure = allureInstance()
-<<<<<<< HEAD
-        reporter.onHookStart({title: 'foo', parent: 'bar'})
-=======
         reporter.onHookStart({ title: 'foo', parent: 'bar' })
->>>>>>> 47058476
 
         expect(startCase).toHaveBeenCalledTimes(1)
         expect(startCase).toHaveBeenCalledWith('foo')
@@ -387,11 +352,7 @@
 
     it('should not add test if no suite', () => {
         reporter.allure = allureInstance({ suite: false })
-<<<<<<< HEAD
-        reporter.onHookStart({title: 'foo', parent: 'bar'})
-=======
         reporter.onHookStart({ title: 'foo', parent: 'bar' })
->>>>>>> 47058476
 
         expect(startStep).toHaveBeenCalledTimes(0)
         expect(startCase).toHaveBeenCalledTimes(0)
@@ -399,11 +360,7 @@
 
     it('should ignore global mocha hooks', () => {
         reporter.allure = allureInstance()
-<<<<<<< HEAD
-        reporter.onHookStart({title: '"after all" hook', parent: ''})
-=======
         reporter.onHookStart({ title: '"after all" hook', parent: '' })
->>>>>>> 47058476
 
         expect(startStep).toHaveBeenCalledTimes(0)
         expect(startCase).toHaveBeenCalledTimes(0)
@@ -411,104 +368,28 @@
 
     it('should capture mocha each hooks', () => {
         reporter.allure = allureInstance()
-<<<<<<< HEAD
-        reporter.onHookStart({title: '"before each" hook', parent: 'foo'})
-=======
         reporter.onHookStart({ title: '"before each" hook', parent: 'foo' })
->>>>>>> 47058476
 
         expect(startStep).toHaveBeenCalledTimes(1)
         expect(startCase).toHaveBeenCalledTimes(0)
     })
 
     it('should ignore mocha each hooks if no test', () => {
-<<<<<<< HEAD
-        reporter.allure = allureInstance({test: null})
-        reporter.onHookStart({title: '"after each" hook', parent: 'foo'})
-=======
         reporter.allure = allureInstance({ test: null })
         reporter.onHookStart({ title: '"after each" hook', parent: 'foo' })
->>>>>>> 47058476
 
         expect(startStep).toHaveBeenCalledTimes(0)
         expect(startCase).toHaveBeenCalledTimes(0)
     })
 
     it('should not end test onHookEnd if no suite', () => {
-<<<<<<< HEAD
-        reporter.allure = allureInstance({suite: false})
-        reporter.onHookEnd({title: 'foo', parent: 'bar'})
-=======
         reporter.allure = allureInstance({ suite: false })
         reporter.onHookEnd({ title: 'foo', parent: 'bar' })
->>>>>>> 47058476
 
         expect(endCase).toHaveBeenCalledTimes(0)
     })
 
     it('should ignore mocha hook end if no test', () => {
-<<<<<<< HEAD
-        reporter.allure = allureInstance({test: null})
-        reporter.onHookEnd({title: 'foo', parent: 'bar'})
-
-        expect(endCase).toHaveBeenCalledTimes(0)
-        expect(endStep).toHaveBeenCalledTimes(0)
-    })
-
-    it('should ignore global mocha end hooks', () => {
-        reporter.allure = allureInstance()
-        reporter.onHookEnd({title: 'foo'})
-
-        expect(startStep).toHaveBeenCalledTimes(0)
-        expect(startCase).toHaveBeenCalledTimes(0)
-    })
-
-    it('should remove passed hooks if there are no steps', () => {
-        const testcases = [1]
-        reporter.allure = allureInstance({suite: {testcases}, test: {steps: []}})
-        reporter.onHookEnd({title: '"before all" hook', parent: 'foo'})
-
-        expect(endCase).toHaveBeenCalledTimes(1)
-        expect(endCase.mock.results[0].value).toBe('passed')
-        expect(testcases).toHaveLength(0)
-    })
-
-    it('should keep passed hooks if there are some steps', () => {
-        const testcases = [1]
-        reporter.allure = allureInstance({suite: {testcases}, test: {steps: [1]}})
-        reporter.onHookEnd({title: 'foo', parent: 'bar'})
-
-        expect(endCase).toHaveBeenCalledTimes(1)
-        expect(endCase.mock.results[0].value).toBe('passed')
-        expect(testcases).toHaveLength(1)
-    })
-
-    it('should keep failed hooks if there no some steps', () => {
-        const testcases = [1]
-        reporter.allure = allureInstance({suite: {testcases}, test: {steps: [1]}})
-        reporter.onHookEnd({title: '"after all" hook', parent: 'foo', error: { message: '', stack: ''}})
-
-        expect(endCase).toHaveBeenCalledTimes(1)
-        expect(endCase.mock.results[0].value).toBe('broken')
-        expect(testcases).toHaveLength(1)
-    })
-
-    it('should keep failed hooks if there are some steps', () => {
-        const testcases = [1]
-        reporter.allure = allureInstance({suite: {testcases}, test: {steps: [1]}})
-        reporter.onHookEnd({title: '"after all" hook', parent: 'foo', error: { message: '', stack: ''}})
-
-        expect(endCase).toHaveBeenCalledTimes(1)
-        expect(endCase.mock.results[0].value).toBe('broken')
-        expect(testcases).toHaveLength(1)
-    })
-
-    it('should capture mocha each hooks end - passed', () => {
-        reporter.allure = allureInstance()
-        reporter.onHookEnd({title: '"after each" hook', parent: 'foo'})
-
-        expect(endCase).toHaveBeenCalledTimes(0)
-=======
         reporter.allure = allureInstance({ test: null })
         reporter.onHookEnd({ title: 'foo', parent: 'bar' })
 
@@ -569,18 +450,13 @@
         reporter.onHookEnd({ title: '"after each" hook', parent: 'foo' })
 
         expect(endCase).toHaveBeenCalledTimes(0)
->>>>>>> 47058476
         expect(endStep).toHaveBeenCalledTimes(1)
         expect(endStep.mock.results[0].value).toBe('passed')
     })
 
     it('should capture mocha each hooks end - failed', () => {
         reporter.allure = allureInstance()
-<<<<<<< HEAD
-        reporter.onHookEnd({title: '"before each" hook', parent: 'foo', error: { message: '', stack: ''}})
-=======
         reporter.onHookEnd({ title: '"before each" hook', parent: 'foo', error: { message: '', stack: '' } })
->>>>>>> 47058476
 
         expect(endCase).toHaveBeenCalledTimes(0)
         expect(endStep).toHaveBeenCalledTimes(1)
@@ -596,11 +472,7 @@
             getCurrentSuite: jest.fn(() => {return { name: 'foo' }}),
             startSuite
         }
-<<<<<<< HEAD
-        reporter.onSuiteStart({title: 'bar'})
-=======
         reporter.onSuiteStart({ title: 'bar' })
->>>>>>> 47058476
 
         expect(startSuite).toHaveBeenCalledTimes(1)
         expect(startSuite).toHaveBeenCalledWith('foo bar')
