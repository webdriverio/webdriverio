--- conflicted
+++ resolved
@@ -18,19 +18,12 @@
     })
 
     it('should have correct step statuses', () => {
-<<<<<<< HEAD
-        expect(Object.values(events)).toHaveLength(10)
-        expect(events.addSeverity).toEqual('allure:addSeverity')
-        expect(events.addIssue).toEqual('allure:addIssue')
-        expect(events.addTestId).toEqual('allure:addTestId')
-=======
         expect(Object.values(events)).toHaveLength(12)
         expect(events.addSeverity).toEqual('allure:addSeverity')
         expect(events.addIssue).toEqual('allure:addIssue')
         expect(events.addTestId).toEqual('allure:addTestId')
         expect(events.startStep).toEqual('allure:startStep')
         expect(events.endStep).toEqual('allure:endStep')
->>>>>>> 47058476
         expect(events.addStep).toEqual('allure:addStep')
         expect(events.addAttachment).toEqual('allure:addAttachment')
         expect(events.addDescription).toEqual('allure:addDescription')
