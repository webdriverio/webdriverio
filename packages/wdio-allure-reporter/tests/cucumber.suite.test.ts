--- conflicted
+++ resolved
@@ -209,17 +209,13 @@
         })
 
         it('should detect analytics labels in test case', () => {
-<<<<<<< HEAD
+            const feature = allureResult.labels.find((label: Label) => label.name === LabelName.FEATURE)
             const language = allureResult.labels.find((label: Label) => label.name === LabelName.LANGUAGE)
             const framework = allureResult.labels.find((label: Label) => label.name === LabelName.FRAMEWORK)
 
+            expect(feature.value).toEqual('my-awesome-feature-at-scenario-level')
             expect(language.value).toEqual('javascript')
             expect(framework.value).toEqual('wdio')
-=======
-            expect(allureXml('test-case label[name="feature"]').eq(0).attr('value')).toEqual('my-awesome-feature-at-scenario-level')
-            expect(allureXml('test-case label[name="language"]').eq(0).attr('value')).toEqual('javascript')
-            expect(allureXml('test-case label[name="framework"]').eq(0).attr('value')).toEqual('wdio')
->>>>>>> a32ecf2a
         })
 
         it('should add browser name as test argument', () => {
