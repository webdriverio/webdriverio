--- conflicted
+++ resolved
@@ -26,14 +26,9 @@
     "url": "https://github.com/webdriverio/webdriverio/issues"
   },
   "dependencies": {
-<<<<<<< HEAD
     "@types/fs-extra": "^9.0.4",
-    "@wdio/config": "6.10.4",
-    "@wdio/logger": "6.10.4",
-=======
     "@wdio/config": "6.10.10",
     "@wdio/logger": "6.10.10",
->>>>>>> 23272f7c
     "fs-extra": "^9.0.0",
     "param-case": "^3.0.0"
   },
