--- conflicted
+++ resolved
@@ -21,12 +21,7 @@
 const DEFAULT_LOG_FILENAME = 'wdio-appium.log'
 const DEFAULT_CONNECTION = {
     protocol: 'http',
-<<<<<<< HEAD
     hostname: 'localhost',
-    port: 4723,
-=======
-    hostname: '127.0.0.1',
->>>>>>> 0e7e962c
     path: '/'
 }
 
