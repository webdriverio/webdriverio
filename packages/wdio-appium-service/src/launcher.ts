import fs from 'node:fs'
import fsp from 'node:fs/promises'
import url from 'node:url'
import path from 'node:path'
import treeKill from 'tree-kill'
import { spawn, type ChildProcessByStdio } from 'node:child_process'
import { type Readable } from 'node:stream'

import logger from '@wdio/logger'
import getPort from 'get-port'
import { resolve } from 'import-meta-resolve'
import { isCloudCapability } from '@wdio/config'
import { SevereServiceError } from 'webdriverio'
import type { Services, Capabilities, Options } from '@wdio/types'
import { isAppiumCapability } from '@wdio/utils'

import { getFilePath, formatCliArgs } from './utils.js'
import type { AppiumServerArguments, AppiumServiceConfig } from './types.js'

const log = logger('@wdio/appium-service')
const DEFAULT_APPIUM_PORT = 4723
const DEFAULT_LOG_FILENAME = 'wdio-appium.log'
const DEFAULT_CONNECTION = {
    protocol: 'http',
    hostname: '127.0.0.1',
    path: '/'
}
const APPIUM_START_TIMEOUT = 30 * 1000

export default class AppiumLauncher implements Services.ServiceInstance {
    private readonly _logPath?: string
    private readonly _appiumCliArgs: string[] = []
    private readonly _args: AppiumServerArguments
    private _process?: ChildProcessByStdio<null, Readable, Readable>
    private _isShuttingDown: boolean = false

    constructor(
        private _options: AppiumServiceConfig,
        private _capabilities: Capabilities.TestrunnerCapabilities,
        private _config?: Options.Testrunner
    ) {
        this._args = {
            basePath: DEFAULT_CONNECTION.path,
            ...(this._options.args || {})
        }
        this._logPath = _options.logPath || this._config?.outputDir
    }

    private async _getCommand(command?: string) {
        /**
         * Explicitly set node as command and appium
         * module path as it's first argument if it's not defined
         */
        if (!command) {
            command = 'node'
            this._appiumCliArgs.unshift(await AppiumLauncher._getAppiumCommand())
        }

        /**
         * Windows needs to be started through `cmd` and the command needs to be an arg
         */
        if (process.platform === 'win32') {
            this._appiumCliArgs.unshift('/c', command)
            command = 'cmd'
        }

        return command
    }

    /**
     * update capability connection options to connect
     * to Appium server
     */
    private _setCapabilities(port: number) {
        /**
         * Multiremote sessions
         */
        if (!Array.isArray(this._capabilities)) {
            for (const [, capability] of Object.entries(this._capabilities)) {
                const cap = (capability.capabilities as Capabilities.W3CCapabilities) || capability
                const c = (cap as Capabilities.W3CCapabilities).alwaysMatch || cap
                if (!isCloudCapability(c) && isAppiumCapability(c)) {
                    Object.assign(
                        capability,
                        DEFAULT_CONNECTION,
                        { path: this._args.basePath, port },
                        { ...capability }
                    )
                }
            }
            return
        }

        this._capabilities.forEach((cap) => {
            const w3cCap = cap as Capabilities.W3CCapabilities

            /**
             * Parallel Multiremote
             */
            if (Object.values(cap).length > 0 && Object.values(cap).every(c => typeof c === 'object' && c.capabilities)) {
                Object.values(cap).forEach(c => {
                    const capability = (c.capabilities as Capabilities.W3CCapabilities).alwaysMatch || (c.capabilities as Capabilities.W3CCapabilities) || c
                    if (!isCloudCapability(capability) && isAppiumCapability(capability)) {
                        Object.assign(
                            c,
                            DEFAULT_CONNECTION,
                            { path: this._args.basePath, port },
                            { ...c }
                        )
                    }
                }
                )
            } else if (!isCloudCapability(w3cCap.alwaysMatch || cap) && isAppiumCapability(w3cCap.alwaysMatch || cap)) {
                Object.assign(
                    cap,
                    DEFAULT_CONNECTION,
                    { path: this._args.basePath, port },
                    { ...cap }
                )
            }
        })
    }

    async onPrepare() {
        /**
         * Throws an error if `this._options.args` is defined and is an array.
         * @throws {Error} If `this._options.args` is an array.
         */
        if (Array.isArray(this._options.args)) {
            throw new Error('Args should be an object')
        }

        /**
         * Use port from service option or get a random port
         */
        this._args.port = typeof this._args.port === 'number' ? this._args.port
            : await getPort({ port: DEFAULT_APPIUM_PORT })

        this._setCapabilities(this._args.port)

        /**
         * Append cli arguments
         */
        this._appiumCliArgs.push(...formatCliArgs({ ...this._args }))

        /**
         * start Appium
         */
        const command = await this._getCommand(this._options.command)
        this._process = await this._startAppium(command, this._appiumCliArgs)

        if (this._logPath) {
            this._redirectLogStream(this._logPath)
        }
    }

    onComplete() {
<<<<<<< HEAD
        this._isShuttingDown = true
=======
>>>>>>> 9061eb3a
        // Kill appium and all process' spawned from it
        if (this._process && this._process.pid) {
            // Ensure all child processes are also killed
            log.info('Killing entire Appium tree')
            treeKill(this._process.pid, 'SIGTERM', (err) => {
                if (err) {
                    log.warn('Failed to kill process:', err)
                } else {
                    log.info(
                        'Process and its children successfully terminated'
                    )
                }
            })
        }
    }
    private _startAppium(command: string, args: Array<string>, timeout = APPIUM_START_TIMEOUT) {
        log.info(`Will spawn Appium process: ${command} ${args.join(' ')}`)
        const process: ChildProcessByStdio<null, Readable, Readable> = spawn(command, args, { stdio: ['ignore', 'pipe', 'pipe'] })
        // just for validate the first error
        let errorCaptured = false
        // to set a timeout for the promise
        let timeoutId: NodeJS.Timeout
        // to store the first error message
        let error: string

        return new Promise<ChildProcessByStdio<null, Readable, Readable>>((resolve, reject) => {

            let outputBuffer = ''
            /**
             * set timeout for promise. If Appium does not start within given timeout,
             * e.g. if the port is already in use, reject the promise.
             */
            timeoutId = setTimeout(() => {
                rejectOnce(new Error('Timeout: Appium did not start within expected time'))
            }, timeout)
            /**
             * reject promise if Appium does not start within given timeout,
             * e.g. if the port is already in use
             *
             * @param err - error to reject with
             */
            const rejectOnce = (err: Error) => {
                if (!errorCaptured) {
                    errorCaptured = true
                    clearTimeout(timeoutId)
                    reject(err)
                }
            }

            process.stdout.on('data', (data) => {
                outputBuffer += data.toString()
                if (outputBuffer.includes('Appium REST http interface listener started')) {
                    outputBuffer = ''
                    log.info(`Appium started with ID: ${process.pid}`)
                    clearTimeout(timeoutId)
                    resolve(process)
                }
            })

            /**
             * only capture first error to print it in case Appium failed to start.
             */
            process.stderr.once('data', (data) => {
                error = data.toString() || 'Appium exited without unknown error message'
                log.error(error)
                rejectOnce(new Error(error))
            })

            process.once('exit', (exitCode: number) => {
                if (this._isShuttingDown) {
                    return
                }
                let errorMessage = `Appium exited before timeout (exit code: ${exitCode})`
                if (exitCode === 2) {
                    errorMessage += '\n' + (error?.toString() || 'Check that you don\'t already have a running Appium service.')
                } else if (errorCaptured) {
                    errorMessage += `\n${error?.toString()}`
                }
                if (exitCode !== 0) {
                    log.error(errorMessage)
                }
                rejectOnce(new Error(errorMessage))
            })
        })
    }

    private async _redirectLogStream(logPath: string) {
        if (!this._process){
            throw Error('No Appium process to redirect log stream')
        }
        const logFile = getFilePath(logPath, DEFAULT_LOG_FILENAME)

        // ensure file & directory exists
        await fsp.mkdir(path.dirname(logFile), { recursive: true })

        log.debug(`Appium logs written to: ${logFile}`)
        const logStream = fs.createWriteStream(logFile, { flags: 'w' })
        this._process.stdout.pipe(logStream)
        this._process.stderr.pipe(logStream)
    }

    private static async _getAppiumCommand (command = 'appium') {
        try {
            const entryPath = await resolve(command, import.meta.url)
            return url.fileURLToPath(entryPath)
        } catch (err: any) {
            const errorMessage = (
                'Appium is not installed locally. Please install via e.g. `npm i --save-dev appium`.\n' +
                'If you use globally installed appium please add: `appium: { command: \'appium\' }`\n' +
                'to your wdio.conf.js!\n\n' +
                err.stack
            )
            log.error(errorMessage)
            throw new SevereServiceError(errorMessage)
        }
    }
}<|MERGE_RESOLUTION|>--- conflicted
+++ resolved
@@ -155,10 +155,8 @@
     }
 
     onComplete() {
-<<<<<<< HEAD
         this._isShuttingDown = true
-=======
->>>>>>> 9061eb3a
+      
         // Kill appium and all process' spawned from it
         if (this._process && this._process.pid) {
             // Ensure all child processes are also killed
