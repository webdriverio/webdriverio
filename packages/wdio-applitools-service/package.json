{
  "name": "@wdio/applitools-service",
  "version": "5.12.1",
  "description": "A WebdriverIO service for visual regression testing using Applitools",
  "author": "Christian Bromann <christian@saucelabs.com>",
  "homepage": "https://github.com/webdriverio/webdriverio/tree/master/packages/wdio-applitools-service",
  "license": "MIT",
  "main": "./build/index",
  "engines": {
    "node": ">= 8.11.0"
  },
  "scripts": {
    "build": "run-s clean compile",
    "clean": "rimraf ./build",
    "compile": "babel src/ -d build/ --config-file ../../babel.config.js",
    "test": "run-s test:*",
    "test:eslint": "eslint src test",
    "test:unit": "jest"
  },
  "repository": {
    "type": "git",
    "url": "git://github.com/webdriverio/webdriverio.git"
  },
  "keywords": [
    "webdriver",
    "wdio",
    "wdio-service",
    "applitools",
    "visual",
    "regression",
    "test"
  ],
  "bugs": {
    "url": "https://github.com/webdriverio/webdriverio/issues"
  },
  "dependencies": {
<<<<<<< HEAD
    "@applitools/eyes-webdriverio": "5.5.2",
    "@wdio/logger": "^5.11.0"
=======
    "@applitools/eyes-webdriverio": "^5.1.0-beta.1",
    "@wdio/logger": "^5.12.1"
>>>>>>> f649c889
  },
  "peerDependencies": {
    "@wdio/cli": "^5.0.0"
  },
  "publishConfig": {
    "access": "public"
  }
}<|MERGE_RESOLUTION|>--- conflicted
+++ resolved
@@ -34,13 +34,8 @@
     "url": "https://github.com/webdriverio/webdriverio/issues"
   },
   "dependencies": {
-<<<<<<< HEAD
     "@applitools/eyes-webdriverio": "5.5.2",
-    "@wdio/logger": "^5.11.0"
-=======
-    "@applitools/eyes-webdriverio": "^5.1.0-beta.1",
     "@wdio/logger": "^5.12.1"
->>>>>>> f649c889
   },
   "peerDependencies": {
     "@wdio/cli": "^5.0.0"
