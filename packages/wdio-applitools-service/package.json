{
  "name": "@wdio/applitools-service",
<<<<<<< HEAD
  "version": "5.4.6",
=======
  "version": "5.7.8",
>>>>>>> 47058476
  "description": "A WebdriverIO service for visual regression testing using Applitools",
  "author": "Christian Bromann <christian@saucelabs.com>",
  "homepage": "https://github.com/webdriverio/webdriverio/tree/master/packages/wdio-applitools-service",
  "license": "MIT",
  "main": "./build/index",
  "engines": {
    "node": ">= 8.11.0"
  },
  "scripts": {
    "build": "run-s clean compile",
    "clean": "rimraf ./build",
    "compile": "babel src/ -d build/ --config-file ../../babel.config.js",
    "test": "run-s test:*",
    "test:eslint": "eslint src test",
    "test:unit": "jest"
  },
  "repository": {
    "type": "git",
    "url": "git://github.com/webdriverio/webdriverio.git"
  },
  "keywords": [
    "webdriver",
    "wdio",
    "wdio-service",
    "applitools",
    "visual",
    "regression",
    "test"
  ],
  "bugs": {
    "url": "https://github.com/webdriverio/webdriverio/issues"
  },
  "dependencies": {
    "@wdio/eyes.webdriverio": "^2.0.2",
<<<<<<< HEAD
    "@wdio/logger": "^5.4.6"
=======
    "@wdio/logger": "^5.7.8"
>>>>>>> 47058476
  },
  "peerDependencies": {
    "@wdio/cli": "^5.0.0"
  },
  "publishConfig": {
    "access": "public"
  }
}<|MERGE_RESOLUTION|>--- conflicted
+++ resolved
@@ -1,10 +1,6 @@
 {
   "name": "@wdio/applitools-service",
-<<<<<<< HEAD
-  "version": "5.4.6",
-=======
   "version": "5.7.8",
->>>>>>> 47058476
   "description": "A WebdriverIO service for visual regression testing using Applitools",
   "author": "Christian Bromann <christian@saucelabs.com>",
   "homepage": "https://github.com/webdriverio/webdriverio/tree/master/packages/wdio-applitools-service",
@@ -39,11 +35,7 @@
   },
   "dependencies": {
     "@wdio/eyes.webdriverio": "^2.0.2",
-<<<<<<< HEAD
-    "@wdio/logger": "^5.4.6"
-=======
     "@wdio/logger": "^5.7.8"
->>>>>>> 47058476
   },
   "peerDependencies": {
     "@wdio/cli": "^5.0.0"
