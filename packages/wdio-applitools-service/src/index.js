import logger from '@wdio/logger'
import { Eyes, Target } from '@wdio/eyes.webdriverio'

const log = logger('@wdio/applitools-service')

const DEFAULT_VIEWPORT = {
    width: 1440,
    height: 900
}

export default class ApplitoolsService {
    constructor () {
        this.eyes = new Eyes()
    }

    /**
     * set API key in onPrepare hook and start test
     */
    beforeSession (config) {
        const key = process.env.APPLITOOLS_KEY || config.applitoolsKey
        const serverUrl = process.env.APPLITOOLS_SERVER_URL || config.applitoolsServerUrl
        const applitoolsConfig = config.applitools || {}

        if (!key) {
            throw new Error('Couldn\'t find an Applitools "applitoolsKey" in config nor "APPLITOOLS_KEY" in the environment')
<<<<<<< HEAD
=======
        }

        // Optionally set a specific server url
        if (serverUrl) {
            this.eyes.setServerUrl(serverUrl)
>>>>>>> 47058476
        }

        this.isConfigured = true
        this.eyes.setApiKey(key)
        this.viewport = Object.assign(DEFAULT_VIEWPORT, applitoolsConfig.viewport)
    }

    /**
     * set custom commands
     */
    before () {
        if (!this.isConfigured) {
            return
        }

        global.browser.addCommand('takeSnapshot', (title) => {
            if (!title) {
                throw new Error('A title for the Applitools snapshot is missing')
            }

            return this.eyes.check(title, Target.window())
        })
    }

    beforeTest (test) {
        if (!this.isConfigured) {
            return
        }

        log.info(`Open eyes for ${test.parent} ${test.title}`)
        global.browser.call(() => this.eyes.open(global.browser, test.title, test.parent, this.viewport))
    }

    afterTest () {
        if (!this.isConfigured) {
            return
        }

        global.browser.call(::this.eyes.close)
    }

    after () {
        if (!this.isConfigured) {
            return
        }

        global.browser.call(::this.eyes.abortIfNotClosed)
    }
}<|MERGE_RESOLUTION|>--- conflicted
+++ resolved
@@ -23,14 +23,11 @@
 
         if (!key) {
             throw new Error('Couldn\'t find an Applitools "applitoolsKey" in config nor "APPLITOOLS_KEY" in the environment')
-<<<<<<< HEAD
-=======
         }
 
         // Optionally set a specific server url
         if (serverUrl) {
             this.eyes.setServerUrl(serverUrl)
->>>>>>> 47058476
         }
 
         this.isConfigured = true
