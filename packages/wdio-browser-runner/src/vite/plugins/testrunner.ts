import url from 'node:url'
import path from 'node:path'
import { builtinModules } from 'node:module'

import logger from '@wdio/logger'
import { matchers } from 'expect-webdriverio'
import { polyfillPath } from 'modern-node-polyfills'
import { deepmerge } from 'deepmerge-ts'
import { resolve } from 'import-meta-resolve'

import type { Plugin } from 'vite'
import {
    WebDriverProtocol, MJsonWProtocol, AppiumProtocol,
    ChromiumProtocol, SauceLabsProtocol, SeleniumProtocol, GeckoProtocol,
    WebDriverBidiProtocol
} from '@wdio/protocols'

import { SESSIONS } from '../../constants.js'
import { getTemplate, getErrorTemplate, normalizeId } from '../utils.js'

const log = logger('@wdio/browser-runner:plugin')
const __dirname = url.fileURLToPath(new URL('.', import.meta.url))

const commands = deepmerge(
    WebDriverProtocol, MJsonWProtocol, AppiumProtocol,
    ChromiumProtocol, SauceLabsProtocol, SeleniumProtocol, GeckoProtocol,
    WebDriverBidiProtocol
)
const protocolCommandList = Object.values(commands).map(
    (endpoint) => Object.values(endpoint).map(
        ({ command }) => command
    )
).flat()
const WDIO_PACKAGES = ['webdriverio', 'expect-webdriverio']
const virtualModuleId = 'virtual:wdio'
const resolvedVirtualModuleId = '\0' + virtualModuleId

/**
 * these modules are used in Node.js environments only and
 * don't need to be compiled, we just have them point to a
 * mocked module that returns a matching interface without
 * functionality
 */
const MODULES_TO_MOCK = [
<<<<<<< HEAD
    'import-meta-resolve', 'puppeteer-core', 'archiver', 'glob', 'devtools', 'ws', 'decamelize', 'fetch',
=======
    'import-meta-resolve', 'puppeteer-core', 'archiver', 'glob', 'devtools', 'decamelize', 'got',
>>>>>>> 6aa3d3fd
    'geckodriver', 'safaridriver', 'edgedriver', '@puppeteer/browsers', 'locate-app', 'wait-port',
    'lodash.isequal', '@wdio/repl'
]

const POLYFILLS = [
    ...builtinModules,
    ...builtinModules.map((m) => `node:${m}`)
]
export function testrunner(options: WebdriverIO.BrowserRunnerOptions): Plugin[] {
    const browserModules = path.resolve(__dirname, '..', '..', 'browser')
    const automationProtocolPath = `/@fs${url.pathToFileURL(path.resolve(browserModules, 'driver.js')).pathname}`
    const mockModulePath = path.resolve(browserModules, 'mock.js')
    const setupModulePath = path.resolve(browserModules, 'setup.js')
    const spyModulePath = path.resolve(browserModules, 'spy.js')
    const wdioExpectModulePath = path.resolve(browserModules, 'expect.js')
    return [{
        name: 'wdio:testrunner',
        enforce: 'pre',
        resolveId: async (id) => {
            if (id === virtualModuleId) {
                return resolvedVirtualModuleId
            }

            if (POLYFILLS.includes(id)) {
                return polyfillPath(normalizeId(id.replace('/promises', '')))
            }

            /**
             * fake the content of this package and load the implementation of the mock
             * features from the browser module directory
             */
            if (id === '@wdio/browser-runner') {
                return spyModulePath
            }

            /**
             * allow to load the setup script from a script tag
             */
            if (id.endsWith('@wdio/browser-runner/setup')) {
                return setupModulePath
            }

            /**
             * run WebdriverIO assertions within the Node.js context so we can do things like
             * visual assertions or snapshot testing
             */
            if (id === 'expect-webdriverio') {
                return wdioExpectModulePath
            }

            /**
             * make sure WDIO imports are resolved properly as ESM module
             */
            if (id.startsWith('@wdio') || WDIO_PACKAGES.includes(id)) {
                return url.fileURLToPath(await resolve(id, import.meta.url))
            }

            /**
             * mock out imports that we can't transpile into browser land
             */
            if (MODULES_TO_MOCK.includes(id)) {
                return mockModulePath
            }
        },
        load(id) {
            /**
             * provide a list of protocol commands to generate the prototype in the browser
             */
            if (id === resolvedVirtualModuleId) {
                return /*js*/`
                    import { fn } from '@wdio/browser-runner'
                    export const commands = ${JSON.stringify(protocolCommandList)}
                    export const automationProtocolPath = ${JSON.stringify(automationProtocolPath)}
                    export const matchers = ${JSON.stringify(Object.keys(matchers))}
                    export const wrappedFn = (...args) => fn()(...args)
                `
            }
        },
        transform(code, id) {
            if (id.includes('.vite/deps/expect.js')) {
                return {
                    code: code.replace(
                        'var fs = _interopRequireWildcard(require_graceful_fs());',
                        'var fs = {};'
                    ).replace(
                        'var expect_default = require_build11();',
                        'var expect_default = require_build11();\nwindow.expect = expect_default.default;'
                    ).replace(
                        'process.stdout.isTTY',
                        'false'
                    )
                }
            }
            return { code }
        },
        configureServer(server) {
            return () => {
                server.middlewares.use(async (req, res, next) => {
                    log.info(`Received request for: ${req.originalUrl}`)
                    /**
                     * don't return test page when sourcemaps are requested
                     */
                    if (!req.originalUrl || req.url?.endsWith('.map') || req.url?.endsWith('.wasm')) {
                        return next()
                    }

                    const cookies = ((req.headers.cookie && req.headers.cookie.split(';')) || []).map((c) => c.trim())
                    const urlParsed = url.parse(req.originalUrl)
                    const urlParamString = new URLSearchParams(urlParsed.query || '')
                    const cid = urlParamString.get('cid') || cookies.find((c) => c.includes('WDIO_CID'))?.split('=').pop()
                    const spec = urlParamString.get('spec') || cookies.find((c) => c.includes('WDIO_SPEC'))?.split('=').pop()
                    if (!cid || !SESSIONS.has(cid)) {
                        log.error(`No environment found for ${cid || 'non determined environment'}`)
                        return next()
                    }

                    if (!spec) {
                        log.error('No spec file was defined to run for this environment')
                        return next()
                    }

                    const env = SESSIONS.get(cid)!
                    try {
                        const template = await getTemplate(options, env, spec)
                        log.debug(`Render template for ${req.originalUrl}`)
                        res.end(await server.transformIndexHtml(`${req.originalUrl}`, template))
                    } catch (err: any) {
                        const template = getErrorTemplate(req.originalUrl, err)
                        log.error(`Failed to render template: ${err.message}`)
                        res.end(await server.transformIndexHtml(`${req.originalUrl}`, template))
                    }

                    return next()
                })
            }
        }
    }, {
        name: 'modern-node-polyfills',
        async resolveId(id, _, ctx) {
            if (ctx.ssr || !builtinModules.includes(id)) {
                return
            }

            id = normalizeId(id)
            return { id: await polyfillPath(id), moduleSideEffects: false }
        },
    }]
}<|MERGE_RESOLUTION|>--- conflicted
+++ resolved
@@ -42,11 +42,7 @@
  * functionality
  */
 const MODULES_TO_MOCK = [
-<<<<<<< HEAD
     'import-meta-resolve', 'puppeteer-core', 'archiver', 'glob', 'devtools', 'ws', 'decamelize', 'fetch',
-=======
-    'import-meta-resolve', 'puppeteer-core', 'archiver', 'glob', 'devtools', 'decamelize', 'got',
->>>>>>> 6aa3d3fd
     'geckodriver', 'safaridriver', 'edgedriver', '@puppeteer/browsers', 'locate-app', 'wait-port',
     'lodash.isequal', '@wdio/repl'
 ]
