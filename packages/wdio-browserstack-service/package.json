{
  "name": "@wdio/browserstack-service",
  "version": "7.24.1",
  "description": "WebdriverIO service for better Browserstack integration",
  "author": "Adam Bjerstedt <abjerstedt@gmail.com>",
  "homepage": "https://github.com/webdriverio/webdriverio/tree/main/packages/wdio-browserstack-service",
  "license": "MIT",
  "main": "./build",
  "engines": {
    "node": ">=12.0.0"
  },
  "repository": {
    "type": "git",
    "url": "git://github.com/webdriverio/webdriverio.git"
  },
  "keywords": [
    "webdriverio",
    "wdio",
    "browserstack",
    "wdio-service"
  ],
  "bugs": {
    "url": "https://github.com/webdriverio/webdriverio/issues"
  },
  "dependencies": {
    "@types/node": "^18.0.0",
    "@wdio/logger": "7.19.0",
    "@wdio/types": "7.24.1",
    "browserstack-local": "^1.4.5",
    "got": "^11.0.2",
<<<<<<< HEAD
    "form-data": "^4.0.0",
    "webdriverio": "7.24.0"
=======
    "webdriverio": "7.24.1"
>>>>>>> 946ee7c0
  },
  "peerDependencies": {
    "@wdio/cli": "^5.0.0 || ^6.0.0 || ^7.0.0"
  },
  "publishConfig": {
    "access": "public"
  },
  "types": "./build/index.d.ts"
}<|MERGE_RESOLUTION|>--- conflicted
+++ resolved
@@ -28,12 +28,8 @@
     "@wdio/types": "7.24.1",
     "browserstack-local": "^1.4.5",
     "got": "^11.0.2",
-<<<<<<< HEAD
     "form-data": "^4.0.0",
-    "webdriverio": "7.24.0"
-=======
     "webdriverio": "7.24.1"
->>>>>>> 946ee7c0
   },
   "peerDependencies": {
     "@wdio/cli": "^5.0.0 || ^6.0.0 || ^7.0.0"
