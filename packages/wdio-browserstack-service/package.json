--- conflicted
+++ resolved
@@ -56,12 +56,8 @@
   "devDependencies": {
     "@types/gitconfiglocal": "^2.0.3",
     "@types/node": "^22.2.0",
-<<<<<<< HEAD
     "@types/tar": "^6.1.13",
-    "@wdio/globals": "8.45.0"
-=======
     "@wdio/globals": "8.46.0"
->>>>>>> 8f557271
   },
   "publishConfig": {
     "access": "public"
