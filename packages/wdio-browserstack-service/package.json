{
  "name": "@wdio/browserstack-service",
  "version": "7.27.0",
  "description": "WebdriverIO service for better Browserstack integration",
  "author": "Adam Bjerstedt <abjerstedt@gmail.com>",
  "homepage": "https://github.com/webdriverio/webdriverio/tree/main/packages/wdio-browserstack-service",
  "license": "MIT",
  "main": "./build",
  "engines": {
    "node": ">=12.0.0"
  },
  "repository": {
    "type": "git",
    "url": "git://github.com/webdriverio/webdriverio.git"
  },
  "keywords": [
    "webdriverio",
    "wdio",
    "browserstack",
    "wdio-service"
  ],
  "bugs": {
    "url": "https://github.com/webdriverio/webdriverio/issues"
  },
  "dependencies": {
    "@types/gitconfiglocal": "^2.0.1",
    "@types/request": "^2.48.8",
    "@wdio/logger": "7.26.0",
    "@wdio/reporter": "7.25.4",
    "@wdio/types": "7.26.0",
    "@types/node": "^18.0.0",
    "browserstack-local": "^1.4.5",
    "form-data": "^4.0.0",
    "git-repo-info": "^2.1.1",
    "gitconfiglocal": "^2.1.0",
    "got": "^11.0.2",
<<<<<<< HEAD
    "monkeypatch": "^1.0.0",
    "uuid": "^8.3.2",
    "webdriverio": "7.26.0"
=======
    "webdriverio": "7.27.0"
>>>>>>> 8b7701a7
  },
  "peerDependencies": {
    "@wdio/cli": "^5.0.0 || ^6.0.0 || ^7.0.0"
  },
  "publishConfig": {
    "access": "public"
  },
  "types": "./build/index.d.ts"
}<|MERGE_RESOLUTION|>--- conflicted
+++ resolved
@@ -34,13 +34,9 @@
     "git-repo-info": "^2.1.1",
     "gitconfiglocal": "^2.1.0",
     "got": "^11.0.2",
-<<<<<<< HEAD
     "monkeypatch": "^1.0.0",
     "uuid": "^8.3.2",
-    "webdriverio": "7.26.0"
-=======
     "webdriverio": "7.27.0"
->>>>>>> 8b7701a7
   },
   "peerDependencies": {
     "@wdio/cli": "^5.0.0 || ^6.0.0 || ^7.0.0"
