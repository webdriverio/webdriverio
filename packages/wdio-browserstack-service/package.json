--- conflicted
+++ resolved
@@ -32,12 +32,8 @@
     "git-repo-info": "^2.1.1",
     "gitconfiglocal": "^2.1.0",
     "got": "^11.0.2",
-<<<<<<< HEAD
     "uuid": "^8.3.2",
-    "webdriverio": "7.27.0"
-=======
     "webdriverio": "7.28.0"
->>>>>>> 09be73a2
   },
   "peerDependencies": {
     "@wdio/cli": "^5.0.0 || ^6.0.0 || ^7.0.0"
