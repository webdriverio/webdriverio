{
  "name": "@wdio/browserstack-service",
  "version": "7.34.0",
  "description": "WebdriverIO service for better Browserstack integration",
  "author": "Adam Bjerstedt <abjerstedt@gmail.com>",
  "homepage": "https://github.com/webdriverio/webdriverio/tree/main/packages/wdio-browserstack-service",
  "license": "MIT",
  "main": "./build",
  "engines": {
    "node": ">=12.0.0"
  },
  "repository": {
    "type": "git",
    "url": "git://github.com/webdriverio/webdriverio.git"
  },
  "keywords": [
    "webdriverio",
    "wdio",
    "browserstack",
    "wdio-service"
  ],
  "bugs": {
    "url": "https://github.com/webdriverio/webdriverio/issues"
  },
  "dependencies": {
    "@types/gitconfiglocal": "^2.0.1",
    "@wdio/logger": "7.26.0",
    "@wdio/reporter": "7.25.4",
    "@wdio/types": "7.33.0",
    "browserstack-local": "^1.4.5",
    "csv-writer": "^1.6.0",
    "follow-redirects": "^1.15.3",
    "form-data": "^4.0.0",
    "git-repo-info": "^2.1.1",
    "gitconfiglocal": "^2.1.0",
    "got": "^11.0.2",
    "uuid": "^9.0.1",
<<<<<<< HEAD
    "webdriverio": "7.33.0",
    "winston-transport": "^4.5.0",
    "yauzl": "^2.10.0",
    "@percy/appium-app": "^2.0.1",
    "@percy/selenium-webdriver": "^2.0.2"
=======
    "webdriverio": "7.34.0",
    "winston-transport": "^4.5.0"
>>>>>>> 68c587aa
  },
  "peerDependencies": {
    "@wdio/cli": "^5.0.0 || ^6.0.0 || ^7.0.0"
  },
  "publishConfig": {
    "access": "public"
  },
  "types": "./build/index.d.ts"
}<|MERGE_RESOLUTION|>--- conflicted
+++ resolved
@@ -35,16 +35,11 @@
     "gitconfiglocal": "^2.1.0",
     "got": "^11.0.2",
     "uuid": "^9.0.1",
-<<<<<<< HEAD
-    "webdriverio": "7.33.0",
+    "webdriverio": "7.34.0",
     "winston-transport": "^4.5.0",
     "yauzl": "^2.10.0",
     "@percy/appium-app": "^2.0.1",
     "@percy/selenium-webdriver": "^2.0.2"
-=======
-    "webdriverio": "7.34.0",
-    "winston-transport": "^4.5.0"
->>>>>>> 68c587aa
   },
   "peerDependencies": {
     "@wdio/cli": "^5.0.0 || ^6.0.0 || ^7.0.0"
