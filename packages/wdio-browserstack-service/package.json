--- conflicted
+++ resolved
@@ -37,15 +37,10 @@
   "typeScriptVersion": "3.8.3",
   "dependencies": {
     "@browserstack/ai-sdk-node": "1.5.17",
-<<<<<<< HEAD
     "@bufbuild/protobuf": "^2.2.5",
     "@grpc/grpc-js": "^1.13.3",
-    "@percy/appium-app": "^2.0.1",
-    "@percy/selenium-webdriver": "^2.0.3",
-=======
     "@percy/appium-app": "^2.0.9",
     "@percy/selenium-webdriver": "^2.2.2",
->>>>>>> 2bd93916
     "@types/gitconfiglocal": "^2.0.1",
     "@wdio/logger": "workspace:*",
     "@wdio/reporter": "workspace:*",
