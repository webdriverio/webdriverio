{
  "name": "@wdio/browserstack-service",
  "version": "8.27.2",
  "description": "WebdriverIO service for better Browserstack integration",
  "author": "Adam Bjerstedt <abjerstedt@gmail.com>",
  "homepage": "https://github.com/webdriverio/webdriverio/tree/main/packages/wdio-browserstack-service",
  "license": "MIT",
  "engines": {
    "node": "^16.13 || >=18"
  },
  "repository": {
    "type": "git",
    "url": "git://github.com/webdriverio/webdriverio.git",
    "directory": "packages/wdio-browserstack-service"
  },
  "keywords": [
    "webdriverio",
    "wdio",
    "browserstack",
    "wdio-service"
  ],
  "bugs": {
    "url": "https://github.com/webdriverio/webdriverio/issues"
  },
  "type": "module",
  "types": "./build/index.d.ts",
  "exports": {
    ".": "./build/index.js",
    "./package.json": "./package.json"
  },
  "typeScriptVersion": "3.8.3",
  "dependencies": {
    "@types/gitconfiglocal": "^2.0.1",
    "@wdio/logger": "8.24.12",
    "@wdio/reporter": "8.27.2",
    "@wdio/types": "8.27.2",
    "browserstack-local": "^1.5.1",
    "chalk": "^5.3.0",
    "csv-writer": "^1.6.0",
    "formdata-node": "5.0.1",
    "git-repo-info": "^2.1.1",
    "gitconfiglocal": "^2.1.0",
    "got": "^12.6.1",
    "uuid": "^9.0.0",
    "webdriverio": "8.27.2",
<<<<<<< HEAD
    "winston-transport": "^4.5.0",
    "yauzl": "^2.10.0",
    "@percy/appium-app": "^2.0.1",
    "@percy/selenium-webdriver": "^2.0.3"
=======
    "winston-transport": "^4.5.0"
>>>>>>> 5aadcd51
  },
  "peerDependencies": {
    "@wdio/cli": "^5.0.0 || ^6.0.0 || ^7.0.0 || ^8.0.0"
  },
  "devDependencies": {
    "@types/node": "^20.1.0",
    "@wdio/globals": "8.27.2"
  },
  "publishConfig": {
    "access": "public"
  }
}<|MERGE_RESOLUTION|>--- conflicted
+++ resolved
@@ -43,14 +43,10 @@
     "got": "^12.6.1",
     "uuid": "^9.0.0",
     "webdriverio": "8.27.2",
-<<<<<<< HEAD
-    "winston-transport": "^4.5.0",
     "yauzl": "^2.10.0",
     "@percy/appium-app": "^2.0.1",
-    "@percy/selenium-webdriver": "^2.0.3"
-=======
+    "@percy/selenium-webdriver": "^2.0.3",
     "winston-transport": "^4.5.0"
->>>>>>> 5aadcd51
   },
   "peerDependencies": {
     "@wdio/cli": "^5.0.0 || ^6.0.0 || ^7.0.0 || ^8.0.0"
