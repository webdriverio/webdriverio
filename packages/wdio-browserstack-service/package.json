--- conflicted
+++ resolved
@@ -43,16 +43,11 @@
     "gitconfiglocal": "^2.1.0",
     "got": "^12.6.1",
     "uuid": "^9.0.0",
-<<<<<<< HEAD
-    "webdriverio": "8.22.0",
+    "webdriverio": "8.24.12",
     "winston-transport": "^4.5.0",
     "yauzl": "^2.10.0",
     "@percy/appium-app": "^2.0.1",
     "@percy/selenium-webdriver": "^2.0.2"
-=======
-    "webdriverio": "8.24.12",
-    "winston-transport": "^4.5.0"
->>>>>>> 55cdaadf
   },
   "peerDependencies": {
     "@wdio/cli": "^5.0.0 || ^6.0.0 || ^7.0.0 || ^8.0.0"
