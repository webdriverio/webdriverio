{
  "name": "@wdio/browserstack-service",
  "version": "8.0.14",
  "description": "WebdriverIO service for better Browserstack integration",
  "author": "Adam Bjerstedt <abjerstedt@gmail.com>",
  "homepage": "https://github.com/webdriverio/webdriverio/tree/main/packages/wdio-browserstack-service",
  "license": "MIT",
  "engines": {
    "node": "^16.13 || >=18"
  },
  "repository": {
    "type": "git",
    "url": "git://github.com/webdriverio/webdriverio.git",
    "directory": "packages/wdio-browserstack-service"
  },
  "keywords": [
    "webdriverio",
    "wdio",
    "browserstack",
    "wdio-service"
  ],
  "bugs": {
    "url": "https://github.com/webdriverio/webdriverio/issues"
  },
  "type": "module",
  "exports": "./build/index.js",
  "types": "./build/index.d.ts",
  "typeScriptVersion": "3.8.3",
  "dependencies": {
<<<<<<< HEAD
    "@types/gitconfiglocal": "^2.0.1",
=======
>>>>>>> 19be9dc2
    "@wdio/logger": "8.0.14",
    "@wdio/reporter": "^8.0.13",
    "@wdio/types": "8.0.14",
    "browserstack-local": "^1.5.1",
    "form-data": "^4.0.0",
    "git-repo-info": "^2.1.1",
    "gitconfiglocal": "^2.1.0",
    "got": "^12.1.0",
    "uuid": "^8.3.2",
    "webdriverio": "8.0.2"
  },
  "peerDependencies": {
    "@wdio/cli": "^5.0.0 || ^6.0.0 || ^7.0.0 || ^8.0.0"
  },
  "devDependencies": {
    "@types/node": "^18.0.0"
  },
  "publishConfig": {
    "access": "public"
  }
}<|MERGE_RESOLUTION|>--- conflicted
+++ resolved
@@ -27,10 +27,7 @@
   "types": "./build/index.d.ts",
   "typeScriptVersion": "3.8.3",
   "dependencies": {
-<<<<<<< HEAD
     "@types/gitconfiglocal": "^2.0.1",
-=======
->>>>>>> 19be9dc2
     "@wdio/logger": "8.0.14",
     "@wdio/reporter": "^8.0.13",
     "@wdio/types": "8.0.14",
