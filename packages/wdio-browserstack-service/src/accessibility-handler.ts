--- conflicted
+++ resolved
@@ -221,15 +221,11 @@
             return results
         }
 
-<<<<<<< HEAD
-        (this._browser as WebdriverIO.Browser).startA11yScanning = async () => {
+        browserWithA11y.startA11yScanning = async () => {
             if (this._testIdentifier === null){
                 BStackLogger.warn('Accessibility scanning cannot be started from outside the test')
                 return
             }
-=======
-        browserWithA11y.startA11yScanning = async () => {
->>>>>>> 5e937f04
             AccessibilityHandler._a11yScanSessionMap[sessionId] = true
             this._testMetadata[this._testIdentifier as string] = {
                 scanTestForAccessibility : true,
@@ -238,15 +234,11 @@
             await this._setAnnotation('Accessibility scanning has started')
         }
 
-<<<<<<< HEAD
-        (this._browser as WebdriverIO.Browser).stopA11yScanning = async () => {
+        browserWithA11y.stopA11yScanning = async () => {
             if (this._testIdentifier === null){
                 BStackLogger.warn('Accessibility scanning cannot be stopped from outside the test')
                 return
             }
-=======
-        browserWithA11y.stopA11yScanning = async () => {
->>>>>>> 5e937f04
             AccessibilityHandler._a11yScanSessionMap[sessionId] = false
             await this._setAnnotation('Accessibility scanning has stopped')
         }
