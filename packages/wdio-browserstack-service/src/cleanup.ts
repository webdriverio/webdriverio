import { getErrorString, stopBuildUpstream } from './util.js'
import { BStackLogger } from './bstackLogger.js'
import fs from 'node:fs'
import { fireFunnelRequest } from './instrumentation/funnelInstrumentation.js'
import { BROWSERSTACK_TESTHUB_UUID, BROWSERSTACK_TESTHUB_JWT } from './constants.js'

export default class BStackCleanup {
    static async startCleanup() {
        try {
            // Get funnel data object from saved file
            const funnelDataCleanup = process.argv.includes('--funnelData')
            let funnelData = null
            if (funnelDataCleanup) {
                const index = process.argv.indexOf('--funnelData')
                const filePath = process.argv[index + 1]
                funnelData = this.getFunnelDataFromFile(filePath)
            }

            if (process.argv.includes('--observability')) {
                await this.executeObservabilityCleanup(funnelData)
            }

            if (funnelDataCleanup && funnelData) {
                await this.sendFunnelData(funnelData)
            }
        } catch (err) {
            const error = err as string
            BStackLogger.error(error)
        }
    }
    static async executeObservabilityCleanup(funnelData: any) {
        if (!process.env[BROWSERSTACK_TESTHUB_JWT]) {
            return
        }
        BStackLogger.debug('Executing observability cleanup')
        try {
<<<<<<< HEAD
            const result = await stopBuildUpstream()
            if (process.env[BROWSERSTACK_TESTHUB_UUID]) {
                BStackLogger.info(`\nVisit https://observability.browserstack.com/builds/${process.env[BROWSERSTACK_TESTHUB_UUID]} to view build report, insights, and many more debugging information all at one place!\n`)
=======
            const killSignal = funnelData?.event_properties?.finishedMetadata?.signal
            const result = await stopBuildUpstream(killSignal)
            if (process.env[TESTOPS_BUILD_ID_ENV]) {
                BStackLogger.info(`\nVisit https://observability.browserstack.com/builds/${process.env[TESTOPS_BUILD_ID_ENV]} to view build report, insights, and many more debugging information all at one place!\n`)
>>>>>>> bc118426
            }
            const status = (result && result.status) || 'failed'
            const message = (result && result.message)
            this.updateO11yStopData(funnelData, status, status === 'failed' ? message : undefined)
        } catch (e: unknown) {
            BStackLogger.error('Error in stopping Observability build: ' + e)
            this.updateO11yStopData(funnelData, 'failed', e)
        }
    }

    static updateO11yStopData(funnelData: any, status: string, error: unknown = undefined) {
        const toData = funnelData?.event_properties?.productUsage?.testObservability
        // Return if no O11y data in funnel data
        if (!toData) {
            return
        }
        let existingStopData = toData.events.buildEvents.finished
        existingStopData = existingStopData || {}

        existingStopData = {
            ...existingStopData,
            status,
            error: getErrorString(error),
            stoppedFrom: 'exitHook'
        }
        toData.events.buildEvents.finished = existingStopData
    }

    static async sendFunnelData(funnelData: any) {
        try {
            await fireFunnelRequest(funnelData)
            BStackLogger.debug('Funnel data sent successfully from cleanup')
        } catch (e: unknown) {
            BStackLogger.error('Error in sending funnel data: ' + e)
        }
    }

    static getFunnelDataFromFile(filePath: string) {
        if (!filePath) {
            return null
        }

        const content = fs.readFileSync(filePath, 'utf8')

        const data = JSON.parse(content)
        this.removeFunnelDataFile(filePath)
        return data
    }

    static removeFunnelDataFile(filePath?: string) {
        if (!filePath) {
            return
        }
        fs.rmSync(filePath, { force: true })
    }
}

await BStackCleanup.startCleanup()<|MERGE_RESOLUTION|>--- conflicted
+++ resolved
@@ -34,16 +34,10 @@
         }
         BStackLogger.debug('Executing observability cleanup')
         try {
-<<<<<<< HEAD
-            const result = await stopBuildUpstream()
+            const killSignal = funnelData?.event_properties?.finishedMetadata?.signal
+            const result = await stopBuildUpstream(killSignal)
             if (process.env[BROWSERSTACK_TESTHUB_UUID]) {
                 BStackLogger.info(`\nVisit https://observability.browserstack.com/builds/${process.env[BROWSERSTACK_TESTHUB_UUID]} to view build report, insights, and many more debugging information all at one place!\n`)
-=======
-            const killSignal = funnelData?.event_properties?.finishedMetadata?.signal
-            const result = await stopBuildUpstream(killSignal)
-            if (process.env[TESTOPS_BUILD_ID_ENV]) {
-                BStackLogger.info(`\nVisit https://observability.browserstack.com/builds/${process.env[TESTOPS_BUILD_ID_ENV]} to view build report, insights, and many more debugging information all at one place!\n`)
->>>>>>> bc118426
             }
             const status = (result && result.status) || 'failed'
             const message = (result && result.message)
