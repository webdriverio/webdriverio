import { v4 as uuidv4 } from 'uuid'
import path from 'node:path'

import TestFramework from './testFramework.js'
import { TestFrameworkState } from '../states/testFrameworkState.js'
import { HookState } from '../states/hookState.js'
import TestFrameworkInstance from '../instances/testFrameworkInstance.js'
import { CLIUtils } from '../cliUtils.js'
import TrackedInstance from '../instances/trackedInstance.js'
import { TestFrameworkConstants } from './constants/testFrameworkConstants.js'
import { BStackLogger as logger } from '../cliLogger.js'
import type { Frameworks } from '@wdio/types'
import { getGitMetaData, getHierarchyFromTest, getUniqueIdentifier, isUndefined, removeAnsiColors } from '../../util.js'

export default class WdioMochaTestFramework extends TestFramework {
    static KEY_HOOK_LAST_STARTED = 'test_hook_last_started'
    static KEY_HOOK_LAST_FINISHED = 'test_hook_last_finished'
    public hookEvents = ['BEFORE_CLASS', 'BEFORE_GROUPS', 'BEFORE_METHOD', 'BEFORE_SUITE', 'BEFORE_TEST', 'AFTER_CLASS', 'AFTER_GROUPS', 'AFTER_METHOD', 'AFTER_SUITE', 'AFTER_TEST']

    /**
   * Constructor for the TestFramework
   * @param {Array} testFrameworks - List of Test frameworks
   * @param {Map} testFrameworkVersions - Name of the Test frameworks
   * @param {string} binSessionId - BinSessionId
  */
    constructor(testFrameworks: string[], testFrameworkVersions: Record<string, string>, binSessionId: string) {
        super(testFrameworks, testFrameworkVersions, binSessionId)
    }

    /**
     * Find instance and track any state for the test framework
     * @param {TestFrameworkState} testFrameworkState
     * @param {HookState} hookState
     * @param {*} args
  */
    async trackEvent(testFrameworkState: State, hookState: State, args: Record<string, unknown> = {}) {
        logger.info(`trackEvent: testFrameworkState=${testFrameworkState} hookState=${hookState}`)
        await super.trackEvent(testFrameworkState, hookState, args)

        const instance = this.resolveInstance(testFrameworkState, hookState, args)
        if (instance === null) {
            logger.error(`trackEvent: instance not found for testFrameworkState=${testFrameworkState} hookState=${hookState}`)
            return
        }

        try {
            if (CLIUtils.matchHookRegex(testFrameworkState.toString()) && hookState === HookState.PRE) {
                instance.updateMultipleEntries({
                    [TestFrameworkConstants.KEY_HOOK_ID]: uuidv4(),
                })
            }

            if (!TestFramework.getState(instance, TestFrameworkConstants.KEY_TEST_ID) && hookState === HookState.PRE && testFrameworkState === TestFrameworkState.TEST) {
                const test = args.test as Frameworks.Test
                const testData = await this.getTestData(instance, test)
                // logger.info(`trackEvent: testData=${JSON.stringify(testData)}`)
                logger.info(`trackEvent: instanceData=${JSON.stringify(Object.fromEntries(instance.getAllData()))}`)
                instance.updateMultipleEntries(testData)
            }

            if (testFrameworkState === TestFrameworkState.TEST) {
                if (hookState === HookState.PRE) {
                    instance.updateMultipleEntries({
                        [TestFrameworkConstants.KEY_TEST_STARTED_AT]: new Date().toISOString(),
                    })
                } else if (hookState === HookState.POST) {
                    instance.updateMultipleEntries({
                        [TestFrameworkConstants.KEY_TEST_ENDED_AT]: new Date().toISOString(),
                    })
                }
            } else if (testFrameworkState === TestFrameworkState.LOG) {
                const logEntry = args.logEntry as Record<string, unknown>
                logEntry.uuid = TestFramework.getState(instance, TestFrameworkConstants.KEY_HOOK_ID)
                this.loadLogEntries(instance, testFrameworkState, hookState, logEntry)
            } else if (testFrameworkState === TestFrameworkState.LOG_REPORT && hookState === HookState.POST) {
                logger.info('trackEvent: load test results')
                this.loadTestResult(instance, args)
            }

            await this.trackHookEvents(instance, testFrameworkState, hookState, args)
            logger.debug(`trackEvent: tracked instance data=${JSON.stringify(Object.fromEntries(instance.getAllData()))}`)
        } catch (error) {
            logger.error(`trackEvent: Error in tracking events: ${error} hookState=${hookState} testFrameworkState=${testFrameworkState}`)
        }
        args.instance = instance
        await this.runHooks(instance, testFrameworkState, hookState, args)
    }

    /**
   * Resolve instance for the test framework
   * @param {TestFrameworkState} testFrameworkState
   * @param {HookState} hookState
   * @param {*} args
   * @returns {TestFrameworkInstance}
   */
    resolveInstance(testFrameworkState: State, hookState: State, args: Record<string, unknown> = {}): TestFrameworkInstance|null {
        let instance = null
        logger.info(`resolveInstance: resolving instance for testFrameworkState=${testFrameworkState} hookState=${hookState}`)
        if (testFrameworkState === TestFrameworkState.INIT_TEST || testFrameworkState === TestFrameworkState.NONE) {
            this.trackWdioMochaInstance(testFrameworkState, args)
        }

        instance = TestFramework.getTrackedInstance()
        this.updateInstanceState(instance, testFrameworkState, hookState)

        return instance
    }

    /**
   * Track WebdriverIO instance
   * @param {TestFrameworkState} testFrameworkState
   * @param {*} args
   */
    trackWdioMochaInstance(testFrameworkState: State, args: Record<string, unknown>) {
        const target = CLIUtils.getCurrentInstanceName()
        const trackedContext = TrackedInstance.createContext(target)
        let instance = null
        logger.info(`trackWdioMochaInstance: created instance for target=${target}, state=${testFrameworkState}, args=${args}`)

        instance = new TestFrameworkInstance(
            trackedContext,
            this.getTestFrameworks(),
            this.getTestFrameworksVersions(),
            testFrameworkState,
            HookState.NONE
        )

        const frameworkName = this.getTestFrameworks()[0]
        // const test = args.test as Frameworks.Test

        const instanceEntries = {
            [TestFrameworkConstants.KEY_TEST_FRAMEWORK_NAME]: frameworkName,
            [TestFrameworkConstants.KEY_TEST_FRAMEWORK_VERSION]: this.getTestFrameworksVersions()[frameworkName],
            [TestFrameworkConstants.KEY_TEST_LOGS]: [],
            [TestFrameworkConstants.KEY_HOOKS_FINISHED]: new Map(),
            [TestFrameworkConstants.KEY_HOOKS_STARTED]: new Map(),
            [TestFrameworkConstants.KEY_TEST_UUID]: uuidv4(),
            [TestFrameworkConstants.KEY_TEST_RESULT]: TestFrameworkConstants.DEFAULT_TEST_RESULT,
            // [TestFrameworkConstants.KEY_AUTOMATE_SESSION_NAME]: test.title || test.description,
            // TODO[CLI]: Add customRerunParam
            // [TestFrameworkConstants.KEY_TEST_RERUN_NAME]:
        }

        instance.updateMultipleEntries(instanceEntries)

        TestFramework.setTrackedInstance(trackedContext, instance)
        logger.info(`trackWdioMochaInstance: saved instance contextId=${trackedContext.getId()} target=${target}`)
    }

    async getTestData(instance: TestFrameworkInstance, test: Frameworks.Test) {
        const framework = TestFramework.getState(instance, TestFrameworkConstants.KEY_TEST_FRAMEWORK_NAME)
        const fullTitle = getUniqueIdentifier(test, framework)
        const gitConfig = await getGitMetaData()
        const filename = test.file // || this._suiteFile

        const testData: Record<string, unknown> = {
            [TestFrameworkConstants.KEY_TEST_ID]: getUniqueIdentifier(test, framework),
            [TestFrameworkConstants.KEY_TEST_NAME]: test.title || test.description,
            // [TestFrameworkConstants.KEY_TEST_TAGS]: test.tags || [],
            [TestFrameworkConstants.KEY_TEST_CODE]: test.body || '',
            [TestFrameworkConstants.KEY_TEST_FILE_PATH]: (gitConfig?.root && filename) ? path.relative(gitConfig.root, filename) : undefined,
            [TestFrameworkConstants.KEY_TEST_LOCATION]: filename ? path.relative(process.cwd(), filename) : undefined,
            [TestFrameworkConstants.KEY_TEST_SCOPE]: fullTitle,
            [TestFrameworkConstants.KEY_TEST_SCOPES]: getHierarchyFromTest(test),
        }

        return testData
    }

    loadTestResult(instance: TestFrameworkInstance, args: Record<string, unknown>) {
        const results = args.result as Frameworks.TestResult
        const { error, passed } = results
        let result = 'passed'
        let failure: Array<unknown>|null = null
        let failureReason: string|null = null
        let failureType: string|null = null
        if (!passed) {
            result = (error && error.message && error.message.includes('sync skip; aborting execution')) ? 'ignore' : 'failed'
            if (error && result !== 'skipped') {
                failure = [{ backtrace: [removeAnsiColors(error.message), removeAnsiColors(error.stack || '')] }] // add all errors here
                failureReason = removeAnsiColors(error.message)
                failureType = isUndefined(error.message) ? null : error.message.toString().match(/AssertionError/) ? 'AssertionError' : 'UnhandledError' //verify if this is working
            }
        }

        instance.updateMultipleEntries({
            [TestFrameworkConstants.KEY_TEST_RESULT]: result,
            [TestFrameworkConstants.KEY_TEST_FAILURE]: failure,
            [TestFrameworkConstants.KEY_TEST_FAILURE_REASON]: failureReason,
            [TestFrameworkConstants.KEY_TEST_FAILURE_TYPE]: failureType,
        })
    }

    /**
     * Load log entries into the test framework instance.
     * @param instance TestFrameworkInstance
     * @param testFrameworkState TestFrameworkState
     * @param hookState HookState
     * @param args Additional arguments (level, message, etc.)
     */
    loadLogEntries(instance: TestFrameworkInstance, testFrameworkState: State, hookState: State, logEntry: Record<string, unknown>) {
        const logRecord: Record<string, unknown> = {}
        const { level, message, timestamp } = logEntry

        if (CLIUtils.matchHookRegex(instance.getCurrentTestState().toString())) {
            logRecord[TestFrameworkConstants.KEY_HOOK_ID] = TestFramework.getState(instance, TestFrameworkConstants.KEY_HOOK_ID)
        }
        logRecord.kind = TestFrameworkConstants.KIND_LOG
        logRecord.message = Buffer.from(message as string)
        logRecord.level = level
        logRecord.timestamp = timestamp

        // Attach to the suitable hook
        const lastActiveHook = WdioMochaTestFramework.lastActiveHook(instance, WdioMochaTestFramework.KEY_HOOK_LAST_STARTED)
        if (lastActiveHook) {
            const hookLogs = lastActiveHook[TestFrameworkConstants.KEY_HOOK_LOGS] as unknown[]
            hookLogs.push(logRecord)
            logger.debug(`hooks after update logs ${TestFramework.getState(instance, TestFrameworkConstants.KEY_HOOKS_STARTED)} ${TestFramework.getState(instance, TestFrameworkConstants.KEY_HOOKS_FINISHED)}`)
            return
        }

        // Attach to the test instance
        const entries = TestFramework.getState(instance, TestFrameworkConstants.KEY_TEST_LOGS) as unknown[]
        entries.push(logRecord)
        instance.updateMultipleEntries({
            [TestFrameworkConstants.KEY_TEST_LOGS]: entries,
        })
    }

    /**
     * Get the last active hook for the given instance and hook key.
     * @param instance TestFrameworkInstance
     * @param lastHookKey string
     * @returns Record<string, unknown> | null
     */
    static lastActiveHook(instance: TestFrameworkInstance, lastHookKey: string): Record<string, unknown> | null {
        const hookStore = lastHookKey === WdioMochaTestFramework.KEY_HOOK_LAST_FINISHED
            ? TestFrameworkConstants.KEY_HOOKS_FINISHED
            : TestFrameworkConstants.KEY_HOOKS_STARTED

        const lastActive = TestFramework.getState(instance, lastHookKey) as string | null
        let hooksMap: Record<string, unknown> | null = null

        if (lastActive) {
            hooksMap = TestFramework.getState(instance, hookStore) as Record<string, unknown> | null
        }

        if (hooksMap && lastActive && hooksMap[lastActive]) {
            const lastHooks = hooksMap[lastActive] as unknown[]
            if (lastHooks.length > 0) {
                return lastHooks[lastHooks.length - 1] as Record<string, unknown>
            }
        }
        return null
    }

    /**
     * Clear logs for a specific hook.
     * @param instance TestFrameworkInstance
     * @param lastHookKey string
     */
    static clearHookLogs(instance: TestFrameworkInstance, lastHookKey: string) {
        const hook = this.lastActiveHook(instance, lastHookKey)
        if (hook) {
            hook[TestFrameworkConstants.KEY_HOOK_LOGS] = []
        }
    }

    /**
     * Clear all logs for the given instance, test framework state, and hook state.
     * @param instance TestFrameworkInstance
     * @param testFrameworkState TestFrameworkState
     * @param hookState HookState
     */
    static clearLogs(instance: TestFrameworkInstance, testFrameworkState: State, hookState: State) {
        const lastHookKey = hookState === HookState.PRE
            ? WdioMochaTestFramework.KEY_HOOK_LAST_STARTED
            : WdioMochaTestFramework.KEY_HOOK_LAST_FINISHED

        WdioMochaTestFramework.clearHookLogs(instance, lastHookKey)

        instance.updateMultipleEntries({
            [TestFrameworkConstants.KEY_TEST_LOGS]: [],
        })
    }

    /**
     * Get all log entries for the given instance, test framework state, and hook state.
     * @param instance TestFrameworkInstance
     * @param testFrameworkState TestFrameworkState
     * @param hookState HookState
     * @returns unknown[]
     */
    static getLogEntries(instance: TestFrameworkInstance, testFrameworkState: State, hookState: State): unknown[] {
        const lastHookKey = hookState === HookState.PRE
            ? WdioMochaTestFramework.KEY_HOOK_LAST_STARTED
            : WdioMochaTestFramework.KEY_HOOK_LAST_FINISHED

        const hook = WdioMochaTestFramework.lastActiveHook(instance, lastHookKey)
        const entries = hook ? (hook[TestFrameworkConstants.KEY_HOOK_LOGS] as unknown[]) : []
        const testEntries = TestFramework.getState(instance, TestFrameworkConstants.KEY_TEST_LOGS) as unknown[]

        return [...entries, ...testEntries]
    }

    /**
     * Track hook events for the test framework.
     * @param instance TestFrameworkInstance
     * @param testFrameworkState TestFrameworkState
     * @param hookState HookState
     * @param args Additional arguments (e.g., test result, test method)
     */
    async trackHookEvents(
        instance: TestFrameworkInstance,
        testFrameworkState: State,
        hookState: State,
        args: Record<string, unknown>
    ) {
        const testResult = args.result as Frameworks.TestResult
        const test = args.test as Frameworks.Test
        // const testData = CLIUtils.getBeforeClassData(testResult)
        const key = testFrameworkState.toString()

        const hooksStarted = TestFramework.getState(instance, TestFrameworkConstants.KEY_HOOKS_STARTED) as Map<string, unknown[]>
        if (!hooksStarted.has(key)) {
            hooksStarted.set(key, [])
        }

        const hooksFinished = TestFramework.getState(instance, TestFrameworkConstants.KEY_HOOKS_FINISHED) as Map<string, unknown[]>
        if (!hooksFinished.has(key)) {
            hooksFinished.set(key, [])
        }

        const updates: Record<string, unknown> = {
            [TestFrameworkConstants.KEY_HOOKS_STARTED]: hooksStarted,
            [TestFrameworkConstants.KEY_HOOKS_FINISHED]: hooksFinished,
        }

<<<<<<< HEAD
        // logger.info(`args CHECK = ${JSON.stringify(args)}`)

=======
>>>>>>> 019ef217
        if (hookState === HookState.PRE) {
            const gitConfig = await getGitMetaData()
            const filename = test.file
            const hook: Record<string, unknown> = {
                key,
                [TestFrameworkConstants.KEY_HOOK_ID]: TestFramework.getState(instance, TestFrameworkConstants.KEY_HOOK_ID) || '',
                [TestFrameworkConstants.KEY_HOOK_RESULT]: TestFrameworkConstants.DEFAULT_HOOK_RESULT,
                [TestFrameworkConstants.KEY_EVENT_STARTED_AT]: new Date().toISOString(),
                [TestFrameworkConstants.KEY_HOOK_LOGS]: [],
                [TestFrameworkConstants.KEY_HOOK_NAME]: test.title || test.description,
                [TestFrameworkConstants.KEY_TEST_FILE_PATH]: (gitConfig?.root && filename) ? path.relative(gitConfig.root, filename) : undefined,
                [TestFrameworkConstants.KEY_TEST_LOCATION]: filename ? path.relative(process.cwd(), filename) : undefined,
            }
            hooksStarted.get(key)?.push(hook)
            updates[WdioMochaTestFramework.KEY_HOOK_LAST_STARTED] = key
<<<<<<< HEAD
            // logger.info(`Hook Started in PRE key = ${key} & hook = ${JSON.stringify(hook)} and args = ${JSON.stringify(args)}`)
        } else if (hookState === HookState.POST) {
            const hooksList = hooksStarted.get(key) || []
            // logger.info(`Hook List in Post ${JSON.stringify(hooksList)} and args = ${JSON.stringify(args)}`)
=======
            logger.info(`Hook Started in PRE key = ${key} & hook = ${JSON.stringify(hook)}`)
        } else if (hookState === HookState.POST) {
            const hooksList = hooksStarted.get(key) || []
            logger.info(`Hook List in Post ${JSON.stringify(hooksList)}`)
>>>>>>> 019ef217

            if (hooksList.length > 0) {
                const hook = hooksList.pop() as Record<string, unknown>
                const result = testResult.status
                if (result !== TestFrameworkConstants.DEFAULT_HOOK_RESULT) {
                    hook[TestFrameworkConstants.KEY_HOOK_RESULT] = result
                }
                hook[TestFrameworkConstants.KEY_EVENT_ENDED_AT] = new Date().toISOString()
                hooksFinished.get(key)?.push(hook)
                updates[WdioMochaTestFramework.KEY_HOOK_LAST_FINISHED] = key
            }
        }

        instance.updateMultipleEntries(updates)
        logger.info(`trackHookEvents: hook state=${key}.${hookState}, hooks started=${JSON.stringify(hooksStarted)}, hooks finished=${JSON.stringify(hooksFinished)}`)
    }
}<|MERGE_RESOLUTION|>--- conflicted
+++ resolved
@@ -336,11 +336,6 @@
             [TestFrameworkConstants.KEY_HOOKS_FINISHED]: hooksFinished,
         }
 
-<<<<<<< HEAD
-        // logger.info(`args CHECK = ${JSON.stringify(args)}`)
-
-=======
->>>>>>> 019ef217
         if (hookState === HookState.PRE) {
             const gitConfig = await getGitMetaData()
             const filename = test.file
@@ -356,17 +351,10 @@
             }
             hooksStarted.get(key)?.push(hook)
             updates[WdioMochaTestFramework.KEY_HOOK_LAST_STARTED] = key
-<<<<<<< HEAD
-            // logger.info(`Hook Started in PRE key = ${key} & hook = ${JSON.stringify(hook)} and args = ${JSON.stringify(args)}`)
-        } else if (hookState === HookState.POST) {
-            const hooksList = hooksStarted.get(key) || []
-            // logger.info(`Hook List in Post ${JSON.stringify(hooksList)} and args = ${JSON.stringify(args)}`)
-=======
             logger.info(`Hook Started in PRE key = ${key} & hook = ${JSON.stringify(hook)}`)
         } else if (hookState === HookState.POST) {
             const hooksList = hooksStarted.get(key) || []
             logger.info(`Hook List in Post ${JSON.stringify(hooksList)}`)
->>>>>>> 019ef217
 
             if (hooksList.length > 0) {
                 const hook = hooksList.pop() as Record<string, unknown>
