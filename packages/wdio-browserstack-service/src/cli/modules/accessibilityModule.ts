/// <reference path="../../@types/bstack-service-types.d.ts" />
import BaseModule from './baseModule.js'
import { BrowserstackCLI } from '../index.js'
import { BStackLogger } from '../cliLogger.js'
import TestFramework from '../frameworks/testFramework.js'
import AutomationFramework from '../frameworks/automationFramework.js'
import type AutomationFrameworkInstance from '../instances/automationFrameworkInstance.js'
import type TestFrameworkInstance from '../instances/testFrameworkInstance.js'
import { TestFrameworkState } from '../states/testFrameworkState.js'
import { AutomationFrameworkState } from '../states/automationFrameworkState.js'
import { HookState } from '../states/hookState.js'
import accessibilityScripts from '../../scripts/accessibility-scripts.js'
import { _getParamsForAppAccessibility, formatString, getAppA11yResults, getAppA11yResultsSummary, shouldScanTestForAccessibility, validateCapsWithA11y, validateCapsWithAppA11y, validateCapsWithNonBstackA11y, setBrowserstackAnnotation } from '../../util.js'
import { AutomationFrameworkConstants } from '../frameworks/constants/automationFrameworkConstants.js'
import util from 'node:util'
import type { Accessibility } from '@browserstack/wdio-browserstack-service'
import type { Capabilities } from '@wdio/types'
import PerformanceTester from '../../instrumentation/performance/performance-tester.js'
import * as PERFORMANCE_SDK_EVENTS from '../../instrumentation/performance/constants.js'
import type { FetchDriverExecuteParamsEventRequest, FetchDriverExecuteParamsEventResponse } from '@browserstack/wdio-browserstack-service'
import { GrpcClient } from '../grpcClient.js'

export default class AccessibilityModule extends BaseModule {

    logger = BStackLogger
    name: string
    scriptInstance: typeof accessibilityScripts
    accessibility: boolean = false
    autoScanning: boolean = true
    isAppAccessibility: boolean
    isNonBstackA11y: boolean
    accessibilityConfig: Accessibility
    static MODULE_NAME = 'AccessibilityModule'
<<<<<<< HEAD
    accessibilityMap: Map<any, boolean>
    LOG_DISABLED_SHOWN: Map<any, boolean>
    testMetadata: Record<string, any> = {}
=======
    accessibilityMap: Map<number, boolean>
    LOG_DISABLED_SHOWN: Map<number, boolean>
    centralAuthA11yConfig: Record<string, unknown> = {}
    centralAuthConfigFetched: boolean = false
>>>>>>> 9a4aeb53

    constructor(accessibilityConfig: Accessibility, isNonBstackA11y: boolean) {
        super()
        this.name = 'AccessibilityModule'
        this.accessibilityConfig = accessibilityConfig
        AutomationFramework.registerObserver(AutomationFrameworkState.CREATE, HookState.POST, this.onBeforeExecute.bind(this))
        TestFramework.registerObserver(TestFrameworkState.TEST, HookState.PRE, this.onBeforeTest.bind(this))
        TestFramework.registerObserver(TestFrameworkState.TEST, HookState.POST, this.onAfterTest.bind(this))
        this.accessibility = Boolean(accessibilityConfig)
        const accessibilityOptions = (BrowserstackCLI.getInstance().options as any)?.accessibilityOptions
        this.autoScanning = accessibilityOptions?.autoScanning ?? true
        this.scriptInstance = accessibilityScripts
        this.accessibilityMap = new Map()
        this.LOG_DISABLED_SHOWN = new Map()
        this.isAppAccessibility = accessibilityConfig.isAppAccessibility || false
        this.isNonBstackA11y = isNonBstackA11y
    }

    async onBeforeExecute() {
        try {
            const autoInstance: AutomationFrameworkInstance = AutomationFramework.getTrackedInstance()

            if (!autoInstance) {
                this.logger.debug('No tracked instances found!')
                return
            }

            const browser = AutomationFramework.getDriver(autoInstance) as WebdriverIO.Browser

            if (!browser) {
                this.logger.debug('No browser instance found for command wrapping')
                return
            }

            const isBrowserstackSession = AutomationFramework.getState(autoInstance, AutomationFrameworkConstants.KEY_IS_BROWSERSTACK_HUB)
            const browserCaps = AutomationFramework.getState(autoInstance, AutomationFrameworkConstants.KEY_CAPABILITIES)
            const inputCaps = AutomationFramework.getState(autoInstance, AutomationFrameworkConstants.KEY_INPUT_CAPABILITIES)
            const sessionId = AutomationFramework.getState(autoInstance, AutomationFrameworkConstants.KEY_FRAMEWORK_SESSION_ID)
            const platformA11yMeta = {
                browser_name: browserCaps.browserName,
                browser_version: browserCaps?.browserVersion || 'latest',
                platform_name: browserCaps?.platformName,
                platform_version: this.getCapability(browserCaps, 'appium:platformVersion', 'platformVersion'),
            }
            if (this.isAppAccessibility) {
                this.accessibility = validateCapsWithAppA11y(platformA11yMeta)
            } else if (this.isNonBstackA11y){
                if (validateCapsWithNonBstackA11y(platformA11yMeta.browser_name as string, platformA11yMeta.browser_version as string)){
                    this.accessibility = true
                }
            } else {
                const device = this.getCapability(inputCaps, 'deviceName')
                const chromeOptions = this.getCapability(inputCaps, 'goog:chromeOptions')
                this.accessibility = validateCapsWithA11y(device, platformA11yMeta, chromeOptions)
            }

            //patching getA11yResultsSummary
            (browser as any).getAccessibilityResultsSummary = async () => {
                if (this.isAppAccessibility) {
                    return await getAppA11yResultsSummary(true, browser, isBrowserstackSession, this.accessibility, sessionId)
                }
                return await this.getA11yResultsSummary(browser)
            }

            //patching getA11yResults
            (browser as any).getAccessibilityResults = async () => {
                if (this.isAppAccessibility) {
                    return await getAppA11yResults(true, browser, isBrowserstackSession, this.accessibility, sessionId)
                }
                return await this.getA11yResults(browser)
            }

            //patching performScan
            (browser as any).performScan = async () => {
                if (!this.accessibility && !this.isAppAccessibility){
                    return
                }
                return await this.performScanCli(browser)
            }

            (browser as any).startA11yScanning = async () => {
                if (!this.accessibility && !this.isAppAccessibility){
                    return
                }
                this.logger.warn('Accessibility scanning cannot be started from outside the test')
            }

            (browser as any).stopA11yScanning = async () => {
                if (!this.accessibility && !this.isAppAccessibility){
                    return
                }
                this.logger.warn('Accessibility scanning cannot be stopped from outside the test')
            }

            if (!this.accessibility) {
                this.logger.info('Accessibility automation is disabled for this session.')
                return
            }

            if (!('overwriteCommand' in browser && Array.isArray(this.scriptInstance.commandsToWrap))) {
                return
            }

            // Wrap commands if accessibility scripts are available
            if (this.scriptInstance.commandsToWrap && this.scriptInstance.commandsToWrap.length > 0) {
                this.scriptInstance.commandsToWrap
                    .filter((command) => command.name && command.class)
                    .forEach((command) => {
                        browser.overwriteCommand(
                            command.name,
                            this.commandWrapper.bind(this, command),
                            command.class === 'Element'
                        )
                    })
            }

        } catch (error) {
            this.logger.error(`Error in onBeforeExecute: ${error}`)
        }
    }

    private async commandWrapper(command: any, originFunction: Function, ...args: any[]) {
        try {
            const autoInstance: AutomationFrameworkInstance = AutomationFramework.getTrackedInstance()
            const sessionId = AutomationFramework.getState(autoInstance, AutomationFrameworkConstants.KEY_FRAMEWORK_SESSION_ID)
            // Check if accessibility is still enabled for this session
            if (sessionId && this.accessibilityMap.get(sessionId)) {
                const browser = AutomationFramework.getDriver(autoInstance) as WebdriverIO.Browser

                // Perform accessibility scan before command if script is available
                if (
                    !command.name.includes('execute') ||
                    !this.shouldPatchExecuteScript(args.length ? args[0] : null)
                ) {
                    try {
                        await this.performScanCli(browser, command.name)
                        this.logger.debug(`Accessibility scan performed after ${command.name} command`)
                    } catch (scanError) {
                        this.logger.debug(`Error performing accessibility scan after ${command.name}: ${scanError}`)
                    }
                }
            }

            // Execute the original command
            const result = await originFunction(...args)

            return result

        } catch (error) {
            this.logger.error(`Error in commandWrapper for ${command.name}: ${error}`)
            // Still execute the original command even if accessibility scan fails
            return await originFunction(...args)
        }
    }

    async onBeforeTest(args: any) {
        try {

            this.logger.debug('Accessibility before test hook. Starting accessibility scan for this test case.')
            const suiteTitle = args.suiteTitle || ''
            const test = args.test || {}

            const autoInstance: AutomationFrameworkInstance = AutomationFramework.getTrackedInstance()
            const testInstance: TestFrameworkInstance = TestFramework.getTrackedInstance()

            const sessionId = AutomationFramework.getState(autoInstance, AutomationFrameworkConstants.KEY_FRAMEWORK_SESSION_ID)
            const accessibilityOptions = this.config.accessibilityOptions
            const shouldScanTest = this.autoScanning && shouldScanTestForAccessibility(suiteTitle, test.title, accessibilityOptions as { [key: string]: any } | undefined) && this.accessibility

            this.accessibilityMap.set(sessionId, shouldScanTest)
            // Create test metadata similar to accessibility-handler
            const testIdentifier = String(testInstance.getContext().getId())
            this.testMetadata[testIdentifier] = {
                scanTestForAccessibility: shouldScanTest,
                accessibilityScanStarted: shouldScanTest
            }

            const browser = AutomationFramework.getDriver(autoInstance) as WebdriverIO.Browser

            (browser as any).startA11yScanning = async () => {
                if (!this.accessibility && !this.isAppAccessibility){
                    return
                }
                this.accessibilityMap.set(sessionId, true)
                this.testMetadata[testIdentifier] = {
                    scanTestForAccessibility : true,
                    accessibilityScanStarted : true
                }
                TestFramework.setState(testInstance, `accessibility_metadata_${testIdentifier}`, this.testMetadata[testIdentifier])
                await this._setAnnotation('Accessibility scanning has started')
            }

            (browser as any).stopA11yScanning = async () => {
                if (!this.accessibility && !this.isAppAccessibility){
                    return
                }
                this.accessibilityMap.set(sessionId, false)
                await this._setAnnotation('Accessibility scanning has stopped')
            }

            (browser as any).performScan = async () => {
                if (!this.accessibility && !this.isAppAccessibility){
                    return
                }
                const results = await this.performScanCli(browser)
                if (results){
                    const testIdentifier = String(testInstance.getContext().getId())
                    this.testMetadata[testIdentifier] = {
                        scanTestForAccessibility : true,
                        accessibilityScanStarted : true
                    }
                    TestFramework.setState(testInstance, `accessibility_metadata_${testIdentifier}`, this.testMetadata[testIdentifier])
                    await this._setAnnotation('Accessibility scanning was triggered manually')

                }
                return results
            }

            // Store test metadata in test instance
            TestFramework.setState(testInstance, `accessibility_metadata_${testIdentifier}`, this.testMetadata[testIdentifier])

            // Log if accessibility scan is enabled for this test
            if (shouldScanTest) {
                this.logger.info('Accessibility test case execution has started.')
            } else if (!this.LOG_DISABLED_SHOWN.get(sessionId)) {
                this.logger.info('Accessibility scanning disabled for this test case.')
                this.LOG_DISABLED_SHOWN.set(sessionId, true)
            }

        } catch (error) {
            this.logger.error(`Exception in starting accessibility automation scan for this test case: ${error}`)
        }
    }

    async onAfterTest() {
        this.logger.debug('Accessibility after test hook. Before sending test stop event')

        try {

            const autoInstance: AutomationFrameworkInstance = AutomationFramework.getTrackedInstance()
            const testInstance: TestFrameworkInstance = TestFramework.getTrackedInstance()
            const sessionId = AutomationFramework.getState(autoInstance, AutomationFrameworkConstants.KEY_FRAMEWORK_SESSION_ID)

            if (!autoInstance || !testInstance) {
                this.logger.error('No tracked instances found for accessibility after test')
                return
            }

            // Get test metadata that was stored in onBeforeTest
            const testIdentifier = String(testInstance.getContext().getId())
            const testMetadata = testInstance.getData(`accessibility_metadata_${testIdentifier}`)

            if (!testMetadata) {
                this.logger.debug('No accessibility metadata found for this test')
                return
            }

            const { accessibilityScanStarted, scanTestForAccessibility } = testMetadata
            if (!accessibilityScanStarted) {
                this.logger.debug('Accessibility scan was not started for this test')
                return
            }

            if (scanTestForAccessibility) {
                this.logger.info('Automate test case execution has ended. Processing for accessibility testing is underway.')

                // Get the driver for sending test stop event
                const browser = AutomationFramework.getDriver(autoInstance) as WebdriverIO.Browser

                if (browser) {
                    let dataForExtension = {
                        'thTestRunUuid': process.env.TEST_ANALYTICS_ID,
                        'thBuildUuid': process.env.BROWSERSTACK_TESTHUB_UUID,
                        'thJwtToken': process.env.BROWSERSTACK_TESTHUB_JWT
                    }
                    const driverExecuteParams = await this.getDriverExecuteParams('saveResults')
                    dataForExtension = { ...dataForExtension, ...driverExecuteParams }

                    // final scan and saving the results
                    await this.sendTestStopEvent(browser, dataForExtension)
                    this.logger.info('Accessibility testing for this test case has ended.')
                } else {
                    this.logger.warn('No driver found to send accessibility test stop event')
                }
                this.accessibilityMap.delete(sessionId)

                // Clean up test metadata
                TestFramework.setState(testInstance, `accessibility_metadata_${testIdentifier}`, null)
            }

        } catch (error) {
            this.logger.error(`Accessibility results could not be processed for the test case. Error: ${error}`)
        }
    }

    private shouldPatchExecuteScript(script: string | null): boolean {
        if (!script || typeof script !== 'string') {
            return true
        }

        return (
            script.toLowerCase().indexOf('browserstack_executor') !== -1 ||
            script.toLowerCase().indexOf('browserstack_accessibility_automation_script') !== -1
        )
    }

    private getCapability(capabilities: WebdriverIO.Capabilities, key: string, legacyKey = '') {

        if (key === 'deviceName') {
            if ((capabilities as WebdriverIO.Capabilities)['bstack:options'] && (capabilities as WebdriverIO.Capabilities)['bstack:options']?.deviceName) {
                return (capabilities as WebdriverIO.Capabilities)['bstack:options']?.deviceName
            } else if ((capabilities as WebdriverIO.Capabilities)['bstack:options'] && (capabilities as WebdriverIO.Capabilities)['bstack:options']?.device) {
                return (capabilities as WebdriverIO.Capabilities)['bstack:options']?.device
            } else if ((capabilities as WebdriverIO.Capabilities)['appium:deviceName']) {
                return (capabilities as WebdriverIO.Capabilities)['appium:deviceName']
            }
        } else if (key === 'goog:chromeOptions' && (capabilities as WebdriverIO.Capabilities)['goog:chromeOptions']) {
            return (capabilities as WebdriverIO.Capabilities)['goog:chromeOptions']
        } else {
            const bstackOptions = (capabilities as WebdriverIO.Capabilities)['bstack:options']
            if (bstackOptions && bstackOptions?.[key as keyof Capabilities.BrowserStackCapabilities]) {
                return bstackOptions?.[key as keyof Capabilities.BrowserStackCapabilities]
            } else if ((capabilities as WebdriverIO.Capabilities)[legacyKey as keyof WebdriverIO.Capabilities]) {
                return (capabilities as WebdriverIO.Capabilities)[legacyKey as keyof WebdriverIO.Capabilities]
            }
        }

    }

    private async performScanCli(
        browser: WebdriverIO.Browser | WebdriverIO.MultiRemoteBrowser,
        commandName?: string
    ): Promise<{ [key: string]: any; } | undefined> {
        return await PerformanceTester.measureWrapper(
            PERFORMANCE_SDK_EVENTS.A11Y_EVENTS.PERFORM_SCAN,
            async () => {
                try {
                    // Fetch central auth accessibility configuration
                    const centralAuthConfig = await this.fetchCentralAuthA11yConfig('scan')
                    if (!this.accessibility) {
                        this.logger.debug('Not an Accessibility Automation session.')
                        return
                    }
                    if (this.isAppAccessibility) {
                        // Get app accessibility params and merge with central auth config
                        const appAccessibilityParams = _getParamsForAppAccessibility(commandName)

                        // Merge with central auth config
                        const mergedParams: Record<string, any> = { ...appAccessibilityParams, ...centralAuthConfig }

                        // Use centralAuthToken if available
                        if (centralAuthConfig.centralAuthToken) {
                            // Set the auth header with the token value
                            mergedParams.centralAuthHeader = centralAuthConfig.centralAuthToken
                        }
                        const results: unknown = await (browser as WebdriverIO.Browser).execute(
                            formatString(this.scriptInstance.performScan, JSON.stringify(mergedParams)) as string,
                            {}
                        )
                        BStackLogger.debug(util.format(results as string))
                        return (results as { [key: string]: any; } | undefined)
                    }
                    const results = await (browser as WebdriverIO.Browser).executeAsync(
                        this.scriptInstance.performScan as string,
                        { 'method': commandName || '' }
                    )
                    return (results as { [key: string]: any; } | undefined)
                } catch (err: any) {
                    this.logger.error('Accessibility Scan could not be performed : ' + err)
                    return
                }
            },
            { command: commandName }
        )()
    }

    private async sendTestStopEvent(browser: WebdriverIO.Browser, dataForExtension: any) {
        try {
            const autoInstance: AutomationFrameworkInstance = AutomationFramework.getTrackedInstance()
            const sessionId = AutomationFramework.getState(autoInstance, AutomationFrameworkConstants.KEY_FRAMEWORK_SESSION_ID)
            if (!this.accessibility) {
                this.logger.debug('Not an Accessibility Automation session.')
                return
            }
            if (sessionId && this.accessibilityMap.get(sessionId)) {
                this.logger.debug('Performing scan before saving results')
                await this.performScanCli(browser)
            }
            if (this.isAppAccessibility) {
                return
            }

            await PerformanceTester.measureWrapper(PERFORMANCE_SDK_EVENTS.A11Y_EVENTS.SAVE_RESULTS, async () => {
                const results: unknown = await (browser as WebdriverIO.Browser).executeAsync(accessibilityScripts.saveTestResults as string, dataForExtension)
                this.logger.debug(`save results : ${util.format(results as string)}`)
            })()
        } catch (error) {
            this.logger.error(`Error while sending test stop event: ${error}`)
        }
    }

    async getA11yResults(browser: WebdriverIO.Browser): Promise<Array<{ [key: string]: any; }>> {
        return await PerformanceTester.measureWrapper(
            PERFORMANCE_SDK_EVENTS.A11Y_EVENTS.GET_RESULTS,
            async () => {
                try {
                    if (!this.accessibility) {
                        this.logger.debug('Not an Accessibility Automation session.')
                        return
                    }
                    this.logger.debug('Performing scan before getting results')
                    await this.performScanCli(browser)
                    const results: Array<{ [key: string]: any; }> = await (browser as WebdriverIO.Browser).executeAsync(this.scriptInstance.getResults as string)
                    return results
                } catch (error: any) {
                    this.logger.error('No accessibility results were found.')
                    this.logger.debug(`getA11yResults Failed. Error: ${error}`)
                    return []
                }
            }
        )()
    }

    async getA11yResultsSummary(browser: WebdriverIO.Browser): Promise<{ [key: string]: any; }> {
        return await PerformanceTester.measureWrapper(
            PERFORMANCE_SDK_EVENTS.A11Y_EVENTS.GET_RESULTS_SUMMARY,
            async () => {
                try {
                    if (!this.accessibility) {
                        this.logger.debug('Not an Accessibility Automation session.')
                        return
                    }
                    this.logger.debug('Performing scan before getting results summary')
                    await this.performScanCli(browser)
                    const summaryResults: { [key: string]: any; } = await (browser as WebdriverIO.Browser).executeAsync(this.scriptInstance.getResultsSummary as string)
                    return summaryResults
                } catch {
                    this.logger.error('No accessibility summary was found.')
                    return {}
                }
            }
        )()
    }

    async getDriverExecuteParams(scriptName: string) {
        const payload: Omit<FetchDriverExecuteParamsEventRequest, 'binSessionId'> = {
            product: 'accessibility',
            scriptName: scriptName
        }
        const response: FetchDriverExecuteParamsEventResponse = await GrpcClient.getInstance().fetchDriverExecuteParamsEvent(payload)
        if (response.success) {
            return response.accessibilityExecuteParams ? JSON.parse(Buffer.from(response.accessibilityExecuteParams).toString('utf8')) : {}
        }
        this.logger.error(`Failed to fetch driver execute params: ${response.error || 'Unknown error'}`)
        return {}
    }

<<<<<<< HEAD
    public async _setAnnotation(message: string) {
        const autoInstance: AutomationFrameworkInstance = AutomationFramework.getTrackedInstance()
        const browser = AutomationFramework.getDriver(autoInstance) as WebdriverIO.Browser

        await setBrowserstackAnnotation(browser, message, this.accessibility)
=======
    /**
     * Fetch central auth accessibility configuration for the given script name.
     * Returns cached config if already fetched, otherwise loads and caches it.
     *
     * @param scriptName - Name of the script to fetch config for
     * @returns Configuration object, empty object if error occurs
     */
    async fetchCentralAuthA11yConfig(scriptName: string): Promise<Record<string, unknown>> {
        try {
            if (this.centralAuthConfigFetched) {
                return this.centralAuthA11yConfig
            }
            this.centralAuthA11yConfig = await this.getDriverExecuteParams(scriptName)
            this.centralAuthConfigFetched = true
            return this.centralAuthA11yConfig
        } catch (error) {
            this.logger.error(`fetchCentralAuthA11yConfig: Failed to fetch driver execute params for ${scriptName}: ${util.format(error)}`)
            return {}
        }
>>>>>>> 9a4aeb53
    }

}<|MERGE_RESOLUTION|>--- conflicted
+++ resolved
@@ -31,16 +31,11 @@
     isNonBstackA11y: boolean
     accessibilityConfig: Accessibility
     static MODULE_NAME = 'AccessibilityModule'
-<<<<<<< HEAD
-    accessibilityMap: Map<any, boolean>
-    LOG_DISABLED_SHOWN: Map<any, boolean>
-    testMetadata: Record<string, any> = {}
-=======
     accessibilityMap: Map<number, boolean>
     LOG_DISABLED_SHOWN: Map<number, boolean>
+    testMetadata: Record<string, any> = {}
     centralAuthA11yConfig: Record<string, unknown> = {}
     centralAuthConfigFetched: boolean = false
->>>>>>> 9a4aeb53
 
     constructor(accessibilityConfig: Accessibility, isNonBstackA11y: boolean) {
         super()
@@ -498,13 +493,13 @@
         return {}
     }
 
-<<<<<<< HEAD
     public async _setAnnotation(message: string) {
         const autoInstance: AutomationFrameworkInstance = AutomationFramework.getTrackedInstance()
         const browser = AutomationFramework.getDriver(autoInstance) as WebdriverIO.Browser
 
         await setBrowserstackAnnotation(browser, message, this.accessibility)
-=======
+    }
+
     /**
      * Fetch central auth accessibility configuration for the given script name.
      * Returns cached config if already fetched, otherwise loads and caches it.
@@ -524,7 +519,6 @@
             this.logger.error(`fetchCentralAuthA11yConfig: Failed to fetch driver execute params for ${scriptName}: ${util.format(error)}`)
             return {}
         }
->>>>>>> 9a4aeb53
     }
 
 }