--- conflicted
+++ resolved
@@ -10,12 +10,9 @@
 import { isBrowserstackSession } from '../../util.js'
 import type TestFrameworkInstance from '../instances/testFrameworkInstance.js'
 import { TestFrameworkConstants } from '../frameworks/constants/testFrameworkConstants.js'
-<<<<<<< HEAD
 import PerformanceTester from '../../instrumentation/performance/performance-tester.js'
 import * as PERFORMANCE_SDK_EVENTS from '../../instrumentation/performance/constants.js'
-=======
 import APIUtils from '../apiUtils.js'
->>>>>>> bcd3fae7
 
 export default class AutomateModule extends BaseModule {
 
@@ -110,7 +107,6 @@
         )
     }
 
-<<<<<<< HEAD
     async markSessionName(sessionId: string, sessionName: string, config: { user: string; key: string;}): Promise<void> {
         return await PerformanceTester.measureWrapper(
             PERFORMANCE_SDK_EVENTS.AUTOMATE_EVENTS.SESSION_NAME,
@@ -125,8 +121,8 @@
                     }
 
                     const sessionStatusApiUrl = isAppAutomate
-                        ? `https://api.browserstack.com/app-automate/sessions/${sessionId}.json`
-                        : `https://api.browserstack.com/automate/sessions/${sessionId}.json`
+                        ? `${APIUtils.BROWSERSTACK_AA_API_URL}/app-automate/sessions/${sessionId}.json`
+                        : `${APIUtils.BROWSERSTACK_AUTOMATE_API_URL}/automate/sessions/${sessionId}.json`
 
                     const requestBody = {
                         name: sessionName
@@ -154,47 +150,11 @@
                     this.logger.debug(`Done for sessionId ${sessionId}`)
                 } catch (err) {
                     this.logger.error(`Failed to update session name on BrowserStack: ${err}`)
-=======
-    async markSessionName( sessionId: string, sessionName: string, config: { user: string; key: string;}): Promise<void> {
-        try {
-
-            const auth = Buffer.from(`${config.user}:${config.key}`).toString('base64')
-            const isAppAutomate = this.config.app
-            if (isAppAutomate) {
-                this.logger.info('Marking session name for App Automate')
-            } else {
-                this.logger.info('Marking session name for Automate')
-            }
-
-            const sessionStatusApiUrl = isAppAutomate
-                ? `${APIUtils.BROWSERSTACK_AA_API_URL}/app-automate/sessions/${sessionId}.json`
-                : `${APIUtils.BROWSERSTACK_AUTOMATE_API_URL}/automate/sessions/${sessionId}.json`
-
-            const requestBody = {
-                name: sessionName
-            }
-
-            const options: any = {
-                method: 'PUT',
-                url: sessionStatusApiUrl,
-                headers: {
-                    Authorization: `Basic ${auth}`,
-                    'Content-Type': 'application/json'
-                },
-                json: requestBody,
-                responseType: 'json'
-            }
-
-            if (this.config.proxy) {
-                options.agent = {
-                    https: new (require('https-proxy-agent'))(this.config.proxy)
->>>>>>> bcd3fae7
                 }
             }
         )(sessionId, sessionName, config)
     }
 
-<<<<<<< HEAD
     async markSessionStatus(sessionId: string, sessionStatus: 'passed' | 'failed', sessionErrorMessage: string | undefined, config: { user: string; key: string; }): Promise<void> {
         return await PerformanceTester.measureWrapper(
             PERFORMANCE_SDK_EVENTS.AUTOMATE_EVENTS.SESSION_STATUS,
@@ -209,8 +169,8 @@
                     }
 
                     const sessionStatusApiUrl = isAppAutomate
-                        ? `https://api.browserstack.com/app-automate/sessions/${sessionId}.json`
-                        : `https://api.browserstack.com/automate/sessions/${sessionId}.json`
+                        ? `${APIUtils.BROWSERSTACK_AA_API_URL}/app-automate/sessions/${sessionId}.json`
+                        : `${APIUtils.BROWSERSTACK_AUTOMATE_API_URL}/automate/sessions/${sessionId}.json`
 
                     const body = {
                         status: sessionStatus,
@@ -238,43 +198,6 @@
                     this.logger.debug('Session update response:', response.body)
                 } catch (err) {
                     this.logger.error(`Failed to update session status on BrowserStack: ${err}`)
-=======
-    async markSessionStatus( sessionId: string, sessionStatus: 'passed' | 'failed', sessionErrorMessage: string | undefined,
-        config: { user: string; key: string; }
-    ): Promise<void> {
-        try {
-            const auth = Buffer.from(`${config.user}:${config.key}`).toString('base64')
-            const isAppAutomate = this.config.app
-            if (isAppAutomate) {
-                this.logger.info('Marking session status for App Automate')
-            } else {
-                this.logger.info('Marking session status for Automate')
-            }
-
-            const sessionStatusApiUrl = isAppAutomate
-                ? `${APIUtils.BROWSERSTACK_AA_API_URL}/app-automate/sessions/${sessionId}.json`
-                : `${APIUtils.BROWSERSTACK_AUTOMATE_API_URL}/automate/sessions/${sessionId}.json`
-
-            const body = {
-                status: sessionStatus,
-                ...(sessionErrorMessage ? { reason: sessionErrorMessage } : {})
-            }
-
-            const options: any = {
-                method: 'PUT',
-                url: sessionStatusApiUrl,
-                headers: {
-                    Authorization: `Basic ${auth}`,
-                    'Content-Type': 'application/json'
-                },
-                json: body,
-                responseType: 'json'
-            }
-
-            if (this.config.proxy) {
-                options.agent = {
-                    https: new (require('https-proxy-agent'))(this.config.proxy)
->>>>>>> bcd3fae7
                 }
             }
         )(sessionId, sessionStatus, sessionErrorMessage, config)
