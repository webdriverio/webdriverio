import type { BrowserstackConfig } from './types.js'
import { createRequire } from 'node:module'
const require = createRequire(import.meta.url)
const { version: bstackServiceVersion } = require('../package.json')

export const BROWSER_DESCRIPTION = [
    'device',
    'os',
    'osVersion',
    'os_version',
    'browserName',
    'browser',
    'browserVersion',
    'browser_version'
] as const

export const VALID_APP_EXTENSION = [
    '.apk',
    '.aab',
    '.ipa'
]

export const DEFAULT_OPTIONS: Partial<BrowserstackConfig> = {
    setSessionName: true,
    setSessionStatus: true,
    testObservability: true,
    accessibility: false
}

export const consoleHolder: typeof console = Object.assign({}, console)

export const DATA_ENDPOINT = 'https://collector-observability.browserstack.com'
export const DATA_EVENT_ENDPOINT = 'api/v1/event'
export const DATA_BATCH_ENDPOINT = 'api/v1/batch'
export const DATA_SCREENSHOT_ENDPOINT = 'api/v1/screenshots'
export const DATA_BATCH_SIZE = 1000
export const DATA_BATCH_INTERVAL = 2000
export const BATCH_EVENT_TYPES = ['LogCreated', 'TestRunStarted', 'TestRunFinished', 'HookRunFinished', 'HookRunStarted', 'ScreenshotCreated']
export const DEFAULT_WAIT_TIMEOUT_FOR_PENDING_UPLOADS = 5000 // 5s
export const DEFAULT_WAIT_INTERVAL_FOR_PENDING_UPLOADS = 100 // 100ms
export const BSTACK_SERVICE_VERSION = bstackServiceVersion

export const ACCESSIBILITY_API_URL = 'https://accessibility.browserstack.com/api'
export const NOT_ALLOWED_KEYS_IN_CAPS = ['includeTagsInTestingScope', 'excludeTagsInTestingScope']

export const LOGS_FILE = 'logs/bstack-wdio-service.log'
export const UPLOAD_LOGS_ADDRESS = 'https://upload-observability.browserstack.com'
export const UPLOAD_LOGS_ENDPOINT = 'client-logs/upload'

export const PERCY_LOGS_FILE = 'logs/percy.log'

export const PERCY_DOM_CHANGING_COMMANDS_ENDPOINTS = [
    '/session/:sessionId/url',
    '/session/:sessionId/forward',
    '/session/:sessionId/back',
    '/session/:sessionId/refresh',
    '/session/:sessionId/screenshot',
    '/session/:sessionId/actions',
    '/session/:sessionId/appium/device/shake'
]

export const CAPTURE_MODES = ['click', 'auto', 'screenshot', 'manual', 'testcase']

export const LOG_KIND_USAGE_MAP = {
    'TEST_LOG': 'log',
    'TEST_SCREENSHOT': 'screenshot',
    'TEST_STEP': 'step',
    'HTTP': 'http'
}

export const FUNNEL_INSTRUMENTATION_URL = 'https://api.browserstack.com/sdk/v1/event'

export const SUPPORTED_BROWSERS_FOR_AI = ['chrome', 'microsoftedge', 'firefox']

export const TCG_URL = 'https://tcg.browserstack.com'

export const TCG_INFO = {
    tcgRegion: 'use',
    tcgUrl: TCG_URL,
}

// Env variables - Define all the env variable constants over here

// To store the JWT token returned the session launch
export const BROWSERSTACK_TESTHUB_JWT = 'BROWSERSTACK_TESTHUB_JWT'

// To store tcg auth result for selfHealing feature:
export const BSTACK_TCG_AUTH_RESULT = 'BSTACK_TCG_AUTH_RESULT'

// To store the setting of whether to send screenshots or not
export const TESTOPS_SCREENSHOT_ENV = 'BS_TESTOPS_ALLOW_SCREENSHOTS'

// To store build hashed id
export const BROWSERSTACK_TESTHUB_UUID = 'BROWSERSTACK_TESTHUB_UUID'

// To store test run uuid
export const TEST_ANALYTICS_ID = 'TEST_ANALYTICS_ID'

// Whether to collect performance instrumentation or not
export const PERF_MEASUREMENT_ENV = 'BROWSERSTACK_O11Y_PERF_MEASUREMENT'

// Whether the current run is rerun or not
export const RERUN_TESTS_ENV = 'BROWSERSTACK_RERUN_TESTS'

// The tests that needs to be rerun
export const RERUN_ENV = 'BROWSERSTACK_RERUN'

// To store whether the build launch has completed or not
export const TESTOPS_BUILD_COMPLETED_ENV = 'BS_TESTOPS_BUILD_COMPLETED'

<<<<<<< HEAD
// Whether percy has started successfully or not
export const BROWSERSTACK_PERCY = 'BROWSERSTACK_PERCY'

// Whether session is a accessibility session
export const BROWSERSTACK_ACCESSIBILITY = 'BROWSERSTACK_ACCESSIBILITY'

// Whether session is a observability session
export const BROWSERSTACK_OBSERVABILITY = 'BROWSERSTACK_OBSERVABILITY'
=======
// Maximum size of VCS info which is allowed
export const MAX_GIT_META_DATA_SIZE_IN_BYTES = 64 * 1024

/* The value to be appended at the end if git metadata is larger than
MAX_GIT_META_DATA_SIZE_IN_BYTES
*/
export const GIT_META_DATA_TRUNCATED = '...[TRUNCATED]'
>>>>>>> bc118426
<|MERGE_RESOLUTION|>--- conflicted
+++ resolved
@@ -108,7 +108,6 @@
 // To store whether the build launch has completed or not
 export const TESTOPS_BUILD_COMPLETED_ENV = 'BS_TESTOPS_BUILD_COMPLETED'
 
-<<<<<<< HEAD
 // Whether percy has started successfully or not
 export const BROWSERSTACK_PERCY = 'BROWSERSTACK_PERCY'
 
@@ -117,12 +116,10 @@
 
 // Whether session is a observability session
 export const BROWSERSTACK_OBSERVABILITY = 'BROWSERSTACK_OBSERVABILITY'
-=======
 // Maximum size of VCS info which is allowed
 export const MAX_GIT_META_DATA_SIZE_IN_BYTES = 64 * 1024
 
 /* The value to be appended at the end if git metadata is larger than
 MAX_GIT_META_DATA_SIZE_IN_BYTES
 */
-export const GIT_META_DATA_TRUNCATED = '...[TRUNCATED]'
->>>>>>> bc118426
+export const GIT_META_DATA_TRUNCATED = '...[TRUNCATED]'