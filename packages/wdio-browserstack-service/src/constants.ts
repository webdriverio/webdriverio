import type { BrowserstackConfig } from './types'

export const BROWSER_DESCRIPTION = [
    'device',
    'os',
    'osVersion',
    'os_version',
    'browserName',
    'browser',
    'browserVersion',
    'browser_version'
] as const

export const VALID_APP_EXTENSION = [
    '.apk',
    '.aab',
    '.ipa'
]

<<<<<<< HEAD
export const DATA_ENDPOINT = 'https://collector-observability.browserstack.com'
=======
export const DEFAULT_OPTIONS: Partial<BrowserstackConfig> = {
    setSessionName: true,
    setSessionStatus: true
}
>>>>>>> 8b7701a7
<|MERGE_RESOLUTION|>--- conflicted
+++ resolved
@@ -17,11 +17,9 @@
     '.ipa'
 ]
 
-<<<<<<< HEAD
-export const DATA_ENDPOINT = 'https://collector-observability.browserstack.com'
-=======
 export const DEFAULT_OPTIONS: Partial<BrowserstackConfig> = {
     setSessionName: true,
     setSessionStatus: true
 }
->>>>>>> 8b7701a7
+
+export const DATA_ENDPOINT = 'https://collector-observability.browserstack.com'