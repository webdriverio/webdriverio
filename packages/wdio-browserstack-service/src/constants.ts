--- conflicted
+++ resolved
@@ -136,9 +136,6 @@
 // API Endpoint constants
 export const UPDATED_CLI_ENDPOINT = 'sdk/v1/update_cli'
 
-<<<<<<< HEAD
-=======
 export const CLI_DEBUG_LOGS_FILE = 'log/sdk-cli-debug.log'
 
->>>>>>> 7c165c48
 export const PERF_METRICS_WAIT_TIME = 2000