--- conflicted
+++ resolved
@@ -89,48 +89,44 @@
             this._tests[fullTitle] = {
                 finishedAt: (new Date()).toISOString()
             }
-<<<<<<< HEAD
-=======
-            await this.sendTestRunEvent(test, 'HookRunFinished', result)
-
-            const hookType = getHookType(test.title)
+        }
+        await this.sendTestRunEvent(test, 'HookRunFinished', result)
+
+        const hookType = getHookType(test.title)
+        /*
+            If any of the `beforeAll`, `beforeEach`, `afterEach` then the tests after the hook won't run in mocha (https://github.com/mochajs/mocha/issues/4392)
+            So if any of this hook fails, then we are sending the next tests in the suite as skipped.
+            This won't be needed for `afterAll`, as even if `afterAll` fails all the tests that we need are already run by then, so we don't need to send the stats for them separately
+         */
+        if (!result.passed && (hookType === 'BEFORE_EACH' || hookType === 'BEFORE_ALL' || hookType === 'AFTER_EACH')) {
+            const sendTestSkip = async (skippedTest: any) => {
+
+                // We only need to send the tests that whose state is not determined yet. The state of tests which is determined will already be sent.
+                if (skippedTest.state === undefined) {
+                    const fullTitle = `${skippedTest.parent.title} - ${skippedTest.title}`
+                    this._tests[fullTitle] = {
+                        uuid: uuidv4(),
+                        startedAt: (new Date()).toISOString(),
+                        finishedAt: (new Date()).toISOString()
+                    }
+                    await this.sendTestRunEvent(skippedTest, 'TestRunSkipped')
+                }
+            }
+
             /*
-                If any of the `beforeAll`, `beforeEach`, `afterEach` then the tests after the hook won't run in mocha (https://github.com/mochajs/mocha/issues/4392)
-                So if any of this hook fails, then we are sending the next tests in the suite as skipped.
-                This won't be needed for `afterAll`, as even if `afterAll` fails all the tests that we need are already run by then, so we don't need to send the stats for them separately
+                Recursively send the tests as skipped for all suites below the hook. This is to handle nested describe blocks
              */
-            if (!result.passed && (hookType === 'BEFORE_EACH' || hookType === 'BEFORE_ALL' || hookType === 'AFTER_EACH')) {
-                const sendTestSkip = async (skippedTest: any) => {
-
-                    // We only need to send the tests that whose state is not determined yet. The state of tests which is determined will already be sent.
-                    if (skippedTest.state === undefined) {
-                        const fullTitle = `${skippedTest.parent.title} - ${skippedTest.title}`
-                        this._tests[fullTitle] = {
-                            uuid: uuidv4(),
-                            startedAt: (new Date()).toISOString(),
-                            finishedAt: (new Date()).toISOString()
-                        }
-                        await this.sendTestRunEvent(skippedTest, 'TestRunSkipped')
-                    }
+            const sendSuiteSkipped = async (suite: any) => {
+                for (const skippedTest of suite.tests) {
+                    await sendTestSkip(skippedTest)
                 }
-
-                /*
-                    Recursively send the tests as skipped for all suites below the hook. This is to handle nested describe blocks
-                 */
-                const sendSuiteSkipped = async (suite: any) => {
-                    for (const skippedTest of suite.tests) {
-                        await sendTestSkip(skippedTest)
-                    }
-                    for (const skippedSuite of suite.suites) {
-                        await sendSuiteSkipped(skippedSuite)
-                    }
+                for (const skippedSuite of suite.suites) {
+                    await sendSuiteSkipped(skippedSuite)
                 }
-
-                await sendSuiteSkipped(test.ctx.test.parent)
-            }
->>>>>>> 274614fc
-        }
-        await this.sendTestRunEvent(test, 'HookRunFinished', result)
+            }
+
+            await sendSuiteSkipped(test.ctx.test.parent)
+        }
     }
 
     async beforeTest (test: Frameworks.Test) {
