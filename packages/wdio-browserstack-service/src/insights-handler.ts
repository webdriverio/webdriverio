import path from 'node:path'

import type { Capabilities, Frameworks } from '@wdio/types'
import type { BeforeCommandArgs, AfterCommandArgs } from '@wdio/reporter'

import { v4 as uuidv4 } from 'uuid'
import type { Pickle, ITestCaseHookParameter } from './cucumber-types.js'

<<<<<<< HEAD
import {
    getCloudProvider,
    getGitMetaData,
    getHookType,
    getScenarioExamples,
    getUniqueIdentifier,
    getUniqueIdentifierForCucumber,
    isBrowserstackSession,
    isScreenshotCommand,
    o11yClassErrorHandler,
    removeAnsiColors,
    sleep,
    uploadEventData
} from './util.js'
=======
import { frameworkSupportsHook, getCloudProvider, getGitMetaData, getHookType, getScenarioExamples, getUniqueIdentifier, getUniqueIdentifierForCucumber, isBrowserstackSession, isScreenshotCommand, removeAnsiColors, sleep, uploadEventData } from './util.js'
>>>>>>> 6afeb044
import type { TestData, TestMeta, PlatformMeta, UploadType } from './types.js'
import RequestQueueHandler from './request-handler.js'
import { DATA_SCREENSHOT_ENDPOINT, DEFAULT_WAIT_INTERVAL_FOR_PENDING_UPLOADS, DEFAULT_WAIT_TIMEOUT_FOR_PENDING_UPLOADS } from './constants.js'

class _InsightsHandler {
    private _tests: Record<string, TestMeta> = {}
    private _hooks: Record<string, string[]> = {}
    private _platformMeta: PlatformMeta
    private _commands: Record<string, BeforeCommandArgs & AfterCommandArgs> = {}
    private _gitConfigPath?: string
    private _suiteFile?: string
    private _requestQueueHandler = RequestQueueHandler.getInstance()

    constructor (private _browser: WebdriverIO.Browser | WebdriverIO.MultiRemoteBrowser, isAppAutomate?: boolean, private _framework?: string) {
        this._requestQueueHandler.start()
        const caps = (this._browser as WebdriverIO.Browser).capabilities as Capabilities.Capabilities
        const sessionId = (this._browser as WebdriverIO.Browser).sessionId

        this._platformMeta = {
            browserName: caps.browserName,
            browserVersion: caps?.browserVersion,
            platformName: caps?.platformName,
            caps: caps,
            sessionId,
            product: isAppAutomate ? 'app-automate' : 'automate'
        }
    }

    setSuiteFile(filename: string) {
        this._suiteFile = filename
    }

    async before () {
        if (isBrowserstackSession(this._browser)) {
            await (this._browser as WebdriverIO.Browser).execute(`browserstack_executor: ${JSON.stringify({
                action: 'annotate',
                arguments: {
                    data: `ObservabilitySync:${Date.now()}`,
                    level: 'debug'
                }
            })}`)
        }

        const gitMeta = await getGitMetaData()
        if (gitMeta) {
            this._gitConfigPath = gitMeta.root
        }
    }

    async beforeHook (test: Frameworks.Test, context: any) {
        if (!frameworkSupportsHook('before', this._framework)) {
            return
        }

        const fullTitle = getUniqueIdentifier(test, this._framework)

        const hookId = uuidv4()
        this._tests[fullTitle] = {
            uuid: hookId,
            startedAt: (new Date()).toISOString()
        }
        this.attachHookData(context, hookId)
        await this.sendTestRunEvent(test, 'HookRunStarted')
    }

    async afterHook (test: Frameworks.Test, result: Frameworks.TestResult) {
        if (!frameworkSupportsHook('after', this._framework)) {
            return
        }

        const fullTitle = getUniqueIdentifier(test, this._framework)
        if (this._tests[fullTitle]) {
            this._tests[fullTitle].finishedAt = (new Date()).toISOString()
        } else {
            this._tests[fullTitle] = {
                finishedAt: (new Date()).toISOString()
            }
        }
        await this.sendTestRunEvent(test, 'HookRunFinished', result)
    }

    async beforeTest (test: Frameworks.Test) {
        const fullTitle = getUniqueIdentifier(test, this._framework)
        this._tests[fullTitle] = {
            uuid: uuidv4(),
            startedAt: (new Date()).toISOString()
        }
        await this.sendTestRunEvent(test, 'TestRunStarted')
    }

    async afterTest (test: Frameworks.Test, result: Frameworks.TestResult) {
        const fullTitle = getUniqueIdentifier(test, this._framework)
        this._tests[fullTitle] = {
            ...(this._tests[fullTitle] || {}),
            finishedAt: (new Date()).toISOString()
        }
        await this.sendTestRunEvent(test, 'TestRunFinished', result)
    }

    /**
      * Cucumber Only
      */

    async beforeScenario (world: ITestCaseHookParameter) {
        const pickleData = world.pickle
        const gherkinDocument = world.gherkinDocument
        const featureData = gherkinDocument.feature
        const uniqueId = getUniqueIdentifierForCucumber(world)
        const testMetaData: TestMeta = {
            uuid: uuidv4(),
            startedAt: (new Date()).toISOString()
        }

        if (pickleData) {
            testMetaData.scenario = {
                name: pickleData.name,
            }
        }

        if (gherkinDocument && featureData) {
            testMetaData.feature = {
                path: gherkinDocument.uri,
                name: featureData.name,
                description: featureData.description,
            }
        }

        this._tests[uniqueId] = testMetaData
        await this.sendTestRunEventForCucumber(world, 'TestRunStarted')
    }

    async afterScenario (world: ITestCaseHookParameter) {
        await this.sendTestRunEventForCucumber(world, 'TestRunFinished')
    }

    async beforeStep (step: Frameworks.PickleStep, scenario: Pickle) {
        const uniqueId = getUniqueIdentifierForCucumber({ pickle: scenario } as ITestCaseHookParameter)
        const testMetaData = this._tests[uniqueId] || { steps: [] }

        if (testMetaData && !testMetaData.steps) {
            testMetaData.steps = []
        }

        testMetaData.steps?.push({
            id: step.id,
            text: step.text,
            keyword: step.keyword,
            started_at: (new Date()).toISOString()
        })

        this._tests[uniqueId] = testMetaData
    }

    async afterStep (step: Frameworks.PickleStep, scenario: Pickle, result: Frameworks.PickleResult) {
        const uniqueId = getUniqueIdentifierForCucumber({ pickle: scenario } as ITestCaseHookParameter)
        const testMetaData = this._tests[uniqueId] || { steps: [] }

        if (!testMetaData.steps) {
            testMetaData.steps = [{
                id: step.id,
                text: step.text,
                keyword: step.keyword,
                finished_at: (new Date()).toISOString(),
                result: result.passed ? 'PASSED' : 'FAILED',
                duration: result.duration,
                failure: result.error ? removeAnsiColors(result.error) : result.error
            }]
        }
        const stepDetails = testMetaData.steps?.find(item => item.id === step.id)
        if (stepDetails) {
            stepDetails.finished_at = (new Date()).toISOString()
            stepDetails.result = result.passed ? 'PASSED' : 'FAILED'
            stepDetails.duration = result.duration
            stepDetails.failure = result.error ? removeAnsiColors(result.error) : result.error
        }

        this._tests[uniqueId] = testMetaData
    }

    async uploadPending (
        waitTimeout = DEFAULT_WAIT_TIMEOUT_FOR_PENDING_UPLOADS,
        waitInterval = DEFAULT_WAIT_INTERVAL_FOR_PENDING_UPLOADS
    ): Promise<unknown> {
        if (this._requestQueueHandler.pendingUploads <= 0 || waitTimeout <= 0) {
            return
        }

        await sleep(waitInterval)
        return this.uploadPending(waitTimeout - waitInterval)
    }

    async teardown () {
        await this._requestQueueHandler.shutdown()
    }

    /**
     * misc methods
     */
    async browserCommand (commandType: string, args: BeforeCommandArgs & AfterCommandArgs, test?: Frameworks.Test | ITestCaseHookParameter) {
        const dataKey = `${args.sessionId}_${args.method}_${args.endpoint}`
        if (commandType === 'client:beforeCommand') {
            this._commands[dataKey] = args
            return
        }

        if (!test) {
            return
        }
        const identifier = this.getIdentifier(test)

        if (!this._tests[identifier]) {
            return
        }

        // log screenshot
        if (Boolean(process.env.BS_TESTOPS_ALLOW_SCREENSHOTS) && isScreenshotCommand(args) && args.result.value) {
            await uploadEventData([{
                event_type: 'LogCreated',
                logs: [{
                    test_run_uuid: this._tests[identifier].uuid,
                    timestamp: new Date().toISOString(),
                    message: args.result.value,
                    kind: 'TEST_SCREENSHOT'
                }]
            }], DATA_SCREENSHOT_ENDPOINT)
        }

        const requestData = this._commands[dataKey]
        if (!requestData) {
            return
        }

        // log http request
        const req = this._requestQueueHandler.add({
            event_type: 'LogCreated',
            logs: [{
                test_run_uuid: this._tests[identifier].uuid,
                timestamp: new Date().toISOString(),
                kind: 'HTTP',
                http_response: {
                    path: requestData.endpoint,
                    method: requestData.method,
                    body: requestData.body,
                    response: args.result
                }
            }]
        })

        if (req.proceed && req.data) {
            await uploadEventData(req.data, req.url)
        }
    }

    /*
     * private methods
     */

    private attachHookData (context: any, hookId: string): void {
        if (!context.currentTest || !context.currentTest.parent) {
            return
        }
        const parentTest = `${context.currentTest.parent.title} - ${context.currentTest.title}`
        if (!this._hooks[parentTest]) {
            this._hooks[parentTest] = []
        }
        this._hooks[parentTest].push(hookId)
    }

    /*
     * Get hierarchy info
     */
    private getHierarchy (test: Frameworks.Test) {
        const value: string[] = []
        if (test.ctx && test.ctx.test) {
            let parent = test.ctx.test.parent
            while (parent && parent.title !== '') {
                value.push(parent.title)
                parent = parent.parent
            }
        } else if (test.description && test.fullName) {
            // for Jasmine
            value.push(test.description)
            value.push(test.fullName.replace(new RegExp(' ' + test.description + '$'), ''))
        }
        return value.reverse()
    }

    private async sendTestRunEvent (test: Frameworks.Test, eventType: string, results?: Frameworks.TestResult) {
        const fullTitle = getUniqueIdentifier(test, this._framework)
        const testMetaData = this._tests[fullTitle]

        const filename = test.file || this._suiteFile

        const testData: TestData = {
            uuid: testMetaData.uuid,
            type: test.type || 'test',
            name: test.title || test.description,
            body: {
                lang: 'webdriverio',
                code: test.body
            },
            scope: fullTitle,
            scopes: this.getHierarchy(test),
            identifier: fullTitle,
            file_name: filename,
            location: filename,
            vc_filepath: (this._gitConfigPath && filename) ? path.relative(this._gitConfigPath, filename) : undefined,
            started_at: testMetaData.startedAt,
            finished_at: testMetaData.finishedAt,
            result: 'pending',
            framework: this._framework
        }

        if ((eventType === 'TestRunFinished' || eventType === 'HookRunFinished') && results) {
            const { error, passed } = results
            if (!passed) {
                testData.result = (error && error.message && error.message.includes('sync skip; aborting execution')) ? 'ignore' : 'failed'
                if (error && testData.result !== 'skipped') {
                    testData.failure = [{ backtrace: [removeAnsiColors(error.message)] }] // add all errors here
                    testData.failure_reason = removeAnsiColors(error.message)
                    testData.failure_type = error.message === null ? null : error.message.toString().match(/AssertionError/) ? 'AssertionError' : 'UnhandledError' //verify if this is working
                }
            } else {
                testData.result = 'passed'
            }

            testData.retries = results.retries
            testData.duration_in_ms = results.duration
            if (this._hooks[fullTitle]) {
                testData.hooks = this._hooks[fullTitle]
            }
        }

        if (eventType === 'TestRunStarted') {
            testData.integrations = {}
            if (this._browser && this._platformMeta) {
                const provider = getCloudProvider(this._browser)
                testData.integrations[provider] = this.getIntegrationsObject()
            }
        }

        const uploadData: UploadType = {
            event_type: eventType,
        }

        /* istanbul ignore if */
        if (eventType.match(/HookRun/)) {
            testData.hook_type = testData.name?.toLowerCase() ? getHookType(testData.name.toLowerCase()) : 'undefined'
            uploadData.hook_run = testData
        } else {
            uploadData.test_run = testData
        }

        const req = this._requestQueueHandler.add(uploadData)
        if (req.proceed && req.data) {
            await uploadEventData(req.data, req.url)
        }
    }

    private async sendTestRunEventForCucumber (world: ITestCaseHookParameter, eventType: string) {
        const uniqueId = getUniqueIdentifierForCucumber(world)
        const { feature, scenario, steps, uuid, startedAt, finishedAt } = this._tests[uniqueId] || {}

        const examples = getScenarioExamples(world)
        const fullNameWithExamples = examples
            ? world.pickle.name + ' (' + examples.join(', ')  + ')'
            : world.pickle.name

        const testData: TestData = {
            uuid: uuid,
            started_at: startedAt,
            finished_at: finishedAt,
            type: 'test',
            body: {
                lang: 'webdriverio',
                code: null
            },
            name: fullNameWithExamples,
            scope: fullNameWithExamples,
            scopes: [feature?.name || ''],
            identifier: scenario?.name,
            file_name: feature?.path,
            vc_filepath: (this._gitConfigPath && feature?.path) ? path.relative(this._gitConfigPath, feature?.path) : undefined,
            location: feature?.path,
            framework: this._framework,
            result: 'pending',
            meta: {
                feature: feature,
                scenario: scenario,
                steps: steps,
                examples: examples
            }
        }

        if (eventType === 'TestRunStarted') {
            testData.integrations = {}
            if (this._browser && this._platformMeta) {
                const provider = getCloudProvider(this._browser)
                testData.integrations[provider] = this.getIntegrationsObject()
            }
        }

        /* istanbul ignore if */
        if (world.result) {
            let result = world.result.status.toLowerCase()
            if (result !== 'passed' && result !== 'failed') {
                result = 'skipped' // mark UNKNOWN/UNDEFINED/AMBIGUOUS/PENDING as skipped
            }
            testData.finished_at = (new Date()).toISOString()
            testData.result = result
            testData.duration_in_ms = world.result.duration.nanos / 1000000 // send duration in ms

            if (result === 'failed') {
                testData.failure = [
                    {
                        'backtrace': [world.result.message ? removeAnsiColors(world.result.message) : 'unknown']
                    }
                ],
                testData.failure_reason = world.result.message ? removeAnsiColors(world.result.message) : world.result.message
                if (world.result.message) {
                    testData.failure_type = world.result.message.match(/AssertionError/)
                        ? 'AssertionError'
                        : 'UnhandledError'
                }
            }
        }

        if (world.pickle) {
            testData.tags = world.pickle.tags.map( ({ name }: { name: string }) => (name) )
        }

        const uploadData: UploadType = {
            event_type: eventType,
            test_run: testData
        }

        const req = this._requestQueueHandler.add(uploadData)
        if (req.proceed && req.data) {
            await uploadEventData(req.data, req.url)
        }
    }

    private getIntegrationsObject () {
        return {
            capabilities: this._platformMeta?.caps,
            session_id: this._platformMeta?.sessionId,
            browser: this._platformMeta?.browserName,
            browser_version: this._platformMeta?.browserVersion,
            platform: this._platformMeta?.platformName,
            product: this._platformMeta?.product
        }
    }

    private getIdentifier (test: Frameworks.Test | ITestCaseHookParameter) {
        if ('pickle' in test) {
            return getUniqueIdentifierForCucumber(test)
        }
        return getUniqueIdentifier(test, this._framework)
    }
}

// https://github.com/microsoft/TypeScript/issues/6543
const InsightsHandler: typeof _InsightsHandler = o11yClassErrorHandler(_InsightsHandler)
type InsightsHandler = _InsightsHandler

export default InsightsHandler
<|MERGE_RESOLUTION|>--- conflicted
+++ resolved
@@ -6,8 +6,8 @@
 import { v4 as uuidv4 } from 'uuid'
 import type { Pickle, ITestCaseHookParameter } from './cucumber-types.js'
 
-<<<<<<< HEAD
 import {
+    frameworkSupportsHook,
     getCloudProvider,
     getGitMetaData,
     getHookType,
@@ -21,9 +21,6 @@
     sleep,
     uploadEventData
 } from './util.js'
-=======
-import { frameworkSupportsHook, getCloudProvider, getGitMetaData, getHookType, getScenarioExamples, getUniqueIdentifier, getUniqueIdentifierForCucumber, isBrowserstackSession, isScreenshotCommand, removeAnsiColors, sleep, uploadEventData } from './util.js'
->>>>>>> 6afeb044
 import type { TestData, TestMeta, PlatformMeta, UploadType } from './types.js'
 import RequestQueueHandler from './request-handler.js'
 import { DATA_SCREENSHOT_ENDPOINT, DEFAULT_WAIT_INTERVAL_FOR_PENDING_UPLOADS, DEFAULT_WAIT_TIMEOUT_FOR_PENDING_UPLOADS } from './constants.js'
