--- conflicted
+++ resolved
@@ -44,17 +44,10 @@
         scenariosStarted: false,
         steps: []
     }
-<<<<<<< HEAD
     private _userCaps?: Capabilities.RemoteCapability = {}
+    private listener = Listener.getInstance()
 
     constructor (private _browser: Browser<'async'> | MultiRemoteBrowser<'async'>, browserCaps?: Capabilities.Capabilities, isAppAutomate?: boolean, sessionId?: string, private _framework?: string, _userCaps?: Capabilities.RemoteCapability) {
-        this._requestQueueHandler.start()
-
-=======
-    private listener = Listener.getInstance()
-
-    constructor (private _browser: Browser<'async'> | MultiRemoteBrowser<'async'>, browserCaps?: Capabilities.Capabilities, isAppAutomate?: boolean, sessionId?: string, private _framework?: string) {
->>>>>>> 4b2b33c2
         this._platformMeta = {
             browserName: browserCaps?.browserName,
             browserVersion: browserCaps?.browserVersion,
