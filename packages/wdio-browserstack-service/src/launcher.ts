import got from 'got'
import FormData from 'form-data'
import fs from 'node:fs'
import path from 'node:path'
import { createRequire } from 'node:module'
import { promisify } from 'node:util'
import { performance, PerformanceObserver } from 'node:perf_hooks'
import { SevereServiceError } from 'webdriverio'
import os from 'node:os'

import * as BrowserstackLocalLauncher from 'browserstack-local'

import logger from '@wdio/logger'
import type { Capabilities, Services, Options } from '@wdio/types'

import type { BrowserstackConfig, App, AppConfig, AppUploadResponse } from './types.js'
import { VALID_APP_EXTENSION } from './constants.js'
<<<<<<< HEAD
import { launchTestSession, shouldAddServiceVersion, stopBuildUpstream, getCiInfo, setConfigDetails } from './util.js'
=======
import {
    launchTestSession,
    shouldAddServiceVersion,
    stopBuildUpstream,
    getCiInfo,
    isBStackSession
} from './util.js'
>>>>>>> a64e0eb5

const require = createRequire(import.meta.url)
const { version: bstackServiceVersion } = require('../package.json')

const log = logger('@wdio/browserstack-service')

type BrowserstackLocal = BrowserstackLocalLauncher.Local & {
    pid?: number;
    stop(callback: (err?: any) => void): void;
}

export default class BrowserstackLauncherService implements Services.ServiceInstance {
    browserstackLocal?: BrowserstackLocal
    private _buildName?: string
    private _projectName?: string
    private _buildTag?: string
    private _buildIdentifier?: string

    constructor (
        private _options: BrowserstackConfig & Options.Testrunner,
        capabilities: Capabilities.RemoteCapability,
        private _config: Options.Testrunner
    ) {
        // added to maintain backward compatibility with webdriverIO v5
        this._config || (this._config = _options)
        if (Array.isArray(capabilities)) {
            capabilities.forEach((capability: Capabilities.DesiredCapabilities) => {
                if (!capability['bstack:options']) {
                    // Skipping adding of service version if session is not of browserstack
                    if (isBStackSession(this._config)) {
                        const extensionCaps = Object.keys(capability).filter((cap) => cap.includes(':'))
                        if (extensionCaps.length) {
                            capability['bstack:options'] = { wdioService: bstackServiceVersion }
                        } else if (shouldAddServiceVersion(this._config, this._options.testObservability)) {
                            capability['browserstack.wdioService'] = bstackServiceVersion
                        }
                    }

                    // Need this details for sending data to Observability
                    this._buildIdentifier = capability['browserstack.buildIdentifier']?.toString()
                    this._buildName = capability.build?.toString()
                } else {
                    capability['bstack:options'].wdioService = bstackServiceVersion
                    this._buildName = capability['bstack:options'].buildName
                    this._projectName = capability['bstack:options'].projectName
                    this._buildTag = capability['bstack:options'].buildTag
                    this._buildIdentifier = capability['bstack:options'].buildIdentifier
                }
            })
        } else if (typeof capabilities === 'object') {
            Object.entries(capabilities as Capabilities.MultiRemoteCapabilities).forEach(([, caps]) => {
                if (!(caps.capabilities as Capabilities.Capabilities)['bstack:options']) {
                    if (isBStackSession(this._config)) {
                        const extensionCaps = Object.keys(caps.capabilities).filter((cap) => cap.includes(':'))
                        if (extensionCaps.length) {
                            (caps.capabilities as Capabilities.Capabilities)['bstack:options'] = { wdioService: bstackServiceVersion }
                        } else if (shouldAddServiceVersion(this._config, this._options.testObservability)) {
                            (caps.capabilities as Capabilities.Capabilities)['browserstack.wdioService'] = bstackServiceVersion
                        }
                    }
                    this._buildIdentifier = (caps.capabilities as Capabilities.Capabilities)['browserstack.buildIdentifier']
                } else {
                    const bstackOptions = (caps.capabilities as Capabilities.Capabilities)['bstack:options']
                    bstackOptions!.wdioService = bstackServiceVersion
                    this._buildName = bstackOptions!.buildName
                    this._projectName = bstackOptions!.projectName
                    this._buildTag = bstackOptions!.buildTag
                    this._buildIdentifier = bstackOptions!.buildIdentifier
                }
            })
        }

        // by default observability will be true unless specified as false
        this._options.testObservability = this._options.testObservability === false ? false : true

        if (this._options.testObservability
            &&
            // update files to run if it's a rerun
            process.env.BROWSERSTACK_RERUN && process.env.BROWSERSTACK_RERUN_TESTS
        ) {
            this._config.specs = process.env.BROWSERSTACK_RERUN_TESTS.split(',')
        }

        try {
            setConfigDetails(this._config, capabilities, this._options)
        } catch (error: any) {
            log.error(`[Crash_Report_Upload] Config processing failed due to ${error}`)
        }
    }

    async onPrepare (config?: Options.Testrunner, capabilities?: Capabilities.RemoteCapabilities) {
        /**
         * Upload app to BrowserStack if valid file path to app is given.
         * Update app value of capability directly if app_url, custom_id, shareable_id is given
         */
        if (!this._options.app) {
            log.info('app is not defined in browserstack-service config, skipping ...')
        } else {
            let app: App = {}
            const appConfig: AppConfig | string = this._options.app

            try {
                app = await this._validateApp(appConfig)
            } catch (error: any){
                throw new SevereServiceError(error)
            }

            if (VALID_APP_EXTENSION.includes(path.extname(app.app!))){
                if (fs.existsSync(app.app!)) {
                    const data: AppUploadResponse = await this._uploadApp(app)
                    log.info(`app upload completed: ${JSON.stringify(data)}`)
                    app.app = data.app_url
                } else if (app.customId){
                    app.app = app.customId
                } else {
                    throw new SevereServiceError(`[Invalid app path] app path ${app.app} is not correct, Provide correct path to app under test`)
                }
            }

            log.info(`Using app: ${app.app}`)
            this._updateCaps(capabilities, 'app', app.app)
        }

        /**
         * buildIdentifier in service options will take precedence over specified in capabilities
        */
        if (this._options.buildIdentifier) {
            this._buildIdentifier = this._options.buildIdentifier
            this._updateCaps(capabilities, 'buildIdentifier', this._buildIdentifier)
        }

        /**
         * evaluate buildIdentifier in case unique execution identifiers are present
         * e.g., ${BUILD_NUMBER} and ${DATE_TIME}
        */
        this._handleBuildIdentifier(capabilities)

        if (this._options.testObservability) {
            log.debug('Sending launch start event')

            await launchTestSession(this._options, this._config, {
                projectName: this._projectName,
                buildName: this._buildName,
                buildTag: this._buildTag,
                bstackServiceVersion: bstackServiceVersion,
                buildIdentifier: this._buildIdentifier
            })
        }

        if (!this._options.browserstackLocal) {
            return log.info('browserstackLocal is not enabled - skipping...')
        }

        const opts = {
            key: this._config.key,
            ...this._options.opts
        }

        this.browserstackLocal = new BrowserstackLocalLauncher.Local()

        this._updateCaps(capabilities, 'local')
        if (opts.localIdentifier) {
            this._updateCaps(capabilities, 'localIdentifier', opts.localIdentifier)
        }

        /**
         * measure BrowserStack tunnel boot time
         */
        const obs = new PerformanceObserver((list) => {
            const entry = list.getEntries()[0]
            log.info(`Browserstack Local successfully started after ${entry.duration}ms`)
        })

        obs.observe({ entryTypes: ['measure'] })

        let timer: NodeJS.Timeout
        performance.mark('tbTunnelStart')
        return Promise.race([
            promisify(this.browserstackLocal.start.bind(this.browserstackLocal))(opts),
            new Promise((resolve, reject) => {
                /* istanbul ignore next */
                timer = setTimeout(function () {
                    reject('Browserstack Local failed to start within 60 seconds!')
                }, 60000)
            })]
        ).then(function (result) {
            clearTimeout(timer)
            performance.mark('tbTunnelEnd')
            performance.measure('bootTime', 'tbTunnelStart', 'tbTunnelEnd')
            return Promise.resolve(result)
        }, function (err) {
            clearTimeout(timer)
            return Promise.reject(err)
        })
    }

    async onComplete () {
        if (this._options.testObservability) {
            log.debug('Sending stop launch event')
            await stopBuildUpstream()
            if (process.env.BS_TESTOPS_BUILD_HASHED_ID) {
                console.log(`\nVisit https://observability.browserstack.com/builds/${process.env.BS_TESTOPS_BUILD_HASHED_ID} to view build report, insights, and many more debugging information all at one place!\n`)
            }
        }

        if (!this.browserstackLocal || !this.browserstackLocal.isRunning()) {
            return
        }

        if (this._options.forcedStop) {
            return process.kill(this.browserstackLocal.pid as number)
        }

        let timer: NodeJS.Timeout
        return Promise.race([
            new Promise<void>((resolve, reject) => {
                this.browserstackLocal?.stop((err: Error) => {
                    if (err) {
                        return reject(err)
                    }
                    resolve()
                })
            }),
            new Promise((resolve, reject) => {
                /* istanbul ignore next */
                timer = setTimeout(
                    () => reject(new Error('Browserstack Local failed to stop within 60 seconds!')),
                    60000
                )
            })]
        ).then(function (result) {
            clearTimeout(timer)
            return Promise.resolve(result)
        }, function (err) {
            clearTimeout(timer)
            return Promise.reject(err)
        })
    }

    async _uploadApp(app:App): Promise<AppUploadResponse> {
        log.info(`uploading app ${app.app} ${app.customId? `and custom_id: ${app.customId}` : ''} to browserstack`)

        const form = new FormData()
        if (app.app) {
            form.append('file', fs.createReadStream(app.app))
        }
        if (app.customId) {
            form.append('custom_id', app.customId)
        }

        const res = await got.post('https://api-cloud.browserstack.com/app-automate/upload', {
            body: form,
            username : this._config.user,
            password : this._config.key
        }).json().catch((err) => {
            throw new SevereServiceError(`app upload failed ${(err as Error).message}`)
        })

        return res as AppUploadResponse
    }

    /**
     * @param  {String | AppConfig}  appConfig    <string>: should be "app file path" or "app_url" or "custom_id" or "shareable_id".
     *                                            <object>: only "path" and "custom_id" should coexist as multiple properties.
     */
    async _validateApp (appConfig: AppConfig | string): Promise<App> {
        const app: App = {}

        if (typeof appConfig === 'string'){
            app.app = appConfig
        } else if (typeof appConfig === 'object' && Object.keys(appConfig).length) {
            if (Object.keys(appConfig).length > 2 || (Object.keys(appConfig).length === 2 && (!appConfig.path || !appConfig.custom_id))) {
                throw new SevereServiceError(`keys ${Object.keys(appConfig)} can't co-exist as app values, use any one property from
                            {id<string>, path<string>, custom_id<string>, shareable_id<string>}, only "path" and "custom_id" can co-exist.`)
            }

            app.app = appConfig.id || appConfig.path || appConfig.custom_id || appConfig.shareable_id
            app.customId = appConfig.custom_id
        } else {
            throw new SevereServiceError('[Invalid format] app should be string or an object')
        }

        if (!app.app) {
            throw new SevereServiceError(`[Invalid app property] supported properties are {id<string>, path<string>, custom_id<string>, shareable_id<string>}.
                        For more details please visit https://www.browserstack.com/docs/app-automate/appium/set-up-tests/specify-app ')`)
        }

        return app
    }

    _updateCaps(capabilities?: Capabilities.RemoteCapabilities, capType?: string, value?:string) {
        if (Array.isArray(capabilities)) {
            capabilities.forEach((capability: Capabilities.DesiredCapabilities) => {
                if (!capability['bstack:options']) {
                    const extensionCaps = Object.keys(capability).filter((cap) => cap.includes(':'))
                    if (extensionCaps.length) {
                        if (capType === 'local') {
                            capability['bstack:options'] = { local: true }
                        } else if (capType === 'app') {
                            capability['appium:app'] = value
                        } else if (capType === 'buildIdentifier' && value) {
                            capability['bstack:options'] = { buildIdentifier: value }
                        }
                    } else if (capType === 'local'){
                        capability['browserstack.local'] = true
                    } else if (capType === 'app') {
                        capability.app = value
                    } else if (capType === 'buildIdentifier') {
                        if (value) {
                            capability['browserstack.buildIdentifier'] = value
                        } else {
                            delete capability['browserstack.buildIdentifier']
                        }
                    } else if (capType === 'localIdentifier') {
                        capability['browserstack.localIdentifier'] = value
                    }
                } else if (capType === 'local') {
                    capability['bstack:options'].local = true
                } else if (capType === 'app') {
                    capability['appium:app'] = value
                } else if (capType === 'buildIdentifier') {
                    if (value) {
                        capability['bstack:options'].buildIdentifier = value
                    } else {
                        delete capability['bstack:options'].buildIdentifier
                    }
                } else if (capType === 'localIdentifier') {
                    capability['bstack:options'].localIdentifier = value
                }
            })
        } else if (typeof capabilities === 'object') {
            Object.entries(capabilities as Capabilities.MultiRemoteCapabilities).forEach(([, caps]) => {
                if (!(caps.capabilities as Capabilities.Capabilities)['bstack:options']) {
                    const extensionCaps = Object.keys(caps.capabilities).filter((cap) => cap.includes(':'))
                    if (extensionCaps.length) {
                        if (capType === 'local') {
                            (caps.capabilities as Capabilities.Capabilities)['bstack:options'] = { local: true }
                        } else if (capType === 'app') {
                            (caps.capabilities as Capabilities.Capabilities)['appium:app'] = value
                        } else if (capType === 'buildIdentifier' && value) {
                            (caps.capabilities as Capabilities.Capabilities)['bstack:options'] = { buildIdentifier: value }
                        }
                    } else if (capType === 'local'){
                        (caps.capabilities as Capabilities.Capabilities)['browserstack.local'] = true
                    } else if (capType === 'app') {
                        (caps.capabilities as Capabilities.AppiumCapabilities).app = value
                    } else if (capType === 'buildIdentifier') {
                        if (value) {
                            (caps.capabilities as Capabilities.Capabilities)['browserstack.buildIdentifier'] = value
                        } else {
                            delete (caps.capabilities as Capabilities.Capabilities)['browserstack.buildIdentifier']
                        }
                    } else if (capType === 'localIdentifier') {
                        (caps.capabilities as Capabilities.Capabilities)['browserstack.localIdentifier'] = value
                    }
                } else if (capType === 'local'){
                    (caps.capabilities as Capabilities.Capabilities)['bstack:options']!.local = true
                } else if (capType === 'app') {
                    (caps.capabilities as Capabilities.Capabilities)['appium:app'] = value
                } else if (capType === 'buildIdentifier') {
                    if (value) {
                        (caps.capabilities as Capabilities.Capabilities)['bstack:options']!.buildIdentifier = value
                    } else {
                        delete (caps.capabilities as Capabilities.Capabilities)['bstack:options']!.buildIdentifier
                    }
                } else if (capType === 'localIdentifier') {
                    (caps.capabilities as Capabilities.Capabilities)['bstack:options']!.localIdentifier = value
                }
            })
        } else {
            throw new SevereServiceError('Capabilities should be an object or Array!')
        }
    }

    _handleBuildIdentifier(capabilities?: Capabilities.RemoteCapabilities) {
        if (!this._buildIdentifier) {
            return
        }

        if ((!this._buildName || process.env.BROWSERSTACK_BUILD_NAME) && this._buildIdentifier) {
            this._updateCaps(capabilities, 'buildIdentifier')
            log.warn('Skipping buildIdentifier as buildName is not passed.')
            return
        }

        if (this._buildIdentifier && this._buildIdentifier.includes('${DATE_TIME}')){
            const formattedDate = new Intl.DateTimeFormat('en-GB', {
                month: 'short',
                day: '2-digit',
                hour: '2-digit',
                minute: '2-digit',
                hour12: false })
                .format(new Date())
                .replace(/ |, /g, '-')
            this._buildIdentifier = this._buildIdentifier.replace('${DATE_TIME}', formattedDate)
            this._updateCaps(capabilities, 'buildIdentifier', this._buildIdentifier)
        }

        if (!this._buildIdentifier.includes('${BUILD_NUMBER}')) {
            return
        }

        const ciInfo = getCiInfo()
        if (ciInfo !== null && ciInfo.build_number) {
            this._buildIdentifier = this._buildIdentifier.replace('${BUILD_NUMBER}', 'CI '+ ciInfo.build_number)
            this._updateCaps(capabilities, 'buildIdentifier', this._buildIdentifier)
        } else {
            const localBuildNumber = this._getLocalBuildNumber()
            if (localBuildNumber) {
                this._buildIdentifier = this._buildIdentifier.replace('${BUILD_NUMBER}', localBuildNumber)
                this._updateCaps(capabilities, 'buildIdentifier', this._buildIdentifier)
            }
        }
    }

    /**
     * @return {string} if buildName doesn't exist in json file, it will return 1
     *                  else returns corresponding value in json file (e.g. { "wdio-build": { "identifier" : 2 } } => 2 in this case)
     */
    _getLocalBuildNumber() {
        const browserstackFolderPath = path.join(os.homedir(), '.browserstack')
        try {
            if (!fs.existsSync(browserstackFolderPath)){
                fs.mkdirSync(browserstackFolderPath)
            }

            const filePath = path.join(browserstackFolderPath, '.build-name-cache.json')
            if (!fs.existsSync(filePath)) {
                fs.appendFileSync(filePath, JSON.stringify({}))
            }

            const buildCacheFileData = fs.readFileSync(filePath)
            const parsedBuildCacheFileData = JSON.parse(buildCacheFileData.toString())

            if (this._buildName && this._buildName in parsedBuildCacheFileData) {
                const prevIdentifier = parseInt((parsedBuildCacheFileData[this._buildName].identifier))
                const newIdentifier = prevIdentifier + 1
                this._updateLocalBuildCache(filePath, this._buildName, newIdentifier)
                return newIdentifier.toString()
            }
            const newIdentifier = 1
            this._updateLocalBuildCache(filePath, this._buildName, 1)
            return newIdentifier.toString()
        } catch (error: any) {
            return null
        }
    }

    _updateLocalBuildCache(filePath?:string, buildName?:string, buildIdentifier?:number) {
        if (!buildName || !filePath) {
            return
        }
        const jsonContent = JSON.parse(fs.readFileSync(filePath).toString())
        jsonContent[buildName] = { 'identifier': buildIdentifier }
        fs.writeFileSync(filePath, JSON.stringify(jsonContent))
    }
}<|MERGE_RESOLUTION|>--- conflicted
+++ resolved
@@ -15,17 +15,7 @@
 
 import type { BrowserstackConfig, App, AppConfig, AppUploadResponse } from './types.js'
 import { VALID_APP_EXTENSION } from './constants.js'
-<<<<<<< HEAD
-import { launchTestSession, shouldAddServiceVersion, stopBuildUpstream, getCiInfo, setConfigDetails } from './util.js'
-=======
-import {
-    launchTestSession,
-    shouldAddServiceVersion,
-    stopBuildUpstream,
-    getCiInfo,
-    isBStackSession
-} from './util.js'
->>>>>>> a64e0eb5
+import { launchTestSession, shouldAddServiceVersion, stopBuildUpstream, getCiInfo, isBStackSession, setConfigDetails } from './util.js'
 
 const require = createRequire(import.meta.url)
 const { version: bstackServiceVersion } = require('../package.json')
