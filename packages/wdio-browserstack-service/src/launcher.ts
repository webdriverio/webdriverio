--- conflicted
+++ resolved
@@ -32,11 +32,8 @@
     getBrowserStackUser,
     getBrowserStackKey,
     uploadLogs,
-<<<<<<< HEAD
-    ObjectsAreEqual
-=======
+    ObjectsAreEqual,
     setupExitHandlers
->>>>>>> 55cdaadf
 } from './util.js'
 import CrashReporter from './crash-reporter.js'
 import { BStackLogger } from './bstackLogger.js'
@@ -56,12 +53,9 @@
     private _buildTag?: string
     private _buildIdentifier?: string
     private _accessibilityAutomation?: boolean
-<<<<<<< HEAD
     private _percy?: Percy
     private _percyBestPlatformCaps?: any
-=======
     public static _testOpsBuildStopped?: boolean
->>>>>>> 55cdaadf
 
     constructor (
         private _options: BrowserstackConfig & Options.Testrunner,
@@ -69,11 +63,8 @@
         private _config: Options.Testrunner
     ) {
         BStackLogger.clearLogFile()
-<<<<<<< HEAD
         PercyLogger.clearLogFile()
-=======
         setupExitHandlers()
->>>>>>> 55cdaadf
         // added to maintain backward compatibility with webdriverIO v5
         this._config || (this._config = _options)
         if (Array.isArray(capabilities)) {
