import got from 'got'
import FormData from 'form-data'
import fs from 'fs'
import path from 'path'
import { promisify } from 'util'
import { performance, PerformanceObserver } from 'perf_hooks'
import os from 'os'

import { SevereServiceError } from 'webdriverio'
import * as BrowserstackLocalLauncher from 'browserstack-local'
import logger from '@wdio/logger'
import type { Capabilities, Services, Options } from '@wdio/types'
import { spawn } from 'node:child_process'

// @ts-ignore
import { version as bstackServiceVersion } from '../package.json'
import CrashReporter from './crash-reporter'
import { startPercy, stopPercy, getBestPlatformForPercySnapshot } from './Percy/PercyHelper'
import type { App, AppConfig, AppUploadResponse, BrowserstackConfig, UserConfig } from './types'
import { VALID_APP_EXTENSION, NOT_ALLOWED_KEYS_IN_CAPS } from './constants'
import {
    launchTestSession,
    createAccessibilityTestRun,
    shouldAddServiceVersion,
    stopBuildUpstream,
    getCiInfo,
    isBStackSession,
    isUndefined,
    isAccessibilityAutomationSession,
    stopAccessibilityTestRun,
    ObjectsAreEqual,
    isTrue
} from './util'
import PerformanceTester from './performance-tester'
import { PercyLogger } from './Percy/PercyLogger'
import type Percy from './Percy/Percy'

const log = logger('@wdio/browserstack-service')

type BrowserstackLocal = BrowserstackLocalLauncher.Local & {
    pid?: number;
    stop(callback: (err?: any) => void): void;
}

export default class BrowserstackLauncherService implements Services.ServiceInstance {
    browserstackLocal?: BrowserstackLocal
    private _buildName?: string
    private _projectName?: string
    private _buildTag?: string
    private _buildIdentifier?: string
    private _accessibilityAutomation?: boolean
<<<<<<< HEAD
    private _percy?: Percy
    private _percyBestPlatformCaps?: any
=======
    public _testOpsBuildStopped?: boolean
>>>>>>> 68c587aa

    constructor (
        private _options: BrowserstackConfig & Options.Testrunner,
        capabilities: Capabilities.RemoteCapability,
        private _config: Options.Testrunner
    ) {
        PercyLogger.clearLogFile()
        // added to maintain backward compatibility with webdriverIO v5
        this.setupExitHandlers()
        this._config || (this._config = _options)
        if (Array.isArray(capabilities)) {
            capabilities.forEach((capability: Capabilities.DesiredCapabilities) => {
                if (!capability['bstack:options']) {
                    if (isBStackSession(this._config)) {
                        const extensionCaps = Object.keys(capability).filter((cap) => cap.includes(':'))
                        if (extensionCaps.length) {
                            capability['bstack:options'] = { wdioService: bstackServiceVersion }
                            if (!isUndefined(capability['browserstack.accessibility'])) {
                                this._accessibilityAutomation ||= isTrue(capability['browserstack.accessibility'])
                            } else if (isTrue(this._options.accessibility)) {
                                capability['bstack:options'].accessibility = true
                            }
                        } else if (shouldAddServiceVersion(this._config, this._options.testObservability)) {
                            capability['browserstack.wdioService'] = bstackServiceVersion
                        }
                    }
                    this._buildIdentifier = capability['browserstack.buildIdentifier']?.toString()
                    this._buildName = capability['build']?.toString()
                } else {
                    capability['bstack:options'].wdioService = bstackServiceVersion
                    this._buildName = capability['bstack:options'].buildName
                    this._projectName = capability['bstack:options'].projectName
                    this._buildTag = capability['bstack:options'].buildTag
                    this._buildIdentifier = capability['bstack:options'].buildIdentifier

                    if (!isUndefined(capability['bstack:options'].accessibility)) {
                        this._accessibilityAutomation ||= isTrue(capability['bstack:options'].accessibility)
                    } else if (isTrue(this._options.accessibility)) {
                        capability['bstack:options'].accessibility = (isTrue(this._options.accessibility))
                    }
                }
            })
        } else if (typeof capabilities === 'object') {
            Object.entries(capabilities as Capabilities.MultiRemoteCapabilities).forEach(([, caps]) => {
                if (!(caps.capabilities as Capabilities.Capabilities)['bstack:options']) {
                    if (isBStackSession(this._config)) {
                        const extensionCaps = Object.keys(caps.capabilities).filter((cap) => cap.includes(':'))
                        if (extensionCaps.length) {
                            (caps.capabilities as Capabilities.Capabilities)['bstack:options'] = { wdioService: bstackServiceVersion }
                            if (!isUndefined((caps.capabilities as Capabilities.Capabilities)['browserstack.accessibility'])) {
                                this._accessibilityAutomation ||= isTrue((caps.capabilities as Capabilities.Capabilities)['browserstack.accessibility'])
                            } else if (isTrue(this._options.accessibility)) {
                                (caps.capabilities as Capabilities.Capabilities)['bstack:options'] = { wdioService: bstackServiceVersion, accessibility: (isTrue(this._options.accessibility)) }
                            }
                        } else if (shouldAddServiceVersion(this._config, this._options.testObservability)) {
                            (caps.capabilities as Capabilities.Capabilities)['browserstack.wdioService'] = bstackServiceVersion
                        }
                    }
                    this._buildIdentifier = (caps.capabilities as Capabilities.Capabilities)['browserstack.buildIdentifier']
                } else {
                    const bstackOptions = (caps.capabilities as Capabilities.Capabilities)['bstack:options']
                    bstackOptions!.wdioService = bstackServiceVersion
                    this._buildName = bstackOptions!.buildName
                    this._projectName = bstackOptions!.projectName
                    this._buildTag = bstackOptions!.buildTag
                    this._buildIdentifier = bstackOptions!.buildIdentifier

                    if (!isUndefined(bstackOptions!.accessibility)) {
                        this._accessibilityAutomation ||= isTrue(bstackOptions!.accessibility)
                    } else if (isTrue(this._options.accessibility)) {
                        bstackOptions!.accessibility = isTrue(this._options.accessibility)
                    }
                }
            })
        }

        if (process.env.BROWSERSTACK_O11Y_PERF_MEASUREMENT) {
            PerformanceTester.startMonitoring('performance-report-launcher.csv')
        }

        this._accessibilityAutomation ||= isTrue(this._options.accessibility)
        this._options.accessibility = this._accessibilityAutomation

        // by default observability will be true unless specified as false
        this._options.testObservability = this._options.testObservability == false ? false : true

        if (this._options.testObservability &&
            // update files to run if it's a rerun
            process.env.BROWSERSTACK_RERUN && process.env.BROWSERSTACK_RERUN_TESTS
        ) {
            this._config.specs = process.env.BROWSERSTACK_RERUN_TESTS.split(',')
        }

        try {
            CrashReporter.setConfigDetails(this._config, capabilities, this._options)
        } catch (error: any) {
            log.error(`[Crash_Report_Upload] Config processing failed due to ${error}`)
        }
    }

<<<<<<< HEAD
    /* eslint-disable @typescript-eslint/no-unused-vars */
    async onWorkerStart (cid: any, caps: any, specs: any, args: any, execArgv: any) {
        try {
            if (this._options.percy && this._percyBestPlatformCaps) {
                const isThisBestPercyPlatform = ObjectsAreEqual(caps, this._percyBestPlatformCaps)
                if (isThisBestPercyPlatform) {
                    process.env.BEST_PLATFORM_CID = cid
                }
                caps['wdio:cid'] = cid
            }
        } catch (err: any) {
            PercyLogger.error(`Error while setting best platform for Percy snapshot at worker start ${err}`)
        }
=======
    setupExitHandlers() {
        process.on('exit', (code) => {
            if (!!process.env.BS_TESTOPS_JWT && !this._testOpsBuildStopped) {
                const childProcess = spawn('node', [`${path.join(__dirname, 'cleanup.js')}`], { detached: true, stdio: 'inherit', env: { ...process.env } })
                childProcess.unref()
                process.exit(code)
            }
        })
>>>>>>> 68c587aa
    }

    async onPrepare (config?: Options.Testrunner, capabilities?: Capabilities.RemoteCapabilities) {
        /**
         * Upload app to BrowserStack if valid file path to app is given.
         * Update app value of capability directly if app_url, custom_id, shareable_id is given
         */
        if (!this._options.app) {
            log.info('app is not defined in browserstack-service config, skipping ...')
        } else {
            let app: App = {}
            let appConfig: AppConfig | string = this._options.app

            try {
                app = await this._validateApp(appConfig)
            } catch (error: any){
                throw new SevereServiceError(error)
            }

            if (VALID_APP_EXTENSION.includes(path.extname(app.app!))){
                if (fs.existsSync(app.app!)) {
                    let data: AppUploadResponse
                    data = await this._uploadApp(app)
                    log.info(`app upload completed: ${JSON.stringify(data)}`)
                    app.app = data.app_url
                } else if (app.customId){
                    app.app = app.customId
                } else {
                    throw new SevereServiceError('[Invalid app path] app path ${app.app} is not correct, Provide correct path to app under test')
                }
            }

            log.info(`Using app: ${app.app}`)
            this._updateCaps(capabilities, 'app', app.app)
        }

        /**
         * buildIdentifier in service options will take precedence over specified in capabilities
        */
        if (this._options.buildIdentifier) {
            this._buildIdentifier = this._options.buildIdentifier
            this._updateCaps(capabilities, 'buildIdentifier', this._buildIdentifier)
        }

        /**
         * evaluate buildIdentifier in case unique execution identifiers are present
         * e.g., ${BUILD_NUMBER} and ${DATE_TIME}
        */
        this._handleBuildIdentifier(capabilities)

        // remove accessibilityOptions from the capabilities if present
        this._updateObjectTypeCaps(capabilities, 'accessibilityOptions')

        if (this._accessibilityAutomation) {
            const scannerVersion = await createAccessibilityTestRun(this._options, this._config, {
                projectName: this._projectName,
                buildName: this._buildName,
                buildTag: this._buildTag,
                bstackServiceVersion: bstackServiceVersion,
                buildIdentifier: this._buildIdentifier,
                accessibilityOptions: this._options.accessibilityOptions
            })

            if (scannerVersion) {
                process.env.BSTACK_A11Y_SCANNER_VERSION = scannerVersion
            }
            log.debug(`Accessibility scannerVersion ${scannerVersion}`)
        }

        if (this._options.accessibilityOptions) {
            const filteredOpts = Object.keys(this._options.accessibilityOptions)
                .filter(key => !NOT_ALLOWED_KEYS_IN_CAPS.includes(key))
                .reduce((opts, key) => {
                    return {
                        ...opts,
                        [key]: this._options.accessibilityOptions?.[key]
                    }
                }, {})
            this._updateObjectTypeCaps(capabilities, 'accessibilityOptions', filteredOpts)
        } else if (isAccessibilityAutomationSession(this._accessibilityAutomation)) {
            this._updateObjectTypeCaps(capabilities, 'accessibilityOptions', {})
        }

        if (this._options.testObservability) {
            log.debug('Sending launch start event')

            await launchTestSession(this._options, this._config, {
                projectName: this._projectName,
                buildName: this._buildName,
                buildTag: this._buildTag,
                bstackServiceVersion: bstackServiceVersion,
                buildIdentifier: this._buildIdentifier
            })
        }

        if (this._options.percy) {
            try {
                const bestPlatformPercyCaps = getBestPlatformForPercySnapshot(capabilities)
                this._percyBestPlatformCaps = bestPlatformPercyCaps
                await this.setupPercy(this._options, this._config, {
                    projectName: this._projectName
                })
            } catch (err: any) {
                PercyLogger.error(`Error while setting up Percy ${err}`)
            }
        }

        if (!this._options.browserstackLocal) {
            return log.info('browserstackLocal is not enabled - skipping...')
        }

        const opts = {
            key: this._config.key,
            ...this._options.opts
        }

        this.browserstackLocal = new BrowserstackLocalLauncher.Local()

        this._updateCaps(capabilities, 'local')
        if (opts.localIdentifier) {
            this._updateCaps(capabilities, 'localIdentifier', opts.localIdentifier)
        }

        /**
         * measure BrowserStack tunnel boot time
         */
        const obs = new PerformanceObserver((list) => {
            const entry = list.getEntries()[0]
            log.info(`Browserstack Local successfully started after ${entry.duration}ms`)
        })

        obs.observe({ entryTypes: ['measure'] })

        let timer: NodeJS.Timeout
        performance.mark('tbTunnelStart')
        return Promise.race([
            promisify(this.browserstackLocal.start.bind(this.browserstackLocal))(opts),
            new Promise((resolve, reject) => {
                /* istanbul ignore next */
                timer = setTimeout(function () {
                    reject('Browserstack Local failed to start within 60 seconds!')
                }, 60000)
            })]
        ).then(function (result) {
            clearTimeout(timer)
            performance.mark('tbTunnelEnd')
            performance.measure('bootTime', 'tbTunnelStart', 'tbTunnelEnd')
            return Promise.resolve(result)
        }, function (err) {
            clearTimeout(timer)
            return Promise.reject(err)
        })
    }

    async onComplete () {
        if (isAccessibilityAutomationSession(this._accessibilityAutomation)) {
            await stopAccessibilityTestRun().catch((error: any) => {
                log.error(`Exception in stop accessibility test run: ${error}`)
            })
        }

        if (this._options.testObservability) {
            log.debug('Sending stop launch event')
            await stopBuildUpstream()
            if (process.env.BS_TESTOPS_BUILD_HASHED_ID) {
                console.log(`\nVisit https://observability.browserstack.com/builds/${process.env.BS_TESTOPS_BUILD_HASHED_ID} to view build report, insights, and many more debugging information all at one place!\n`)
                this._testOpsBuildStopped = true
            }
        }

        if (process.env.BROWSERSTACK_O11Y_PERF_MEASUREMENT) {
            await PerformanceTester.stopAndGenerate('performance-launcher.html')
            PerformanceTester.calculateTimes(['launchTestSession', 'stopBuildUpstream'])

            if (!process.env.START_TIME) {
                return
            }
            const duration = (new Date()).getTime() - (new Date(process.env.START_TIME)).getTime()
            log.info(`Total duration is ${duration / 1000 } s`)
        }

        if (this._options.percy) {
            await this.stopPercy()
        }

        PercyLogger.clearLogger()

        if (!this.browserstackLocal || !this.browserstackLocal.isRunning()) {
            return
        }

        if (this._options.forcedStop) {
            return process.kill(this.browserstackLocal.pid as number)
        }

        let timer: NodeJS.Timeout
        return Promise.race([
            new Promise<void>((resolve, reject) => {
                this.browserstackLocal?.stop((err: Error) => {
                    if (err) {
                        return reject(err)
                    }
                    resolve()
                })
            }),
            new Promise((resolve, reject) => {
                /* istanbul ignore next */
                timer = setTimeout(
                    () => reject(new Error('Browserstack Local failed to stop within 60 seconds!')),
                    60000
                )
            })]
        ).then(function (result) {
            clearTimeout(timer)
            return Promise.resolve(result)
        }, function (err) {
            clearTimeout(timer)
            return Promise.reject(err)
        })
    }

    async setupPercy(options: BrowserstackConfig & Options.Testrunner, config: Options.Testrunner, bsConfig: UserConfig) {
        if (!this._percy || !this._percy.isRunning()) {
            try {
                this._percy = await startPercy(options, config, bsConfig)
                if (!this._percy) {
                    throw new Error('Could not start percy, check percy logs for info.')
                }
                PercyLogger.info('Percy started successfully')
                let signal = 0
                const handler = async () => {
                    signal++
                    signal === 1 && await this.stopPercy()
                }
                process.on('beforeExit', handler)
                process.on('SIGINT', handler)
                process.on('SIGTERM', handler)
            } catch (err: any) {
                PercyLogger.debug(`Error in percy setup ${err}`)
            }
        }
    }

    async stopPercy() {
        if (this._percy && this._percy.isRunning()) {
            try {
                await stopPercy(this._percy)
                PercyLogger.info('Percy stopped')
            } catch (err) {
                PercyLogger.error('Error occured while stopping percy : ' + err)
            }
        }
    }

    async _uploadApp(app:App): Promise<AppUploadResponse> {
        log.info(`uploading app ${app.app} ${app.customId? `and custom_id: ${app.customId}` : ''} to browserstack`)

        const form = new FormData()
        if (app.app) form.append('file', fs.createReadStream(app.app))
        if (app.customId) form.append('custom_id', app.customId)

        const res = await got.post('https://api-cloud.browserstack.com/app-automate/upload', {
            body: form,
            username : this._config.user,
            password : this._config.key
        }).json().catch((err: any) => {
            throw new SevereServiceError(`app upload failed ${(err as Error).message}`)
        })

        return res as AppUploadResponse
    }

    /**
     * @param  {String | AppConfig}  appConfig    <string>: should be "app file path" or "app_url" or "custom_id" or "shareable_id".
     *                                            <object>: only "path" and "custom_id" should coexist as multiple properties.
     */
    async _validateApp (appConfig: AppConfig | string): Promise<App> {
        let app: App = {}

        if (typeof appConfig === 'string'){
            app.app = appConfig
        } else if (typeof appConfig === 'object' && Object.keys(appConfig).length) {
            if (Object.keys(appConfig).length > 2 || (Object.keys(appConfig).length === 2 && (!appConfig.path || !appConfig.custom_id))) {
                throw new SevereServiceError(`keys ${Object.keys(appConfig)} can't co-exist as app values, use any one property from
                            {id<string>, path<string>, custom_id<string>, shareable_id<string>}, only "path" and "custom_id" can co-exist.`)
            }

            app.app = appConfig.id || appConfig.path || appConfig.custom_id || appConfig.shareable_id
            app.customId = appConfig.custom_id
        } else {
            throw new SevereServiceError('[Invalid format] app should be string or an object')
        }

        if (!app.app) {
            throw new SevereServiceError(`[Invalid app property] supported properties are {id<string>, path<string>, custom_id<string>, shareable_id<string>}.
                    For more details please visit https://www.browserstack.com/docs/app-automate/appium/set-up-tests/specify-app ')`)
        }

        return app
    }

    _updateObjectTypeCaps(capabilities?: Capabilities.RemoteCapabilities, capType?: string, value?: { [key: string]: any; }) {
        try {
            if (Array.isArray(capabilities)) {
                capabilities
                    .flatMap((c: Capabilities.DesiredCapabilities | Capabilities.MultiRemoteCapabilities) => {
                        if (Object.values(c).length > 0 && Object.values(c).every(c => typeof c === 'object' && c.capabilities)) {
                            return Object.values(c).map((o: Options.WebdriverIO) => o.capabilities)
                        }
                        return c as (Capabilities.DesiredCapabilities)
                    })
                    .forEach((capability: Capabilities.DesiredCapabilities) => {
                        if (!capability['bstack:options']) {
                            const extensionCaps = Object.keys(capability).filter((cap) => cap.includes(':'))
                            if (extensionCaps.length) {
                                if (capType === 'accessibilityOptions' && value) {
                                    capability['bstack:options'] = { accessibilityOptions: value }
                                }
                            } else if (capType === 'accessibilityOptions') {
                                if (value) {
                                    const accessibilityOpts = { ...value }
                                    if (capability?.accessibility) {
                                        accessibilityOpts.authToken = process.env.BSTACK_A11Y_JWT
                                        accessibilityOpts.scannerVersion = process.env.BSTACK_A11Y_SCANNER_VERSION
                                    }
                                    capability['browserstack.accessibilityOptions'] = accessibilityOpts
                                } else {
                                    delete capability['browserstack.accessibilityOptions']
                                }
                            }
                        } else if (capType === 'accessibilityOptions') {
                            if (value) {
                                const accessibilityOpts = { ...value }
                                if (capability['bstack:options'].accessibility) {
                                    accessibilityOpts.authToken = process.env.BSTACK_A11Y_JWT
                                    accessibilityOpts.scannerVersion = process.env.BSTACK_A11Y_SCANNER_VERSION
                                }
                                capability['bstack:options'].accessibilityOptions = accessibilityOpts
                            } else {
                                delete capability['bstack:options'].accessibilityOptions
                            }
                        }
                    })
            } else if (typeof capabilities === 'object') {
                Object.entries(capabilities as Capabilities.MultiRemoteCapabilities).forEach(([, caps]) => {
                    if (!(caps.capabilities as Capabilities.Capabilities)['bstack:options']) {
                        const extensionCaps = Object.keys(caps.capabilities).filter((cap) => cap.includes(':'))
                        if (extensionCaps.length) {
                            if (capType === 'accessibilityOptions' && value) {
                                (caps.capabilities as Capabilities.Capabilities)['bstack:options'] = { accessibilityOptions: value }
                            }
                        } else if (capType === 'accessibilityOptions') {
                            if (value) {
                                const accessibilityOpts = { ...value }
                                if ((caps.capabilities as Capabilities.Capabilities)['browserstack.accessibility']) {
                                    accessibilityOpts.authToken = process.env.BSTACK_A11Y_JWT
                                    accessibilityOpts.scannerVersion = process.env.BSTACK_A11Y_SCANNER_VERSION
                                }
                                (caps.capabilities as Capabilities.Capabilities)['browserstack.accessibilityOptions'] = accessibilityOpts
                            } else {
                                delete (caps.capabilities as Capabilities.Capabilities)['browserstack.accessibilityOptions']
                            }
                        }
                    } else if (capType === 'accessibilityOptions') {
                        if (value) {
                            const accessibilityOpts = { ...value }
                            if ((caps.capabilities as Capabilities.Capabilities)['bstack:options']!.accessibility) {
                                accessibilityOpts.authToken = process.env.BSTACK_A11Y_JWT
                                accessibilityOpts.scannerVersion = process.env.BSTACK_A11Y_SCANNER_VERSION
                            }
                            (caps.capabilities as Capabilities.Capabilities)['bstack:options']!.accessibilityOptions = accessibilityOpts
                        } else {
                            delete (caps.capabilities as Capabilities.Capabilities)['bstack:options']!.accessibilityOptions
                        }
                    }
                })
            }
        } catch (error) {
            log.debug(`Exception while retrieving capability value. Error - ${error}`)
        }
    }

    _updateCaps(capabilities?: Capabilities.RemoteCapabilities, capType?: string, value?:string) {
        if (Array.isArray(capabilities)) {
            capabilities.forEach((capability: Capabilities.DesiredCapabilities) => {
                if (!capability['bstack:options']) {
                    const extensionCaps = Object.keys(capability).filter((cap) => cap.includes(':'))
                    if (extensionCaps.length) {
                        if (capType === 'local') {
                            capability['bstack:options'] = { local: true }
                        } else if (capType === 'app') {
                            capability['appium:app'] = value
                        } else if (capType === 'buildIdentifier' && value) {
                            capability['bstack:options'] = { buildIdentifier: value }
                        }
                    } else if (capType === 'local'){
                        capability['browserstack.local'] = true
                    } else if (capType === 'app') {
                        capability.app = value
                    } else if (capType === 'buildIdentifier') {
                        if (value) {
                            capability['browserstack.buildIdentifier'] = value
                        } else {
                            delete capability['browserstack.buildIdentifier']
                        }
                    } else if (capType === 'localIdentifier') {
                        capability['browserstack.localIdentifier'] = value
                    }
                } else if (capType === 'local') {
                    capability['bstack:options'].local = true
                } else if (capType === 'app') {
                    capability['appium:app'] = value
                } else if (capType === 'buildIdentifier') {
                    if (value) {
                        capability['bstack:options'].buildIdentifier = value
                    } else {
                        delete capability['bstack:options'].buildIdentifier
                    }
                } else if (capType === 'localIdentifier') {
                    capability['bstack:options'].localIdentifier = value
                }
            })
        } else if (typeof capabilities === 'object') {
            Object.entries(capabilities as Capabilities.MultiRemoteCapabilities).forEach(([, caps]) => {
                if (!(caps.capabilities as Capabilities.Capabilities)['bstack:options']) {
                    const extensionCaps = Object.keys(caps.capabilities).filter((cap) => cap.includes(':'))
                    if (extensionCaps.length) {
                        if (capType === 'local') {
                            (caps.capabilities as Capabilities.Capabilities)['bstack:options'] = { local: true }
                        } else if (capType === 'app') {
                            (caps.capabilities as Capabilities.Capabilities)['appium:app'] = value
                        } else if (capType === 'buildIdentifier' && value) {
                            (caps.capabilities as Capabilities.Capabilities)['bstack:options'] = { buildIdentifier: value }
                        }
                    } else if (capType === 'local'){
                        (caps.capabilities as Capabilities.Capabilities)['browserstack.local'] = true
                    } else if (capType === 'app') {
                        (caps.capabilities as Capabilities.AppiumCapabilities).app = value
                    } else if (capType === 'buildIdentifier') {
                        if (value) {
                            (caps.capabilities as Capabilities.Capabilities)['browserstack.buildIdentifier'] = value
                        } else {
                            delete (caps.capabilities as Capabilities.Capabilities)['browserstack.buildIdentifier']
                        }
                    } else if (capType === 'localIdentifier') {
                        (caps.capabilities as Capabilities.Capabilities)['browserstack.localIdentifier'] = value
                    }
                } else if (capType === 'local'){
                    (caps.capabilities as Capabilities.Capabilities)['bstack:options']!.local = true
                } else if (capType === 'app') {
                    (caps.capabilities as Capabilities.Capabilities)['appium:app'] = value
                } else if (capType === 'buildIdentifier') {
                    if (value) {
                        (caps.capabilities as Capabilities.Capabilities)['bstack:options']!.buildIdentifier = value
                    } else {
                        delete (caps.capabilities as Capabilities.Capabilities)['bstack:options']!.buildIdentifier
                    }
                } else if (capType === 'localIdentifier') {
                    (caps.capabilities as Capabilities.Capabilities)['bstack:options']!.localIdentifier = value
                }
            })
        } else {
            throw new SevereServiceError('Capabilities should be an object or Array!')
        }
    }

    _handleBuildIdentifier(capabilities?: Capabilities.RemoteCapabilities) {
        if (!this._buildIdentifier) {
            return
        }

        if ((!this._buildName || process.env.BROWSERSTACK_BUILD_NAME) && this._buildIdentifier) {
            this._updateCaps(capabilities, 'buildIdentifier')
            log.warn('Skipping buildIdentifier as buildName is not passed.')
            return
        }

        if (this._buildIdentifier && this._buildIdentifier.includes('${DATE_TIME}')){
            const formattedDate = new Intl.DateTimeFormat('en-GB', {
                month: 'short',
                day: '2-digit',
                hour: '2-digit',
                minute: '2-digit',
                hour12: false })
                .format(new Date())
                .replace(/ |, /g, '-')
            this._buildIdentifier = this._buildIdentifier.replace('${DATE_TIME}', formattedDate)
            this._updateCaps(capabilities, 'buildIdentifier', this._buildIdentifier)
        }

        if (!this._buildIdentifier.includes('${BUILD_NUMBER}')) {
            return
        }

        const ciInfo = getCiInfo()
        if (ciInfo && ciInfo.build_number) {
            this._buildIdentifier = this._buildIdentifier.replace('${BUILD_NUMBER}', 'CI '+ ciInfo.build_number)
            this._updateCaps(capabilities, 'buildIdentifier', this._buildIdentifier)
        } else {
            const localBuildNumber = this._getLocalBuildNumber()
            if (localBuildNumber) {
                this._buildIdentifier = this._buildIdentifier.replace('${BUILD_NUMBER}', localBuildNumber)
                this._updateCaps(capabilities, 'buildIdentifier', this._buildIdentifier)
            }
        }
    }

    /**
     * @return {string} if buildName doesn't exist in json file, it will return 1
     *                  else returns corresponding value in json file (e.g. { "wdio-build": { "identifier" : 2 } } => 2 in this case)
     */
    _getLocalBuildNumber() {
        let browserstackFolderPath = path.join(os.homedir(), '.browserstack')
        try {
            if (!fs.existsSync(browserstackFolderPath)){
                fs.mkdirSync(browserstackFolderPath)
            }

            let filePath = path.join(browserstackFolderPath, '.build-name-cache.json')
            if (!fs.existsSync(filePath)) {
                fs.appendFileSync(filePath, JSON.stringify({}))
            }

            const buildCacheFileData = fs.readFileSync(filePath)
            const parsedBuildCacheFileData = JSON.parse(buildCacheFileData.toString())

            if (this._buildName && this._buildName in parsedBuildCacheFileData) {
                const prevIdentifier = parseInt((parsedBuildCacheFileData[this._buildName]['identifier']))
                const newIdentifier = prevIdentifier + 1
                this._updateLocalBuildCache(filePath, this._buildName, newIdentifier)
                return newIdentifier.toString()
            }
            const newIdentifier = 1
            this._updateLocalBuildCache(filePath, this._buildName, 1)
            return newIdentifier.toString()
        } catch (error: any) {
            return null
        }
    }

    _updateLocalBuildCache(filePath?:string, buildName?:string, buildIdentifier?:number) {
        if (!buildName || !filePath) {
            return
        }
        let jsonContent = JSON.parse(fs.readFileSync(filePath).toString())
        jsonContent[buildName] = { 'identifier': buildIdentifier }
        fs.writeFileSync(filePath, JSON.stringify(jsonContent))
    }
}<|MERGE_RESOLUTION|>--- conflicted
+++ resolved
@@ -49,12 +49,9 @@
     private _buildTag?: string
     private _buildIdentifier?: string
     private _accessibilityAutomation?: boolean
-<<<<<<< HEAD
     private _percy?: Percy
     private _percyBestPlatformCaps?: any
-=======
     public _testOpsBuildStopped?: boolean
->>>>>>> 68c587aa
 
     constructor (
         private _options: BrowserstackConfig & Options.Testrunner,
@@ -155,7 +152,6 @@
         }
     }
 
-<<<<<<< HEAD
     /* eslint-disable @typescript-eslint/no-unused-vars */
     async onWorkerStart (cid: any, caps: any, specs: any, args: any, execArgv: any) {
         try {
@@ -169,7 +165,7 @@
         } catch (err: any) {
             PercyLogger.error(`Error while setting best platform for Percy snapshot at worker start ${err}`)
         }
-=======
+    }
     setupExitHandlers() {
         process.on('exit', (code) => {
             if (!!process.env.BS_TESTOPS_JWT && !this._testOpsBuildStopped) {
@@ -178,7 +174,6 @@
                 process.exit(code)
             }
         })
->>>>>>> 68c587aa
     }
 
     async onPrepare (config?: Options.Testrunner, capabilities?: Capabilities.RemoteCapabilities) {
