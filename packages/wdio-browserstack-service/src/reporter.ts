--- conflicted
+++ resolved
@@ -70,7 +70,6 @@
     async sendTestRunEvent(testStats: TestStats, eventType: string) {
         const framework = this._config?.framework
 
-<<<<<<< HEAD
         let testData: TestData = {
             uuid: this._tests[testStats.fullTitle].uuid || uuidv4(),
             type: testStats.type,
@@ -82,8 +81,8 @@
             scope: testStats.fullTitle,
             scopes: this._suites.map(s => s.title),
             identifier: testStats.fullTitle,
-            file_name: this._suites.at(-1)?.file,
-            location: this._suites.at(-1)?.file,
+            file_name: this._suiteName ? path.relative(process.cwd(), this._suiteName) : undefined,
+            location: this._suiteName ? path.relative(process.cwd(), this._suiteName) : undefined,
             started_at: testStats.start && testStats.start.toISOString(),
             finished_at: testStats.end && testStats.end.toISOString(),
             framework: framework,
@@ -91,29 +90,6 @@
             result: testStats.state,
             retries: { limit: testStats.retries || 0, attempts: testStats.retries || 0 }
         }
-=======
-        if (this._observability && framework !== 'cucumber') {
-            let testData: TestData = {
-                uuid: uuidv4(),
-                type: testStats.type,
-                name: testStats.title,
-                body: {
-                    lang: 'webdriverio',
-                    code: null
-                },
-                scope: testStats.fullTitle,
-                scopes: getHierarchy(testStats.fullTitle),
-                identifier: testStats.fullTitle,
-                file_name: this._suiteName ? path.relative(process.cwd(), this._suiteName) : undefined,
-                location: this._suiteName ? path.relative(process.cwd(), this._suiteName) : undefined,
-                started_at: (new Date()).toISOString(),
-                framework: framework,
-                finished_at: (new Date()).toISOString(),
-                duration_in_ms: testStats._duration,
-                retries: { limit:0, attempts: 0 },
-                result: testStats.state,
-            }
->>>>>>> ec9fbd3d
 
         if (eventType == 'TestRunStarted' || eventType == 'TestRunSkipped') {
             /* istanbul ignore next */
