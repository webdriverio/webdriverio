--- conflicted
+++ resolved
@@ -14,11 +14,7 @@
     o11yClassErrorHandler,
     removeAnsiColors,
     getHookType,
-<<<<<<< HEAD
-    pushDataToQueue,
     getPlatformVersion
-=======
->>>>>>> 4b2b33c2
 } from './util'
 import Listener from './testOps/listener'
 
@@ -36,11 +32,8 @@
     private _gitConfigured: boolean = false
     private _currentHook: CurrentRunInfo = {}
     private _currentTest: CurrentRunInfo = {}
-<<<<<<< HEAD
     private _userCaps?: Capabilities.RemoteCapability = {}
-=======
     private listener = Listener.getInstance()
->>>>>>> 4b2b33c2
 
     async onRunnerStart (runnerStats: RunnerStats) {
         this._capabilities = runnerStats.capabilities as Capabilities.Capabilities
