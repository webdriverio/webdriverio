--- conflicted
+++ resolved
@@ -7,21 +7,13 @@
 import { Browser, MultiRemoteBrowser } from 'webdriverio'
 import logger from '@wdio/logger'
 
-<<<<<<< HEAD
 import { BrowserstackConfig, TestData, TestMeta } from './types'
-import { getCloudProvider, getGitMetaData, uploadEventData } from './util'
+import { getCloudProvider, getGitMetaData, uploadEventData, o11yClassErrorHandler } from './util'
 import RequestQueueHandler from './request-handler'
 
 const log = logger('@wdio/browserstack-service')
 
-export default class TestReporter extends WDIOReporter {
-=======
-import { BrowserstackConfig, TestData } from './types'
-import { getCloudProvider, uploadEventData, getHierarchy, o11yClassErrorHandler } from './util'
-import RequestQueueHandler from './request-handler'
-
 class _TestReporter extends WDIOReporter {
->>>>>>> 93da2f56
     private _capabilities: Capabilities.Capabilities = {}
     private _config?: BrowserstackConfig & Options.Testrunner
     private _observability = true
