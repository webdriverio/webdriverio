import got from 'got'
import type { OptionsOfJSONResponseBody } from 'got'
import type { Services, Capabilities, Options, Frameworks } from '@wdio/types'
import PerformanceTester from './performance-tester.js'

import {
    getBrowserDescription,
    getBrowserCapabilities,
    isBrowserstackCapability,
    getParentSuiteName,
    isBrowserstackSession,
    patchConsoleLogs
} from './util.js'
import type { BrowserstackConfig, MultiRemoteAction, SessionResponse, TurboScaleSessionResponse } from './types.js'
import type { Pickle, Feature, ITestCaseHookParameter, CucumberHook } from './cucumber-types.js'
import InsightsHandler from './insights-handler.js'
import TestReporter from './reporter.js'
import { DEFAULT_OPTIONS } from './constants.js'
import CrashReporter from './crash-reporter.js'
import AccessibilityHandler from './accessibility-handler.js'
import { BStackLogger } from './bstackLogger.js'
import PercyHandler from './Percy/Percy-Handler.js'

export default class BrowserstackService implements Services.ServiceInstance {
    private _sessionBaseUrl = 'https://api.browserstack.com/automate/sessions'
    private _failReasons: string[] = []
    private _scenariosThatRan: string[] = []
    private _failureStatuses: string[] = ['failed', 'ambiguous', 'undefined', 'unknown']
    private _browser?: WebdriverIO.Browser
    private _suiteTitle?: string
    private _suiteFile?: string
    private _fullTitle?: string
    private _options: BrowserstackConfig & Options.Testrunner
    private _specsRan: boolean = false
    private _observability
    private _currentTest?: Frameworks.Test | ITestCaseHookParameter
    private _insightsHandler?: InsightsHandler
    private _accessibility
    private _accessibilityHandler?: AccessibilityHandler
    private _percy
    private _percyHandler?: PercyHandler
    private _turboScale

    constructor (
        options: BrowserstackConfig & Options.Testrunner,
        private _caps: Capabilities.RemoteCapability,
        private _config: Options.Testrunner
    ) {
        this._options = { ...DEFAULT_OPTIONS, ...options }
        // added to maintain backward compatibility with webdriverIO v5
        this._config || (this._config = this._options)
        this._observability = this._options.testObservability
        this._accessibility = this._options.accessibility
        this._percy = this._options.percy
        this._turboScale = this._options.turboScale

        if (this._observability) {
            this._config.reporters?.push(TestReporter)
            if (process.env.BROWSERSTACK_O11Y_PERF_MEASUREMENT) {
                PerformanceTester.startMonitoring('performance-report-service.csv')
            }
        }

        if (process.env.BROWSERSTACK_TURBOSCALE) {
            this._turboScale = process.env.BROWSERSTACK_TURBOSCALE === 'true'
        }

        // Cucumber specific
        const strict = Boolean(this._config.cucumberOpts && this._config.cucumberOpts.strict)
        // See https://github.com/cucumber/cucumber-js/blob/master/src/runtime/index.ts#L136
        if (strict) {
            this._failureStatuses.push('pending')
        }

        if (((_caps as any)['wdio:cid'] as string) === process.env.BEST_PLATFORM_CID) {
            process.env.PERCY_SNAPSHOT = 'true'
        }
    }

    _updateCaps (fn: (caps: WebdriverIO.Capabilities | Capabilities.DesiredCapabilities) => void) {
        const multiRemoteCap = this._caps as Capabilities.MultiRemoteCapabilities

        if (multiRemoteCap.capabilities) {
            return Object.entries(multiRemoteCap).forEach(([, caps]) => fn(caps.capabilities as WebdriverIO.Capabilities))
        }

        // if(this._caps && (this._caps as Capabilities.DesiredCapabilities)['bstack:options']) delete (this._caps as Capabilities.DesiredCapabilities)['bstack:options']['bestPlatform'];

        return fn(this._caps as WebdriverIO.Capabilities)
    }

    beforeSession (config: Omit<Options.Testrunner, 'capabilities'>) {
        // if no user and key is specified even though a browserstack service was
        // provided set user and key with values so that the session request
        // will fail
        const testObservabilityOptions = this._options.testObservabilityOptions
        if (!config.user && !(testObservabilityOptions && testObservabilityOptions.user)) {
            config.user = 'NotSetUser'
        }

        if (!config.key && !(testObservabilityOptions && testObservabilityOptions.key)) {
            config.key = 'NotSetKey'
        }
        this._config.user = config.user
        this._config.key = config.key
    }

    async before(caps: Capabilities.RemoteCapability, specs: string[], browser: WebdriverIO.Browser) {
        // added to maintain backward compatibility with webdriverIO v5
        this._browser = browser ? browser : globalThis.browser

        // Ensure capabilities are not null in case of multiremote

        if (this._isAppAutomate()) {
            this._sessionBaseUrl = 'https://api-cloud.browserstack.com/app-automate/sessions'
        }

        if (this._turboScale) {
            this._sessionBaseUrl = 'https://api.browserstack.com/automate-turboscale/v1/sessions'
        }

        this._scenariosThatRan = []

        if (this._browser) {
            if (this._percy) {
                this._percyHandler = new PercyHandler(
                    this._options.percyCaptureMode,
                    this._browser,
                    this._caps,
                    this._isAppAutomate(),
                    this._config.framework
                )
                this._percyHandler.before()
            }
            try {
                if (this._observability) {
                    patchConsoleLogs()

                    this._insightsHandler = new InsightsHandler(
                        this._browser,
                        this._isAppAutomate(),
                        this._config.framework
                    )
                    await this._insightsHandler.before()

                    /**
                     * register command event
                     */
                    this._browser.on('command', (command) => this._insightsHandler?.browserCommand(
                        'client:beforeCommand',
                        Object.assign(command, { sessionId: this._browser?.sessionId }),
                        this._currentTest
                    ))
                }

                /**
<<<<<<< HEAD
                 * register result event
                 */
                this._browser.on('result', (result) => {
                    if (this._observability) {
                        this._insightsHandler?.browserCommand(
                            'client:afterCommand',
                            Object.assign(result, { sessionId: this._browser?.sessionId }),
                            this._currentTest
                        )
                    }
                    if (this._percy) {
                        this._percyHandler?.browserCommand(
                            result
                        )
                    }
                })
=======
                 * register command event
                 */
                const sessionId = this._browser.sessionId
                this._browser.on('command', (command) => this._insightsHandler?.browserCommand(
                    'client:beforeCommand',
                    Object.assign(command, { sessionId }),
                    this._currentTest
                ))
                /**
                 * register result event
                 */
                this._browser.on('result', (result) => this._insightsHandler?.browserCommand(
                    'client:afterCommand',
                    Object.assign(result, { sessionId }),
                    this._currentTest
                ))
>>>>>>> 55cdaadf
            } catch (err) {
                BStackLogger.error(`Error in service class before function: ${err}`)
                if (this._observability) {
                    CrashReporter.uploadCrashReport(`Error in service class before function: ${err}`, err && (err as any).stack)
                }
            }
        }

        if (this._browser && isBrowserstackSession(this._browser)) {
            try {
                this._accessibilityHandler = new AccessibilityHandler(
                    this._browser,
                    this._caps,
                    this._isAppAutomate(),
                    this._config.framework,
                    this._accessibility,
                    this._options.accessibilityOptions
                )
                await this._accessibilityHandler.before()
            } catch (err) {
                BStackLogger.error(`[Accessibility Test Run] Error in service class before function: ${err}`)
            }
        }

        return await this._printSessionURL()
    }

    /**
     * Set the default job name at the suite level to make sure we account
     * for the cases where there is a long running `before` function for a
     * suite or one that can fail.
     * Don't do this for Jasmine because `suite.title` is `Jasmine__TopLevel__Suite`
     * and `suite.fullTitle` is `undefined`, so no alternative to use for the job name.
     */
    async beforeSuite (suite: Frameworks.Suite) {
        this._suiteTitle = suite.title
        this._insightsHandler?.setSuiteFile(suite.file)
        this._accessibilityHandler?.setSuiteFile(suite.file)

        if (suite.title && suite.title !== 'Jasmine__TopLevel__Suite') {
            await this._setSessionName(suite.title)
        }
    }

    async beforeHook (test: Frameworks.Test|CucumberHook, context: any) {
        if (this._config.framework !== 'cucumber') {
            this._currentTest = test as Frameworks.Test // not update currentTest when this is called for cucumber step
        }
        await this._insightsHandler?.beforeHook(test, context)
    }

    async afterHook(test: Frameworks.Test | CucumberHook, context: unknown, result: Frameworks.TestResult) {
        await this._insightsHandler?.afterHook(test, result)
    }

    async beforeTest (test: Frameworks.Test) {
        this._currentTest = test
        let suiteTitle = this._suiteTitle

        if (test.fullName) {
            // For Jasmine, `suite.title` is `Jasmine__TopLevel__Suite`.
            // This tweak allows us to set the real suite name.
            const testSuiteName = test.fullName.slice(0, test.fullName.indexOf(test.description || '') - 1)
            if (this._suiteTitle === 'Jasmine__TopLevel__Suite') {
                suiteTitle = testSuiteName
            } else if (this._suiteTitle) {
                suiteTitle = getParentSuiteName(this._suiteTitle, testSuiteName)
            }
        }

        await this._setSessionName(suiteTitle, test)
        await this._setAnnotation(`Test: ${test.fullName ?? test.title}`)
        await this._insightsHandler?.beforeTest(test)
        await this._accessibilityHandler?.beforeTest(suiteTitle, test)
    }

    async afterTest(test: Frameworks.Test, context: never, results: Frameworks.TestResult) {
        this._specsRan = true
        const { error, passed } = results
        if (!passed) {
            this._failReasons.push((error && error.message) || 'Unknown Error')
        }
        await this._insightsHandler?.afterTest(test, results)
        if (this._percy) {
            await this._percyHandler?.afterTest()
        }
        await this._accessibilityHandler?.afterTest(this._suiteTitle, test)
    }

    async after (result: number) {
        const { preferScenarioName, setSessionName, setSessionStatus } = this._options
        // For Cucumber: Checks scenarios that ran (i.e. not skipped) on the session
        // Only 1 Scenario ran and option enabled => Redefine session name to Scenario's name
        if (preferScenarioName && this._scenariosThatRan.length === 1){
            this._fullTitle = this._scenariosThatRan.pop()
        }

        if (setSessionStatus) {
            const hasReasons = this._failReasons.length > 0
            await this._updateJob({
                status: result === 0 && this._specsRan ? 'passed' : 'failed',
                ...(setSessionName ? { name: this._fullTitle } : {}),
                ...(hasReasons ? { reason: this._failReasons.join('\n') } : {})
            })
        }

        await this._insightsHandler?.uploadPending()
        await this._insightsHandler?.teardown()

        if (this._percy) {
            await this._percyHandler?.teardown()
        }

        if (process.env.BROWSERSTACK_O11Y_PERF_MEASUREMENT) {
            await PerformanceTester.stopAndGenerate('performance-service.html')
            PerformanceTester.calculateTimes([
                'onRunnerStart', 'onSuiteStart', 'onSuiteEnd',
                'onTestStart', 'onTestEnd', 'onTestSkip', 'before',
                'beforeHook', 'afterHook', 'beforeTest', 'afterTest',
                'uploadPending', 'teardown', 'browserCommand'
            ])
        }
    }

    /**
     * For CucumberJS
     */

    async beforeFeature(uri: string, feature: Feature) {
        this._suiteTitle = feature.name
        await this._setSessionName(feature.name)
        await this._setAnnotation(`Feature: ${feature.name}`)
        await this._insightsHandler?.beforeFeature(uri, feature)
    }

    /**
     * Runs before a Cucumber Scenario.
     * @param world world object containing information on pickle and test step
     */
    async beforeScenario (world: ITestCaseHookParameter) {
        this._currentTest = world
        await this._insightsHandler?.beforeScenario(world)
        await this._accessibilityHandler?.beforeScenario(world)
        const scenarioName = world.pickle.name || 'unknown scenario'
        await this._setAnnotation(`Scenario: ${scenarioName}`)
    }

    async afterScenario (world: ITestCaseHookParameter) {
        this._specsRan = true
        const status = world.result?.status.toLowerCase()
        if (status !== 'skipped') {
            this._scenariosThatRan.push(world.pickle.name || 'unknown pickle name')
        }

        if (status && this._failureStatuses.includes(status)) {
            const exception = (
                (world.result && world.result.message) ||
                (status === 'pending'
                    ? `Some steps/hooks are pending for scenario "${world.pickle.name}"`
                    : 'Unknown Error'
                )
            )

            this._failReasons.push(exception)
        }

        await this._insightsHandler?.afterScenario(world)
        if (this._percy) {
            await this._percyHandler?.afterScenario()
        }
        await this._accessibilityHandler?.afterScenario(world)
    }

    async beforeStep (step: Frameworks.PickleStep, scenario: Pickle) {
        await this._insightsHandler?.beforeStep(step, scenario)
        await this._setAnnotation(`Step: ${step.keyword}${step.text}`)
    }

    async afterStep (step: Frameworks.PickleStep, scenario: Pickle, result: Frameworks.PickleResult) {
        await this._insightsHandler?.afterStep(step, scenario, result)
    }

    async onReload(oldSessionId: string, newSessionId: string) {
        if (!this._browser) {
            return Promise.resolve()
        }

        const { setSessionName, setSessionStatus } = this._options
        const hasReasons = this._failReasons.length > 0
        const status = hasReasons ? 'failed' : 'passed'

        if (!this._browser.isMultiremote) {
            BStackLogger.info(`Update (reloaded) job with sessionId ${oldSessionId}, ${status}`)
        } else {
            const browserName = (this._browser as any as WebdriverIO.MultiRemoteBrowser).instances.filter(
                (browserName: string) => this._browser && (this._browser as any as WebdriverIO.MultiRemoteBrowser).getInstance(browserName).sessionId === newSessionId)[0]
            BStackLogger.info(`Update (reloaded) multiremote job for browser "${browserName}" and sessionId ${oldSessionId}, ${status}`)
        }

        if (setSessionStatus) {
            await this._update(oldSessionId, {
                status,
                ...(setSessionName ? { name: this._fullTitle } : {}),
                ...(hasReasons ? { reason: this._failReasons.join('\n') } : {})
            })
        }

        this._scenariosThatRan = []
        delete this._fullTitle
        delete this._suiteFile
        this._failReasons = []
        await this._printSessionURL()
    }

    _isAppAutomate(): boolean {
        const browserDesiredCapabilities = (this._browser?.capabilities ?? {}) as Capabilities.DesiredCapabilities
        const desiredCapabilities = (this._caps ?? {})  as Capabilities.DesiredCapabilities
        return !!browserDesiredCapabilities['appium:app'] || !!desiredCapabilities['appium:app']
    }

    _updateJob (requestBody: any) {
        return this._multiRemoteAction((sessionId: string, browserName: string) => {
            BStackLogger.info(browserName
                ? `Update multiremote job for browser "${browserName}" and sessionId ${sessionId}`
                : `Update job with sessionId ${sessionId}`
            )
            return this._update(sessionId, requestBody)
        })
    }

    _multiRemoteAction (action: MultiRemoteAction) {
        if (!this._browser) {
            return Promise.resolve()
        }

        if (!this._browser.isMultiremote) {
            return action(this._browser.sessionId)
        }

        const multiremotebrowser = this._browser as any as WebdriverIO.MultiRemoteBrowser
        return Promise.all(multiremotebrowser.instances
            .filter((browserName: string) => {
                const cap = getBrowserCapabilities(multiremotebrowser, (this._caps as Capabilities.MultiRemoteCapabilities), browserName)
                return isBrowserstackCapability(cap)
            })
            .map((browserName: string) => (
                action(multiremotebrowser.getInstance(browserName).sessionId, browserName)
            ))
        )
    }

    _update(sessionId: string, requestBody: any) {
        if (!isBrowserstackSession(this._browser)) {
            return Promise.resolve()
        }
        const sessionUrl = `${this._sessionBaseUrl}/${sessionId}.json`
        BStackLogger.debug(`Updating Browserstack session at ${sessionUrl} with request body: `, requestBody)
        if (this._turboScale) {
            return got.patch(sessionUrl, {
                json: requestBody,
                username: this._config.user,
                password: this._config.key
            })
        }
        return got.put(sessionUrl, {
            json: requestBody,
            username: this._config.user,
            password: this._config.key
        })
    }

    async _printSessionURL() {
        if (!this._browser || !isBrowserstackSession(this._browser)) {
            return Promise.resolve()
        }
        await this._multiRemoteAction(async (sessionId, browserName) => {
            const sessionUrl = `${this._sessionBaseUrl}/${sessionId}.json`
            BStackLogger.debug(`Requesting Browserstack session URL at ${sessionUrl}`)

            let browserUrl
            const reqOpts: OptionsOfJSONResponseBody = {
                username: this._config.user,
                password: this._config.key,
                responseType: 'json'
            }

            if (this._turboScale) {
                const response = await got<TurboScaleSessionResponse>(sessionUrl, reqOpts)
                browserUrl = response.body.url
            } else {
                const response = await got<SessionResponse>(sessionUrl, reqOpts)
                browserUrl = response.body.automation_session.browser_url
            }

            if (!this._browser) {
                return
            }

            const capabilities = getBrowserCapabilities(this._browser, this._caps, browserName)
            const browserString = getBrowserDescription(capabilities)
            BStackLogger.info(`${browserString} session: ${browserUrl}`)
        })
    }

    private async _setSessionName(suiteTitle: string | undefined, test?: Frameworks.Test) {
        if (!this._options.setSessionName || !suiteTitle) {
            return
        }

        let name = suiteTitle
        if (this._options.sessionNameFormat) {
            name = this._options.sessionNameFormat(
                this._config,
                this._caps,
                suiteTitle,
                test?.title
            )
        } else if (test && !test.fullName) {
            // Mocha
            const pre = this._options.sessionNamePrependTopLevelSuiteTitle ? `${suiteTitle} - ` : ''
            const post = !this._options.sessionNameOmitTestTitle ? ` - ${test.title}` : ''
            name = `${pre}${test.parent}${post}`
        }

        if (this._percy && this._percyHandler) {
            this._percyHandler._setSessionName(name)
        }

        if (name !== this._fullTitle) {
            this._fullTitle = name
            await this._updateJob({ name })
        }
    }

    private _setAnnotation(data: string) {
        return this._executeCommand('annotate', { data, level: 'info' })
    }

    private async _executeCommand<T = any>(
        action: string,
        args?: object,
    ) {
        if (!this._browser || !isBrowserstackSession(this._browser)) {
            return Promise.resolve()
        }

        const cmd = { action, ...(args ? { arguments: args } : {}) }
        const script = `browserstack_executor: ${JSON.stringify(cmd)}`

        if (this._browser.isMultiremote) {
            const multiRemoteBrowser = this._browser as any as WebdriverIO.MultiRemoteBrowser
            return Promise.all(Object.keys(this._caps).map(async (browserName) => {
                const browser = multiRemoteBrowser.getInstance(browserName)
                return (await browser.execute<T, []>(script))
            }))
        }

        return (await this._browser.execute<T, []>(script))
    }
}<|MERGE_RESOLUTION|>--- conflicted
+++ resolved
@@ -148,20 +148,19 @@
                      */
                     this._browser.on('command', (command) => this._insightsHandler?.browserCommand(
                         'client:beforeCommand',
-                        Object.assign(command, { sessionId: this._browser?.sessionId }),
+                        Object.assign(command, { sessionId }),
                         this._currentTest
                     ))
                 }
 
                 /**
-<<<<<<< HEAD
                  * register result event
                  */
                 this._browser.on('result', (result) => {
                     if (this._observability) {
                         this._insightsHandler?.browserCommand(
                             'client:afterCommand',
-                            Object.assign(result, { sessionId: this._browser?.sessionId }),
+                            Object.assign(result, { sessionId }),
                             this._currentTest
                         )
                     }
@@ -171,24 +170,6 @@
                         )
                     }
                 })
-=======
-                 * register command event
-                 */
-                const sessionId = this._browser.sessionId
-                this._browser.on('command', (command) => this._insightsHandler?.browserCommand(
-                    'client:beforeCommand',
-                    Object.assign(command, { sessionId }),
-                    this._currentTest
-                ))
-                /**
-                 * register result event
-                 */
-                this._browser.on('result', (result) => this._insightsHandler?.browserCommand(
-                    'client:afterCommand',
-                    Object.assign(result, { sessionId }),
-                    this._currentTest
-                ))
->>>>>>> 55cdaadf
             } catch (err) {
                 BStackLogger.error(`Error in service class before function: ${err}`)
                 if (this._observability) {
