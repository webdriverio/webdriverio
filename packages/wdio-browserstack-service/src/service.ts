--- conflicted
+++ resolved
@@ -24,11 +24,8 @@
 import Listener from './testOps/listener.js'
 import { saveWorkerData } from './data-store.js'
 import UsageStats from './testOps/usageStats.js'
-<<<<<<< HEAD
 import { shouldProcessEventForTesthub } from './testHub/utils.js'
-=======
 import AiHandler from './ai-handler.js'
->>>>>>> bc118426
 
 export default class BrowserstackService implements Services.ServiceInstance {
     private _sessionBaseUrl = 'https://api.browserstack.com/automate/sessions'
@@ -143,35 +140,8 @@
         this._scenariosThatRan = []
 
         if (this._browser) {
-<<<<<<< HEAD
             try {
                 const sessionId = this._browser.sessionId
-=======
-            if (this._percy) {
-                this._percyHandler = new PercyHandler(
-                    this._percyCaptureMode,
-                    this._browser,
-                    this._caps,
-                    this._isAppAutomate(),
-                    this._config.framework
-                )
-                this._percyHandler.before()
-            }
-            try {
-                const sessionId = this._browser.sessionId
-                if (this._observability) {
-                    patchConsoleLogs()
-
-                    this._insightsHandler = new InsightsHandler(
-                        this._browser,
-                        this._config.framework,
-                        this._caps,
-                        this._options
-                    )
-                    await this._insightsHandler.before()
-                }
-
->>>>>>> bc118426
                 if (isBrowserstackSession(this._browser)) {
                     try {
                         this._accessibilityHandler = new AccessibilityHandler(
@@ -194,9 +164,9 @@
 
                     this._insightsHandler = new InsightsHandler(
                         this._browser,
-                        this._isAppAutomate(),
                         this._config.framework,
-                        this._caps
+                        this._caps,
+                        this._options
                     )
                     await this._insightsHandler.before()
                 }
@@ -238,9 +208,10 @@
                     CrashReporter.uploadCrashReport(`Error in service class before function: ${err}`, err && (err as any).stack)
                 }
             }
+
             if (this._percy) {
                 this._percyHandler = new PercyHandler(
-                    this._options.percyCaptureMode,
+                    this._percyCaptureMode,
                     this._browser,
                     this._caps,
                     this._isAppAutomate(),
