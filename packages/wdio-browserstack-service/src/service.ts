--- conflicted
+++ resolved
@@ -312,11 +312,7 @@
                 suiteTitle = getParentSuiteName(this._suiteTitle, testSuiteName)
             }
         }
-<<<<<<< HEAD
-=======
-
-        const sessionName = await this._setSessionName(suiteTitle, test)
->>>>>>> 3cb96d48
+
         await this._setAnnotation(`Test: ${test.fullName ?? test.title}`)
         await this._accessibilityHandler?.beforeTest(suiteTitle, test)
 
@@ -324,11 +320,7 @@
             await BrowserstackCLI.getInstance().getTestFramework()!.trackEvent(TestFrameworkState.INIT_TEST, HookState.PRE, { test })
             const uuid = TestFramework.getState(TestFramework.getTrackedInstance(), TestFrameworkConstants.KEY_TEST_UUID)
             this._insightsHandler?.setTestData(test, uuid)
-<<<<<<< HEAD
             await BrowserstackCLI.getInstance().getTestFramework()!.trackEvent(TestFrameworkState.TEST, HookState.PRE, { test, suiteTitle })
-=======
-            await BrowserstackCLI.getInstance().getTestFramework()!.trackEvent(TestFrameworkState.TEST, HookState.PRE, { test, sessionName: sessionName })
->>>>>>> 3cb96d48
             return
         }
         await this._setSessionName(suiteTitle, test)
