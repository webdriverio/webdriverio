--- conflicted
+++ resolved
@@ -23,13 +23,10 @@
     private _suiteTitle?: string
     private _fullTitle?: string
     private _options: BrowserstackConfig & Options.Testrunner
-<<<<<<< HEAD
+    private _specsRan: boolean = false
     private _observability
     private _currentTest?: Frameworks.Test | ITestCaseHookParameter
     private _insightsHandler?: InsightsHandler
-=======
-    private _specsRan: boolean = false
->>>>>>> ec11ec04
 
     constructor (
         options: BrowserstackConfig & Options.Testrunner,
@@ -42,7 +39,7 @@
         this._observability = this._options.testObservability
 
         if (this._observability) {
-            this._config.reporters.push(path.join(__dirname, 'reporter.js'))
+            this._config.reporters?.push(path.join(__dirname, 'reporter.js'))
         }
 
         // Cucumber specific
@@ -157,38 +154,8 @@
         await this._insightsHandler?.beforeTest(test)
     }
 
-<<<<<<< HEAD
     async afterTest(test: Frameworks.Test, context: never, results: Frameworks.TestResult) {
-=======
-    /**
-     * For CucumberJS
-     */
-    async beforeFeature(uri: unknown, feature: { name: string }) {
-        this._suiteTitle = feature.name
-        await this._setSessionName(feature.name)
-        await this._setAnnotation(`Feature: ${feature.name}`)
-    }
-
-    /**
-     * Runs before a Cucumber Scenario.
-     * @param world world object containing information on pickle and test step
-     */
-    async beforeScenario (world: Frameworks.World) {
-        const scenarioName = world.pickle.name || 'unknown scenario'
-        await this._setAnnotation(`Scenario: ${scenarioName}`)
-    }
-
-    /**
-     * For CucumberJS
-     */
-    async beforeStep (step: Frameworks.PickleStep) {
-        const { keyword, text } = step
-        await this._setAnnotation(`Step: ${keyword}${text}`)
-    }
-
-    afterTest(test: Frameworks.Test, context: never, results: Frameworks.TestResult) {
         this._specsRan = true
->>>>>>> ec11ec04
         const { error, passed } = results
         if (!passed) {
             this._failReasons.push((error && error.message) || 'Unknown Error')
@@ -221,7 +188,6 @@
     /**
      * For CucumberJS
      */
-<<<<<<< HEAD
 
     async beforeFeature(uri: string, feature: Feature) {
         this._suiteTitle = feature.name
@@ -241,10 +207,7 @@
     }
 
     async afterScenario (world: ITestCaseHookParameter) {
-=======
-    afterScenario (world: Frameworks.World) {
         this._specsRan = true
->>>>>>> ec11ec04
         const status = world.result?.status.toLowerCase()
         if (status !== 'skipped') {
             this._scenariosThatRan.push(world.pickle.name || 'unknown pickle name')
