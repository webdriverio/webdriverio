import path from 'path'

import logger from '@wdio/logger'
import type { Services, Capabilities, Options, Frameworks } from '@wdio/types'
import type { Browser, MultiRemoteBrowser } from 'webdriverio'
import type { BrowserstackConfig, MultiRemoteAction, SessionResponse } from './types'
import { DEFAULT_OPTIONS } from './constants'

import got from 'got'
import type { Pickle, Feature, ITestCaseHookParameter } from './cucumber-types'

import InsightsHandler from './insights-handler'
import { getBrowserDescription, getBrowserCapabilities, isBrowserstackCapability, getParentSuiteName, isBrowserstackSession } from './util'

const log = logger('@wdio/browserstack-service')

export default class BrowserstackService implements Services.ServiceInstance {
    private _sessionBaseUrl = 'https://api.browserstack.com/automate/sessions'
    private _failReasons: string[] = []
    private _scenariosThatRan: string[] = []
    private _failureStatuses: string[] = ['failed', 'ambiguous', 'undefined', 'unknown']
    private _browser?: Browser<'async'> | MultiRemoteBrowser<'async'>
    private _suiteTitle?: string
    private _fullTitle?: string
    private _options: BrowserstackConfig & Options.Testrunner
    private _observability?: boolean = true
    private _currentTest?: Frameworks.Test | ITestCaseHookParameter
    private insightsHandler?: InsightsHandler

    constructor (
        options: BrowserstackConfig & Options.Testrunner,
        private _caps: Capabilities.RemoteCapability,
        private _config: Options.Testrunner
    ) {
        this._options = { ...DEFAULT_OPTIONS, ...options }
        // added to maintain backward compatibility with webdriverIO v5
        this._config || (this._config = this._options)
        if (this._options.testObservability == false) this._observability = false

        if (this._observability) {
            this._config.reporters ? this._config.reporters.push(path.join(__dirname, 'reporter.js')) : [path.join(__dirname, 'reporter.js')]
            this.insightsHandler = new InsightsHandler(this._config.framework)
        }

        // Cucumber specific
        const strict = Boolean(this._config.cucumberOpts && this._config.cucumberOpts.strict)
        // See https://github.com/cucumber/cucumber-js/blob/master/src/runtime/index.ts#L136
        if (strict) {
            this._failureStatuses.push('pending')
        }
    }

    _updateCaps (fn: (caps: Capabilities.Capabilities | Capabilities.DesiredCapabilities) => void) {
        const multiRemoteCap = this._caps as Capabilities.MultiRemoteCapabilities

        if (multiRemoteCap.capabilities) {
            return Object.entries(multiRemoteCap).forEach(([, caps]) => fn(caps.capabilities as Capabilities.Capabilities))
        }

        return fn(this._caps as Capabilities.Capabilities)
    }

    beforeSession (config: Omit<Options.Testrunner, 'capabilities'>) {
        // if no user and key is specified even though a browserstack service was
        // provided set user and key with values so that the session request
        // will fail
        if (!config.user) {
            config.user = 'NotSetUser'
        }

        if (!config.key) {
            config.key = 'NotSetKey'
        }
        this._config.user = config.user
        this._config.key = config.key
    }

    async before(caps: Capabilities.RemoteCapability, specs: string[], browser: Browser<'async'> | MultiRemoteBrowser<'async'>) {
        // added to maintain backward compatibility with webdriverIO v5
        this._browser = browser ? browser : (global as any).browser

        // Ensure capabilities are not null in case of multiremote

        if (this._isAppAutomate()) {
            this._sessionBaseUrl = 'https://api-cloud.browserstack.com/app-automate/sessions'
        }

        this._scenariosThatRan = []

        if (this._observability && this._browser) {
            await this.insightsHandler?.setUp(this._browser, this._browser.capabilities as Capabilities.Capabilities, this._isAppAutomate(), this._browser.sessionId as string)

            /**
             * register command event
             */
            this._browser.on('command', async (command) => await this.insightsHandler?.browserCommand(
                'client:beforeCommand',
                Object.assign(command, { sessionId: this._browser?.sessionId }),
                this._currentTest
            ))
            /**
             * register result event
             */
            this._browser.on('result', async (result) => await this.insightsHandler?.browserCommand(
                'client:afterCommand',
                Object.assign(result, { sessionId: this._browser?.sessionId }),
                this._currentTest
            ))
        }

        return await this._printSessionURL()
    }

    /**
     * Set the default job name at the suite level to make sure we account
     * for the cases where there is a long running `before` function for a
     * suite or one that can fail.
     * Don't do this for Jasmine because `suite.title` is `Jasmine__TopLevel__Suite`
     * and `suite.fullTitle` is `undefined`, so no alternative to use for the job name.
     */
    async beforeSuite (suite: Frameworks.Suite) {
        this._suiteTitle = suite.title
        if (suite.title && suite.title !== 'Jasmine__TopLevel__Suite') {
            await this._setSessionName(suite.title)
        }
    }

    async beforeHook (test: Frameworks.Test, context: any) {
        if (this._config.framework !== 'cucumber') this._currentTest = test // not update currentTest when this is called for cucumber step
        await this.insightsHandler?.beforeHook(test, context)
    }

    async afterHook (test: Frameworks.Test, context: unknown, result: Frameworks.TestResult) {
        await this.insightsHandler?.afterHook(test, result)
    }

    async beforeTest (test: Frameworks.Test) {
        this._currentTest = test
        let suiteTitle = this._suiteTitle
        if (test.fullName) {
            // For Jasmine, `suite.title` is `Jasmine__TopLevel__Suite`.
            // This tweak allows us to set the real suite name.
            const testSuiteName = test.fullName.slice(0, test.fullName.indexOf(test.description || '') - 1)
            if (this._suiteTitle === 'Jasmine__TopLevel__Suite') {
                suiteTitle = testSuiteName
            } else if (this._suiteTitle) {
                suiteTitle = getParentSuiteName(this._suiteTitle, testSuiteName)
            }
        }

        await this._setSessionName(suiteTitle, test)
<<<<<<< HEAD
        await this.insightsHandler?.beforeTest(test)
    }

    async afterTest(test: Frameworks.Test, context: never, results: Frameworks.TestResult) {
=======
        await this._setAnnotation(`Test: ${test.fullName ?? test.title}`)
    }

    /**
     * For CucumberJS
     */
    async beforeFeature(uri: unknown, feature: { name: string }) {
        this._suiteTitle = feature.name
        await this._setSessionName(feature.name)
        await this._setAnnotation(`Feature: ${feature.name}`)
    }

    /**
     * Runs before a Cucumber Scenario.
     * @param world world object containing information on pickle and test step
     */
    async beforeScenario (world: Frameworks.World) {
        const scenarioName = world.pickle.name || 'unknown scenario'
        await this._setAnnotation(`Scenario: ${scenarioName}`)
    }

    /**
     * For CucumberJS
     */
    async beforeStep (step: Frameworks.PickleStep) {
        const { keyword, text } = step
        await this._setAnnotation(`Step: ${keyword}${text}`)
    }

    afterTest(test: Frameworks.Test, context: never, results: Frameworks.TestResult) {
>>>>>>> d808ff1b
        const { error, passed } = results
        if (!passed) {
            this._failReasons.push((error && error.message) || 'Unknown Error')
        }

        await this.insightsHandler?.afterTest(test, results)
    }

    async after (result: number) {
        const { preferScenarioName, setSessionName, setSessionStatus } = this._options
        // For Cucumber: Checks scenarios that ran (i.e. not skipped) on the session
        // Only 1 Scenario ran and option enabled => Redefine session name to Scenario's name
        if (preferScenarioName && this._scenariosThatRan.length === 1){
            this._fullTitle = this._scenariosThatRan.pop()
        }

        if (setSessionStatus) {
            const hasReasons = this._failReasons.length > 0
            await this._updateJob({
                status: result === 0 ? 'passed' : 'failed',
                ...(setSessionName ? { name: this._fullTitle } : {}),
                ...(hasReasons ? { reason: this._failReasons.join('\n') } : {})
            })
        }

        await this.insightsHandler?.uploadPending()
        await this.insightsHandler?.teardown()
    }

    /**
     * For CucumberJS
     */

    beforeFeature(uri: unknown, feature: Feature) {
        this._suiteTitle = feature.name
        return this._setSessionName(feature.name)
    }

    async beforeScenario (world: ITestCaseHookParameter) {
        this._currentTest = world
        await this.insightsHandler?.beforeScenario(world)
    }

    async afterScenario (world: ITestCaseHookParameter) {
        const status = world.result?.status.toLowerCase()
        if (status !== 'skipped') {
            this._scenariosThatRan.push(world.pickle.name || 'unknown pickle name')
        }

        if (status && this._failureStatuses.includes(status)) {
            const exception = (
                (world.result && world.result.message) ||
                (status === 'pending'
                    ? `Some steps/hooks are pending for scenario "${world.pickle.name}"`
                    : 'Unknown Error'
                )
            )

            this._failReasons.push(exception)
        }

        await this.insightsHandler?.afterScenario(world)
    }

    async beforeStep (step: Frameworks.PickleStep, scenario: Pickle) {
        await this.insightsHandler?.beforeStep(step, scenario)
    }

    async afterStep (step: Frameworks.PickleStep, scenario: Pickle, result: Frameworks.PickleResult) {
        await this.insightsHandler?.afterStep(step, scenario, result)
    }

    async onReload(oldSessionId: string, newSessionId: string) {
        if (!this._browser) {
            return Promise.resolve()
        }

        const { setSessionName, setSessionStatus } = this._options
        const hasReasons = this._failReasons.length > 0
        const status = hasReasons ? 'failed' : 'passed'

        if (!this._browser.isMultiremote) {
            log.info(`Update (reloaded) job with sessionId ${oldSessionId}, ${status}`)
        } else {
            const browserName = (this._browser as MultiRemoteBrowser<'async'>).instances.filter(
                (browserName: string) => this._browser && (this._browser as MultiRemoteBrowser<'async'>)[browserName].sessionId === newSessionId)[0]
            log.info(`Update (reloaded) multiremote job for browser "${browserName}" and sessionId ${oldSessionId}, ${status}`)
        }

        if (setSessionStatus) {
            await this._update(oldSessionId, {
                status,
                ...(setSessionName ? { name: this._fullTitle } : {}),
                ...(hasReasons ? { reason: this._failReasons.join('\n') } : {})
            })
        }

        this._scenariosThatRan = []
        delete this._suiteTitle
        delete this._fullTitle
        this._failReasons = []
        await this._printSessionURL()
    }

    _isAppAutomate(): boolean {
        const browserDesiredCapabilities = (this._browser?.capabilities ?? {}) as Capabilities.DesiredCapabilities
        const desiredCapabilities = (this._caps ?? {})  as Capabilities.DesiredCapabilities

        return !!browserDesiredCapabilities['appium:app'] || !!desiredCapabilities['appium:app'] || !!browserDesiredCapabilities.app || !!desiredCapabilities.app
    }

    _updateJob (requestBody: any) {
        return this._multiRemoteAction((sessionId: string, browserName: string) => {
            log.info(browserName
                ? `Update multiremote job for browser "${browserName}" and sessionId ${sessionId}`
                : `Update job with sessionId ${sessionId}`
            )
            return this._update(sessionId, requestBody)
        })
    }

    _multiRemoteAction (action: MultiRemoteAction) {
        const { _browser } = this
        if (!_browser) {
            return Promise.resolve()
        }

        if (!_browser.isMultiremote) {
            return action(_browser.sessionId)
        }

        return Promise.all(_browser.instances
            .filter((browserName: string) => {
                const cap = getBrowserCapabilities(_browser, (this._caps as Capabilities.MultiRemoteCapabilities), browserName)
                return isBrowserstackCapability(cap)
            })
            .map((browserName: string) => (
                action(_browser[browserName].sessionId, browserName)
            ))
        )
    }

    _update(sessionId: string, requestBody: any) {
        if (!this._browser || !isBrowserstackSession(this._browser)) {
            return Promise.resolve()
        }
        const sessionUrl = `${this._sessionBaseUrl}/${sessionId}.json`
        log.debug(`Updating Browserstack session at ${sessionUrl} with request body: `, requestBody)
        return got.put(sessionUrl, {
            json: requestBody,
            username: this._config.user,
            password: this._config.key
        })
    }

    async _printSessionURL() {
        if (!this._browser || !isBrowserstackSession(this._browser)) {
            return Promise.resolve()
        }
        await this._multiRemoteAction(async (sessionId, browserName) => {
            const sessionUrl = `${this._sessionBaseUrl}/${sessionId}.json`
            log.debug(`Requesting Browserstack session URL at ${sessionUrl}`)
            const response = await got<SessionResponse>(sessionUrl, {
                username: this._config.user,
                password: this._config.key,
                responseType: 'json'
            })

            if (!this._browser) {
                return
            }

            const capabilities = getBrowserCapabilities(this._browser, this._caps, browserName)
            const browserString = getBrowserDescription(capabilities)
            log.info(`${browserString} session: ${response.body.automation_session.browser_url}`)
        })
    }

    private async _setSessionName(suiteTitle: string | undefined, test?: Frameworks.Test) {
        if (!this._options.setSessionName || !suiteTitle) {
            return
        }

        let name = suiteTitle
        if (this._options.sessionNameFormat) {
            name = this._options.sessionNameFormat(
                this._config,
                this._caps,
                suiteTitle,
                test?.title
            )
        } else if (test && !test.fullName) {
            // Mocha
            const pre = this._options.sessionNamePrependTopLevelSuiteTitle ? `${suiteTitle} - ` : ''
            const post = !this._options.sessionNameOmitTestTitle ? ` - ${test.title}` : ''
            name = `${pre}${test.parent}${post}`
        }

        if (name !== this._fullTitle) {
            this._fullTitle = name
            await this._updateJob({ name })
        }
    }

    private _setAnnotation(data: string) {
        return this._executeCommand('annotate', { data, level: 'info' })
    }

    private async _executeCommand<T = any>(
        action: string,
        args?: object,
    ) {
        if (!this._browser) {
            return Promise.resolve()
        }

        const cmd = { action, ...(args ? { arguments: args } : {}) }
        const script = `browserstack_executor: ${JSON.stringify(cmd)}`

        if (this._browser.isMultiremote) {
            const multiRemoteBrowser = this._browser as MultiRemoteBrowser<'async'>
            return Promise.all(Object.keys(this._caps).map(async (browserName) => {
                const browser = multiRemoteBrowser[browserName]
                return (await browser.execute<T, []>(script))
            }))
        }

        return (await this._browser.execute<T, []>(script))
    }
}<|MERGE_RESOLUTION|>--- conflicted
+++ resolved
@@ -149,43 +149,11 @@
         }
 
         await this._setSessionName(suiteTitle, test)
-<<<<<<< HEAD
+        await this._setAnnotation(`Test: ${test.fullName ?? test.title}`)
         await this.insightsHandler?.beforeTest(test)
     }
 
     async afterTest(test: Frameworks.Test, context: never, results: Frameworks.TestResult) {
-=======
-        await this._setAnnotation(`Test: ${test.fullName ?? test.title}`)
-    }
-
-    /**
-     * For CucumberJS
-     */
-    async beforeFeature(uri: unknown, feature: { name: string }) {
-        this._suiteTitle = feature.name
-        await this._setSessionName(feature.name)
-        await this._setAnnotation(`Feature: ${feature.name}`)
-    }
-
-    /**
-     * Runs before a Cucumber Scenario.
-     * @param world world object containing information on pickle and test step
-     */
-    async beforeScenario (world: Frameworks.World) {
-        const scenarioName = world.pickle.name || 'unknown scenario'
-        await this._setAnnotation(`Scenario: ${scenarioName}`)
-    }
-
-    /**
-     * For CucumberJS
-     */
-    async beforeStep (step: Frameworks.PickleStep) {
-        const { keyword, text } = step
-        await this._setAnnotation(`Step: ${keyword}${text}`)
-    }
-
-    afterTest(test: Frameworks.Test, context: never, results: Frameworks.TestResult) {
->>>>>>> d808ff1b
         const { error, passed } = results
         if (!passed) {
             this._failReasons.push((error && error.message) || 'Unknown Error')
@@ -219,14 +187,21 @@
      * For CucumberJS
      */
 
-    beforeFeature(uri: unknown, feature: Feature) {
+    async beforeFeature(uri: unknown, feature: Feature) {
         this._suiteTitle = feature.name
-        return this._setSessionName(feature.name)
-    }
-
+        await this._setSessionName(feature.name)
+        await this._setAnnotation(`Feature: ${feature.name}`)
+    }
+
+    /**
+     * Runs before a Cucumber Scenario.
+     * @param world world object containing information on pickle and test step
+     */
     async beforeScenario (world: ITestCaseHookParameter) {
         this._currentTest = world
         await this.insightsHandler?.beforeScenario(world)
+        const scenarioName = world.pickle.name || 'unknown scenario'
+        await this._setAnnotation(`Scenario: ${scenarioName}`)
     }
 
     async afterScenario (world: ITestCaseHookParameter) {
@@ -251,7 +226,9 @@
     }
 
     async beforeStep (step: Frameworks.PickleStep, scenario: Pickle) {
+        const { keyword, text } = step
         await this.insightsHandler?.beforeStep(step, scenario)
+        await this._setAnnotation(`Step: ${keyword}${text}`)
     }
 
     async afterStep (step: Frameworks.PickleStep, scenario: Pickle, result: Frameworks.PickleResult) {
