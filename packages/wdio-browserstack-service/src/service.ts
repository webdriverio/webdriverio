import got from 'got'
import type { OptionsOfJSONResponseBody } from 'got'
import type { Services, Capabilities, Options, Frameworks } from '@wdio/types'
import PerformanceTester from './performance-tester.js'

import {
    getBrowserDescription,
    getBrowserCapabilities,
    isBrowserstackCapability,
    getParentSuiteName,
    isBrowserstackSession,
    patchConsoleLogs,
    BStackLogger
} from './util.js'
import type { BrowserstackConfig, MultiRemoteAction, SessionResponse, TurboScaleSessionResponse } from './types.js'
import type { Pickle, Feature, ITestCaseHookParameter, CucumberHook } from './cucumber-types.js'
import InsightsHandler from './insights-handler.js'
import TestReporter from './reporter.js'
import { DEFAULT_OPTIONS } from './constants.js'
import CrashReporter from './crash-reporter.js'
import AccessibilityHandler from './accessibility-handler.js'

export default class BrowserstackService implements Services.ServiceInstance {
    private _sessionBaseUrl = 'https://api.browserstack.com/automate/sessions'
    private _failReasons: string[] = []
    private _scenariosThatRan: string[] = []
    private _failureStatuses: string[] = ['failed', 'ambiguous', 'undefined', 'unknown']
    private _browser?: WebdriverIO.Browser
    private _suiteTitle?: string
    private _suiteFile?: string
    private _fullTitle?: string
    private _options: BrowserstackConfig & Options.Testrunner
    private _specsRan: boolean = false
    private _observability
    private _currentTest?: Frameworks.Test | ITestCaseHookParameter
    private _insightsHandler?: InsightsHandler
    private _accessibility
    private _accessibilityHandler?: AccessibilityHandler
    private _turboScale

    constructor (
        options: BrowserstackConfig & Options.Testrunner,
        private _caps: Capabilities.RemoteCapability,
        private _config: Options.Testrunner
    ) {
        this._options = { ...DEFAULT_OPTIONS, ...options }
        // added to maintain backward compatibility with webdriverIO v5
        this._config || (this._config = this._options)
        this._observability = this._options.testObservability
        this._accessibility = this._options.accessibility
        this._turboScale = this._options.turboScale

        if (this._observability) {
            this._config.reporters?.push(TestReporter)
            if (process.env.BROWSERSTACK_O11Y_PERF_MEASUREMENT) {
                PerformanceTester.startMonitoring('performance-report-service.csv')
            }
        }

        if (process.env.BROWSERSTACK_TURBOSCALE) {
            this._turboScale = process.env.BROWSERSTACK_TURBOSCALE === 'true'
        }

        // Cucumber specific
        const strict = Boolean(this._config.cucumberOpts && this._config.cucumberOpts.strict)
        // See https://github.com/cucumber/cucumber-js/blob/master/src/runtime/index.ts#L136
        if (strict) {
            this._failureStatuses.push('pending')
        }
    }

    _updateCaps (fn: (caps: WebdriverIO.Capabilities | Capabilities.DesiredCapabilities) => void) {
        const multiRemoteCap = this._caps as Capabilities.MultiRemoteCapabilities

        if (multiRemoteCap.capabilities) {
            return Object.entries(multiRemoteCap).forEach(([, caps]) => fn(caps.capabilities as WebdriverIO.Capabilities))
        }

        return fn(this._caps as WebdriverIO.Capabilities)
    }

    beforeSession (config: Omit<Options.Testrunner, 'capabilities'>) {
        // if no user and key is specified even though a browserstack service was
        // provided set user and key with values so that the session request
        // will fail
        const testObservabilityOptions = this._options.testObservabilityOptions
        if (!config.user && !(testObservabilityOptions && testObservabilityOptions.user)) {
            config.user = 'NotSetUser'
        }

        if (!config.key && !(testObservabilityOptions && testObservabilityOptions.key)) {
            config.key = 'NotSetKey'
        }
        this._config.user = config.user
        this._config.key = config.key
    }

    async before(caps: Capabilities.RemoteCapability, specs: string[], browser: WebdriverIO.Browser) {
        // added to maintain backward compatibility with webdriverIO v5
        this._browser = browser ? browser : globalThis.browser

        // Ensure capabilities are not null in case of multiremote

        if (this._isAppAutomate()) {
            this._sessionBaseUrl = 'https://api-cloud.browserstack.com/app-automate/sessions'
        }

        if (this._turboScale) {
            this._sessionBaseUrl = 'https://api.browserstack.com/automate-turboscale/v1/sessions'
        }

        this._scenariosThatRan = []

        if (this._observability && this._browser) {
            patchConsoleLogs()
            try {
                this._insightsHandler = new InsightsHandler(
                    this._browser,
                    this._isAppAutomate(),
                    this._config.framework
                )
                await this._insightsHandler.before()

                /**
                 * register command event
                 */
                this._browser.on('command', (command) => this._insightsHandler?.browserCommand(
                    'client:beforeCommand',
                    Object.assign(command, { sessionId: this._browser?.sessionId }),
                    this._currentTest
                ))
                /**
                 * register result event
                 */
                this._browser.on('result', (result) => this._insightsHandler?.browserCommand(
                    'client:afterCommand',
                    Object.assign(result, { sessionId: this._browser?.sessionId }),
                    this._currentTest
                ))
            } catch (err) {
                BStackLogger.error(`Error in service class before function: ${err}`)
                CrashReporter.uploadCrashReport(`Error in service class before function: ${err}`, err && (err as any).stack)
            }
        }

        if (this._browser && isBrowserstackSession(this._browser)) {
            try {
                this._accessibilityHandler = new AccessibilityHandler(
                    this._browser,
                    this._caps,
                    this._isAppAutomate(),
                    this._config.framework,
                    this._accessibility,
                    this._options.accessibilityOptions
                )
                await this._accessibilityHandler.before()
            } catch (err) {
                BStackLogger.error(`[Accessibility Test Run] Error in service class before function: ${err}`)
            }
        }

        return await this._printSessionURL()
    }

    /**
     * Set the default job name at the suite level to make sure we account
     * for the cases where there is a long running `before` function for a
     * suite or one that can fail.
     * Don't do this for Jasmine because `suite.title` is `Jasmine__TopLevel__Suite`
     * and `suite.fullTitle` is `undefined`, so no alternative to use for the job name.
     */
    async beforeSuite (suite: Frameworks.Suite) {
        this._suiteTitle = suite.title
        this._insightsHandler?.setSuiteFile(suite.file)
        this._accessibilityHandler?.setSuiteFile(suite.file)

        if (suite.title && suite.title !== 'Jasmine__TopLevel__Suite') {
            await this._setSessionName(suite.title)
        }
    }

    async beforeHook (test: Frameworks.Test|CucumberHook, context: any) {
        if (this._config.framework !== 'cucumber') {
            this._currentTest = test as Frameworks.Test // not update currentTest when this is called for cucumber step
        }
        await this._insightsHandler?.beforeHook(test, context)
    }

    async afterHook(test: Frameworks.Test | CucumberHook, context: unknown, result: Frameworks.TestResult) {
        await this._insightsHandler?.afterHook(test, result)
    }

    async beforeTest (test: Frameworks.Test) {
        this._currentTest = test
        let suiteTitle = this._suiteTitle

        if (test.fullName) {
            // For Jasmine, `suite.title` is `Jasmine__TopLevel__Suite`.
            // This tweak allows us to set the real suite name.
            const testSuiteName = test.fullName.slice(0, test.fullName.indexOf(test.description || '') - 1)
            if (this._suiteTitle === 'Jasmine__TopLevel__Suite') {
                suiteTitle = testSuiteName
            } else if (this._suiteTitle) {
                suiteTitle = getParentSuiteName(this._suiteTitle, testSuiteName)
            }
        }

        await this._setSessionName(suiteTitle, test)
        await this._setAnnotation(`Test: ${test.fullName ?? test.title}`)
        await this._insightsHandler?.beforeTest(test)
        await this._accessibilityHandler?.beforeTest(suiteTitle, test)
    }

    async afterTest(test: Frameworks.Test, context: never, results: Frameworks.TestResult) {
        this._specsRan = true
        const { error, passed } = results
        if (!passed) {
            this._failReasons.push((error && error.message) || 'Unknown Error')
        }
        await this._insightsHandler?.afterTest(test, results)
        await this._accessibilityHandler?.afterTest(this._suiteTitle, test)
    }

    async after (result: number) {
        const { preferScenarioName, setSessionName, setSessionStatus } = this._options
        // For Cucumber: Checks scenarios that ran (i.e. not skipped) on the session
        // Only 1 Scenario ran and option enabled => Redefine session name to Scenario's name
        if (preferScenarioName && this._scenariosThatRan.length === 1){
            this._fullTitle = this._scenariosThatRan.pop()
        }

        if (setSessionStatus) {
            const hasReasons = this._failReasons.length > 0
            await this._updateJob({
                status: result === 0 && this._specsRan ? 'passed' : 'failed',
                ...(setSessionName ? { name: this._fullTitle } : {}),
                ...(hasReasons ? { reason: this._failReasons.join('\n') } : {})
            })
        }

        await this._insightsHandler?.uploadPending()
        await this._insightsHandler?.teardown()

        if (process.env.BROWSERSTACK_O11Y_PERF_MEASUREMENT) {
            await PerformanceTester.stopAndGenerate('performance-service.html')
            PerformanceTester.calculateTimes([
                'onRunnerStart', 'onSuiteStart', 'onSuiteEnd',
                'onTestStart', 'onTestEnd', 'onTestSkip', 'before',
                'beforeHook', 'afterHook', 'beforeTest', 'afterTest',
                'uploadPending', 'teardown', 'browserCommand'
            ])
        }
    }

    /**
     * For CucumberJS
     */

    async beforeFeature(uri: string, feature: Feature) {
        this._suiteTitle = feature.name
        await this._setSessionName(feature.name)
        await this._setAnnotation(`Feature: ${feature.name}`)
        await this._insightsHandler?.beforeFeature(uri, feature)
    }

    /**
     * Runs before a Cucumber Scenario.
     * @param world world object containing information on pickle and test step
     */
    async beforeScenario (world: ITestCaseHookParameter) {
        this._currentTest = world
        await this._insightsHandler?.beforeScenario(world)
        await this._accessibilityHandler?.beforeScenario(world)
        const scenarioName = world.pickle.name || 'unknown scenario'
        await this._setAnnotation(`Scenario: ${scenarioName}`)
    }

    async afterScenario (world: ITestCaseHookParameter) {
        this._specsRan = true
        const status = world.result?.status.toLowerCase()
        if (status !== 'skipped') {
            this._scenariosThatRan.push(world.pickle.name || 'unknown pickle name')
        }

        if (status && this._failureStatuses.includes(status)) {
            const exception = (
                (world.result && world.result.message) ||
                (status === 'pending'
                    ? `Some steps/hooks are pending for scenario "${world.pickle.name}"`
                    : 'Unknown Error'
                )
            )

            this._failReasons.push(exception)
        }

        await this._insightsHandler?.afterScenario(world)
        await this._accessibilityHandler?.afterScenario(world)
    }

    async beforeStep (step: Frameworks.PickleStep, scenario: Pickle) {
        await this._insightsHandler?.beforeStep(step, scenario)
        await this._setAnnotation(`Step: ${step.keyword}${step.text}`)
    }

    async afterStep (step: Frameworks.PickleStep, scenario: Pickle, result: Frameworks.PickleResult) {
        await this._insightsHandler?.afterStep(step, scenario, result)
    }

    async onReload(oldSessionId: string, newSessionId: string) {
        if (!this._browser) {
            return Promise.resolve()
        }

        const { setSessionName, setSessionStatus } = this._options
        const hasReasons = this._failReasons.length > 0
        const status = hasReasons ? 'failed' : 'passed'

        if (!this._browser.isMultiremote) {
            BStackLogger.info(`Update (reloaded) job with sessionId ${oldSessionId}, ${status}`)
        } else {
            const browserName = (this._browser as any as WebdriverIO.MultiRemoteBrowser).instances.filter(
                (browserName: string) => this._browser && (this._browser as any as WebdriverIO.MultiRemoteBrowser).getInstance(browserName).sessionId === newSessionId)[0]
            BStackLogger.info(`Update (reloaded) multiremote job for browser "${browserName}" and sessionId ${oldSessionId}, ${status}`)
        }

        if (setSessionStatus) {
            await this._update(oldSessionId, {
                status,
                ...(setSessionName ? { name: this._fullTitle } : {}),
                ...(hasReasons ? { reason: this._failReasons.join('\n') } : {})
            })
        }

        this._scenariosThatRan = []
        delete this._fullTitle
        delete this._suiteFile
        this._failReasons = []
        await this._printSessionURL()
    }

    _isAppAutomate(): boolean {
        const browserDesiredCapabilities = (this._browser?.capabilities ?? {}) as Capabilities.DesiredCapabilities
        const desiredCapabilities = (this._caps ?? {})  as Capabilities.DesiredCapabilities
        return !!browserDesiredCapabilities['appium:app'] || !!desiredCapabilities['appium:app']
    }

    _updateJob (requestBody: any) {
        return this._multiRemoteAction((sessionId: string, browserName: string) => {
            BStackLogger.info(browserName
                ? `Update multiremote job for browser "${browserName}" and sessionId ${sessionId}`
                : `Update job with sessionId ${sessionId}`
            )
            return this._update(sessionId, requestBody)
        })
    }

    _multiRemoteAction (action: MultiRemoteAction) {
        if (!this._browser) {
            return Promise.resolve()
        }

        if (!this._browser.isMultiremote) {
            return action(this._browser.sessionId)
        }

        const multiremotebrowser = this._browser as any as WebdriverIO.MultiRemoteBrowser
        return Promise.all(multiremotebrowser.instances
            .filter((browserName: string) => {
                const cap = getBrowserCapabilities(multiremotebrowser, (this._caps as Capabilities.MultiRemoteCapabilities), browserName)
                return isBrowserstackCapability(cap)
            })
            .map((browserName: string) => (
                action(multiremotebrowser.getInstance(browserName).sessionId, browserName)
            ))
        )
    }

    _update(sessionId: string, requestBody: any) {
        if (!isBrowserstackSession(this._browser)) {
            return Promise.resolve()
        }
        const sessionUrl = `${this._sessionBaseUrl}/${sessionId}.json`
<<<<<<< HEAD
        BStackLogger.debug(`Updating Browserstack session at ${sessionUrl} with request body: ${requestBody}`)
=======
        log.debug(`Updating Browserstack session at ${sessionUrl} with request body: `, requestBody)
        if (this._turboScale) {
            return got.patch(sessionUrl, {
                json: requestBody,
                username: this._config.user,
                password: this._config.key
            })
        }
>>>>>>> bb593912
        return got.put(sessionUrl, {
            json: requestBody,
            username: this._config.user,
            password: this._config.key
        })
    }

    async _printSessionURL() {
        if (!this._browser || !isBrowserstackSession(this._browser)) {
            return Promise.resolve()
        }
        await this._multiRemoteAction(async (sessionId, browserName) => {
            const sessionUrl = `${this._sessionBaseUrl}/${sessionId}.json`
<<<<<<< HEAD
            BStackLogger.debug(`Requesting Browserstack session URL at ${sessionUrl}`)
            const response = await got<SessionResponse>(sessionUrl, {
=======
            log.debug(`Requesting Browserstack session URL at ${sessionUrl}`)

            let browserUrl
            const reqOpts: OptionsOfJSONResponseBody = {
>>>>>>> bb593912
                username: this._config.user,
                password: this._config.key,
                responseType: 'json'
            }

            if (this._turboScale) {
                const response = await got<TurboScaleSessionResponse>(sessionUrl, reqOpts)
                browserUrl = response.body.url
            } else {
                const response = await got<SessionResponse>(sessionUrl, reqOpts)
                browserUrl = response.body.automation_session.browser_url
            }

            if (!this._browser) {
                return
            }

            const capabilities = getBrowserCapabilities(this._browser, this._caps, browserName)
            const browserString = getBrowserDescription(capabilities)
<<<<<<< HEAD
            BStackLogger.info(`${browserString} session: ${response.body.automation_session.browser_url}`)
=======
            log.info(`${browserString} session: ${browserUrl}`)
>>>>>>> bb593912
        })
    }

    private async _setSessionName(suiteTitle: string | undefined, test?: Frameworks.Test) {
        if (!this._options.setSessionName || !suiteTitle) {
            return
        }

        let name = suiteTitle
        if (this._options.sessionNameFormat) {
            name = this._options.sessionNameFormat(
                this._config,
                this._caps,
                suiteTitle,
                test?.title
            )
        } else if (test && !test.fullName) {
            // Mocha
            const pre = this._options.sessionNamePrependTopLevelSuiteTitle ? `${suiteTitle} - ` : ''
            const post = !this._options.sessionNameOmitTestTitle ? ` - ${test.title}` : ''
            name = `${pre}${test.parent}${post}`
        }

        if (name !== this._fullTitle) {
            this._fullTitle = name
            await this._updateJob({ name })
        }
    }

    private _setAnnotation(data: string) {
        return this._executeCommand('annotate', { data, level: 'info' })
    }

    private async _executeCommand<T = any>(
        action: string,
        args?: object,
    ) {
        if (!this._browser || !isBrowserstackSession(this._browser)) {
            return Promise.resolve()
        }

        const cmd = { action, ...(args ? { arguments: args } : {}) }
        const script = `browserstack_executor: ${JSON.stringify(cmd)}`

        if (this._browser.isMultiremote) {
            const multiRemoteBrowser = this._browser as any as WebdriverIO.MultiRemoteBrowser
            return Promise.all(Object.keys(this._caps).map(async (browserName) => {
                const browser = multiRemoteBrowser.getInstance(browserName)
                return (await browser.execute<T, []>(script))
            }))
        }

        return (await this._browser.execute<T, []>(script))
    }
}<|MERGE_RESOLUTION|>--- conflicted
+++ resolved
@@ -381,10 +381,7 @@
             return Promise.resolve()
         }
         const sessionUrl = `${this._sessionBaseUrl}/${sessionId}.json`
-<<<<<<< HEAD
-        BStackLogger.debug(`Updating Browserstack session at ${sessionUrl} with request body: ${requestBody}`)
-=======
-        log.debug(`Updating Browserstack session at ${sessionUrl} with request body: `, requestBody)
+        BStackLogger.debug(`Updating Browserstack session at ${sessionUrl} with request body: `, requestBody)
         if (this._turboScale) {
             return got.patch(sessionUrl, {
                 json: requestBody,
@@ -392,7 +389,6 @@
                 password: this._config.key
             })
         }
->>>>>>> bb593912
         return got.put(sessionUrl, {
             json: requestBody,
             username: this._config.user,
@@ -406,15 +402,10 @@
         }
         await this._multiRemoteAction(async (sessionId, browserName) => {
             const sessionUrl = `${this._sessionBaseUrl}/${sessionId}.json`
-<<<<<<< HEAD
             BStackLogger.debug(`Requesting Browserstack session URL at ${sessionUrl}`)
-            const response = await got<SessionResponse>(sessionUrl, {
-=======
-            log.debug(`Requesting Browserstack session URL at ${sessionUrl}`)
 
             let browserUrl
             const reqOpts: OptionsOfJSONResponseBody = {
->>>>>>> bb593912
                 username: this._config.user,
                 password: this._config.key,
                 responseType: 'json'
@@ -434,11 +425,7 @@
 
             const capabilities = getBrowserCapabilities(this._browser, this._caps, browserName)
             const browserString = getBrowserDescription(capabilities)
-<<<<<<< HEAD
-            BStackLogger.info(`${browserString} session: ${response.body.automation_session.browser_url}`)
-=======
-            log.info(`${browserString} session: ${browserUrl}`)
->>>>>>> bb593912
+            BStackLogger.info(`${browserString} session: ${browserUrl}`)
         })
     }
 
