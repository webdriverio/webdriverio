import { hostname, platform, type, version, arch } from 'node:os'
import fs from 'node:fs'
import zlib from 'node:zlib'
import { promisify } from 'node:util'
import http from 'node:http'
import https from 'node:https'
import path from 'node:path'
import util from 'node:util'

import type { Capabilities, Frameworks, Options } from '@wdio/types'
import type { BeforeCommandArgs, AfterCommandArgs } from '@wdio/reporter'

import got, { HTTPError } from 'got'
import type { Method } from 'got'
import type { GitRepoInfo } from 'git-repo-info'
import gitRepoInfo from 'git-repo-info'
import gitconfig from 'gitconfiglocal'
import type { ColorName } from 'chalk'
import { FormData } from 'formdata-node'
import { performance } from 'node:perf_hooks'
import logPatcher from './logPatcher.js'
import PerformanceTester from './instrumentation/performance/performance-tester.js'
import * as PERFORMANCE_SDK_EVENTS from './instrumentation/performance/constants.js'
import { getProductMap, logBuildError, handleErrorForObservability, handleErrorForAccessibility } from './testHub/utils.js'
import type BrowserStackConfig from './config.js'

import type { UserConfig, UploadType, LaunchResponse, BrowserstackConfig, TOStopData } from './types.js'
import type { ITestCaseHookParameter } from './cucumber-types.js'
import {
    BROWSER_DESCRIPTION,
    DATA_ENDPOINT,
    UPLOAD_LOGS_ADDRESS,
    UPLOAD_LOGS_ENDPOINT,
    consoleHolder,
    BSTACK_A11Y_POLLING_TIMEOUT,
    TESTOPS_SCREENSHOT_ENV,
    BROWSERSTACK_TESTHUB_UUID,
    PERF_MEASUREMENT_ENV,
    RERUN_ENV,
    TESTOPS_BUILD_COMPLETED_ENV,
    BROWSERSTACK_TESTHUB_JWT,
    BROWSERSTACK_OBSERVABILITY,
    BROWSERSTACK_ACCESSIBILITY,
    MAX_GIT_META_DATA_SIZE_IN_BYTES,
    GIT_META_DATA_TRUNCATED,
    APP_ALLY_ENDPOINT,
    APP_ALLY_ISSUES_SUMMARY_ENDPOINT,
    APP_ALLY_ISSUES_ENDPOINT
} from './constants.js'
import CrashReporter from './crash-reporter.js'
import { BStackLogger } from './bstackLogger.js'
import { FileStream } from './fileStream.js'
import AccessibilityScripts from './scripts/accessibility-scripts.js'
import UsageStats from './testOps/usageStats.js'
import TestOpsConfig from './testOps/testOpsConfig.js'

const pGitconfig = promisify(gitconfig)

export type GitMetaData = {
    name: string;
    sha: string;
    short_sha: string;
    branch: string;
    tag: string | null;
    committer: string;
    committer_date: string;
    author: string;
    author_date: string;
    commit_message: string;
    root: string;
    common_git_dir: string;
    worktree_git_dir: string;
    last_tag: string | null;
    commits_since_last_tag: number;
    remotes: Array<{ name: string; url: string }>;
};

export const DEFAULT_REQUEST_CONFIG = {
    agent: {
        http: new http.Agent({ keepAlive: true }),
        https: new https.Agent({ keepAlive: true }),
    },
    headers: {
        'Content-Type': 'application/json',
        'X-BSTACK-OBS': 'true'
    },
}

export const COLORS: Record<string, ColorName> = {
    error: 'red',
    warn: 'yellow',
    info: 'cyanBright',
    debug: 'green',
    trace: 'cyan',
    progress: 'magenta'
}

/**
 * get browser description for Browserstack service
 * @param cap browser capablities
 */
export function getBrowserDescription(cap: Capabilities.DesiredCapabilities) {
    cap = cap || {}
    if (cap['bstack:options']) {
        cap = { ...cap, ...cap['bstack:options'] } as Capabilities.DesiredCapabilities
    }

    /**
     * These keys describe the browser the test was run on
     */
    return BROWSER_DESCRIPTION
        .map((k: keyof Capabilities.DesiredCapabilities) => cap[k])
        .filter(Boolean)
        .join(' ')
}

/**
 * get correct browser capabilities object in both multiremote and normal setups
 * @param browser browser object
 * @param caps browser capbilities object. In case of multiremote, the object itself should have a property named 'capabilities'
 * @param browserName browser name in case of multiremote
 */
export function getBrowserCapabilities(browser: WebdriverIO.Browser | WebdriverIO.MultiRemoteBrowser, caps?: Capabilities.RemoteCapability, browserName?: string) {
    if (!browser.isMultiremote) {
        return { ...browser.capabilities, ...caps } as WebdriverIO.Capabilities
    }

    const multiCaps = caps as Capabilities.MultiRemoteCapabilities
    const globalCap = browserName && browser.getInstance(browserName) ? browser.getInstance(browserName).capabilities : {}
    const cap = browserName && multiCaps[browserName] ? multiCaps[browserName].capabilities : {}
    return { ...globalCap, ...cap } as WebdriverIO.Capabilities
}

/**
 * check for browserstack W3C capabilities. Does not support legacy capabilities
 * @param cap browser capabilities
 */
export function isBrowserstackCapability(cap?: WebdriverIO.Capabilities) {
    return Boolean(
        cap &&
            cap['bstack:options'] &&
            // return false if the only cap in bstack:options is wdioService,
            // as that is added by the service and not present in user passed caps
            !(
                Object.keys(cap['bstack:options']).length === 1 &&
                cap['bstack:options'].wdioService
            )
    )
}

export function getParentSuiteName(fullTitle: string, testSuiteTitle: string): string {
    const fullTitleWords = fullTitle.split(' ')
    const testSuiteTitleWords = testSuiteTitle.split(' ')
    const shortestLength = Math.min(fullTitleWords.length, testSuiteTitleWords.length)
    let c = 0
    let parentSuiteName = ''
    while (c < shortestLength && fullTitleWords[c] === testSuiteTitleWords[c]) {
        parentSuiteName += fullTitleWords[c++] + ' '
    }
    return parentSuiteName.trim()
}

function processError(error: any, fn: Function, args: any[]) {
    BStackLogger.error(`Error in executing ${fn.name} with args ${args}: ${error}`)
    let argsString: string
    try {
        argsString = JSON.stringify(args)
    } catch (e) {
        argsString = util.inspect(args, { depth: 2 })
    }
    CrashReporter.uploadCrashReport(`Error in executing ${fn.name} with args ${argsString} : ${error}`, error && error.stack)
}

export function o11yErrorHandler(fn: Function) {
    return function (...args: any) {
        try {
            let functionToHandle = fn
            if (process.env[PERF_MEASUREMENT_ENV]) {
                functionToHandle = performance.timerify(functionToHandle as any)
            }
            const result = functionToHandle(...args)
            if (result instanceof Promise) {
                return result.catch(error => processError(error, fn, args))
            }
            return result
        } catch (error) {
            processError(error, fn, args)
        }
    }
}

export function errorHandler(fn: Function) {
    return function (...args: any) {
        try {
            const functionToHandle = fn
            const result = functionToHandle(...args)
            if (result instanceof Promise) {
                return result.catch(error => BStackLogger.error(`Error in executing ${fn.name} with args ${args}: ${error}`))
            }
            return result
        } catch (error) {
            BStackLogger.error(`Error in executing ${fn.name} with args ${args}: ${error}`)
        }
    }
}

export async function nodeRequest(requestType: Method, apiEndpoint: string, options: any, apiUrl: string, timeout: number = 120000) {
    try {
        const response: any = await got(`${apiUrl}/${apiEndpoint}`, {
            method: requestType,
            timeout: {
                request: timeout
            },
            ...options
        }).json()
        return response
    } catch (error : any) {
        const isLogUpload = apiEndpoint === UPLOAD_LOGS_ENDPOINT
        if (error instanceof HTTPError && error.response) {
            const errorMessageJson = error.response.body ? JSON.parse(error.response.body.toString()) : null
            const errorMessage = errorMessageJson ? errorMessageJson.message : null
            if (errorMessage) {
                isLogUpload ? BStackLogger.debug(`${errorMessage} - ${error.stack}`) : BStackLogger.error(`${errorMessage} - ${error.stack}`)
            } else {
                isLogUpload ? BStackLogger.debug(`${error.stack}`) : BStackLogger.error(`${error.stack}`)
            }
            if (isLogUpload) {
                return
            }
            throw error
        } else {
            if (isLogUpload) {
                BStackLogger.debug(`Failed to fire api request due to ${error} - ${error.stack}`)
                return
            }
            BStackLogger.debug(`Failed to fire api request due to ${error} - ${error.stack}`)
            throw error
        }
    }
}

// https://tugayilik.medium.com/error-handling-via-try-catch-proxy-in-javascript-54116dbf783f
/*
    A class wrapper for error handling. The wrapper wraps all the methods of the class with a error handler function.
    If any exception occurs in any of the class method, that will get caught in the wrapper which logs and reports the error.
 */
type ClassType = { new(...args: any[]): any; }; // A generic type for a class
export function o11yClassErrorHandler<T extends ClassType>(errorClass: T): T {
    const prototype = errorClass.prototype

    if (Object.getOwnPropertyNames(prototype).length < 2) {
        return errorClass
    }

    Object.getOwnPropertyNames(prototype).forEach((methodName) => {
        const method = prototype[methodName]
        if (typeof method === 'function' && methodName !== 'constructor') {
            // In order to preserve this context, need to define like this
            Object.defineProperty(prototype, methodName, {
                writable: true,
                value: function(...args: any) {
                    try {
                        const result = (process.env[PERF_MEASUREMENT_ENV] ? performance.timerify(method) : method).call(this, ...args)
                        if (result instanceof Promise) {
                            return result.catch(error => processError(error, method, args))
                        }
                        return result

                    } catch (err) {
                        processError(err, method, args)
                    }
                }
            })
        }
    })

    return errorClass
}

export const processTestObservabilityResponse = (response: LaunchResponse) => {
    if (!response.observability) {
        handleErrorForObservability(null)
        return
    }
    if (!response.observability.success) {
        handleErrorForObservability(response.observability)
        return
    }
    process.env[BROWSERSTACK_OBSERVABILITY] = 'true'
    if (response.observability.options.allow_screenshots) {
        process.env[TESTOPS_SCREENSHOT_ENV] = response.observability.options.allow_screenshots.toString()
    }
}

interface DataElement {
    [key: string]: any
}

export const jsonifyAccessibilityArray = (
    dataArray: DataElement[],
    keyName: keyof DataElement,
    valueName: keyof DataElement
): Record<string, any> => {
    const result: Record<string, any> = {}
    dataArray.forEach((element: DataElement) => {
        result[element[keyName]] = element[valueName]
    })
    return result
}

export const  processAccessibilityResponse = (response: LaunchResponse) => {
    if (!response.accessibility) {
        handleErrorForAccessibility(null)
        return
    }
    if (!response.accessibility.success) {
        handleErrorForAccessibility(response.accessibility)
        return
    }

    if (response.accessibility.options) {
        const { accessibilityToken, pollingTimeout, scannerVersion } = jsonifyAccessibilityArray(response.accessibility.options.capabilities, 'name', 'value')
        const scriptsJson = {
            'scripts': jsonifyAccessibilityArray(response.accessibility.options.scripts, 'name', 'command'),
            'commands': response.accessibility.options.commandsToWrap.commands
        }
        if (scannerVersion) {
            process.env.BSTACK_A11Y_SCANNER_VERSION = scannerVersion
            BStackLogger.debug(`Accessibility scannerVersion ${scannerVersion}`)
        }
        if (accessibilityToken) {
            process.env.BSTACK_A11Y_JWT = accessibilityToken
            process.env[BROWSERSTACK_ACCESSIBILITY] = 'true'
        }
        if (pollingTimeout) {
            process.env.BSTACK_A11Y_POLLING_TIMEOUT = pollingTimeout
        }
        if (scriptsJson) {
            AccessibilityScripts.update(scriptsJson)
            AccessibilityScripts.store()
        }
    }
}

export const processLaunchBuildResponse = (response: LaunchResponse, options: BrowserstackConfig & Options.Testrunner) => {
    if (options.testObservability) {
        processTestObservabilityResponse(response)
    }
    if (options.accessibility) {
        processAccessibilityResponse(response)
    }
}

export const launchTestSession = PerformanceTester.measureWrapper(PERFORMANCE_SDK_EVENTS.TESTHUB_EVENTS.START, o11yErrorHandler(async function launchTestSession(options: BrowserstackConfig & Options.Testrunner, config: Options.Testrunner, bsConfig: UserConfig, bStackConfig: BrowserStackConfig) {
    const launchBuildUsage = UsageStats.getInstance().launchBuildUsage
    launchBuildUsage.triggered()

    const data = {
        format: 'json',
        project_name: getObservabilityProject(options, bsConfig.projectName),
        name: getObservabilityBuild(options, bsConfig.buildName),
        build_identifier: bsConfig.buildIdentifier,
        started_at: (new Date()).toISOString(),
        tags: getObservabilityBuildTags(options, bsConfig.buildTag),
        host_info: {
            hostname: hostname(),
            platform: platform(),
            type: type(),
            version: version(),
            arch: arch()
        },
        ci_info: getCiInfo(),
        build_run_identifier: process.env.BROWSERSTACK_BUILD_RUN_IDENTIFIER,
        failed_tests_rerun: process.env[RERUN_ENV] || false,
        version_control: await getGitMetaData(),
        accessibility: {
            settings: options.accessibilityOptions
        },
        browserstackAutomation: shouldAddServiceVersion(config, options.testObservability),
        framework_details: {
            frameworkName: 'WebdriverIO-' + config.framework,
            frameworkVersion: bsConfig.bstackServiceVersion,
            sdkVersion: bsConfig.bstackServiceVersion,
            language: 'ECMAScript',
            testFramework: {
                name: 'WebdriverIO',
                version: bsConfig.bstackServiceVersion
            }
        },
        product_map: getProductMap(bStackConfig),
        config: {}
    }

    try {
        if (Object.keys(CrashReporter.userConfigForReporting).length === 0) {
            CrashReporter.userConfigForReporting = process.env.USER_CONFIG_FOR_REPORTING !== undefined ? JSON.parse(process.env.USER_CONFIG_FOR_REPORTING) : {}
        }
    } catch (error) {
        return BStackLogger.error(`[Crash_Report_Upload] Failed to parse user config while sending build start event due to ${error}`)
    }
    data.config = CrashReporter.userConfigForReporting

    try {
        const url = `${DATA_ENDPOINT}/api/v2/builds`
        const response: LaunchResponse = await got.post(url, {
            ...DEFAULT_REQUEST_CONFIG,
            username: getObservabilityUser(options, config),
            password: getObservabilityKey(options, config),
            json: data
        }).json()
        BStackLogger.debug(`[Start_Build] Success response: ${JSON.stringify(response)}`)
        process.env[TESTOPS_BUILD_COMPLETED_ENV] = 'true'
        if (response.jwt) {
            process.env[BROWSERSTACK_TESTHUB_JWT] = response.jwt
        }
        if (response.build_hashed_id) {
            process.env[BROWSERSTACK_TESTHUB_UUID] = response.build_hashed_id
            TestOpsConfig.getInstance().buildHashedId = response.build_hashed_id
        }
        processLaunchBuildResponse(response, options)
        launchBuildUsage.success()
    } catch (error: any) {
        if (!error.success) {
            launchBuildUsage.failed(error)
            logBuildError(error)
            return
        }
    }
}))

export const validateCapsWithAppA11y = (platformMeta?: { [key: string]: any; }) => {
    /* Check if the current driver platform is eligible for AppAccessibility scan */
    BStackLogger.debug(`platformMeta ${JSON.stringify(platformMeta)}`)
    if (
        platformMeta?.platform_name &&
        String(platformMeta?.platform_name).toLowerCase() === 'android' &&
        platformMeta?.platform_version &&
        parseInt(platformMeta?.platform_version?.toString()) < 11
    ) {
        BStackLogger.warn(
            'App Accessibility Automation tests are supported on OS version 11 and above for Android devices.'
        )
        return false
    }
    return true
}

export const validateCapsWithAppA11y = (platformMeta?: { [key: string]: any; }) => {
    /* Check if the current driver platform is eligible for AppAccessibility scan */
    BStackLogger.debug(`platformMeta ${JSON.stringify(platformMeta)}`)
    if (
        platformMeta?.platform_name &&
        String(platformMeta?.platform_name).toLowerCase() === 'android' &&
        platformMeta?.platform_version &&
        parseInt(platformMeta?.platform_version?.toString()) < 11
    ) {
        BStackLogger.warn(
            'App Accessibility Automation tests are supported on OS version 11 and above for Android devices.'
        )
        return false
    }
    return true
}

export const validateCapsWithA11y = (deviceName?: any, platformMeta?: { [key: string]: any; }, chromeOptions?: any) => {
    /* Check if the current driver platform is eligible for Accessibility scan */
    try {
        if (deviceName) {
            BStackLogger.warn('Accessibility Automation will run only on Desktop browsers.')
            return false
        }

        if (platformMeta?.browser_name?.toLowerCase() !== 'chrome') {
            BStackLogger.warn('Accessibility Automation will run only on Chrome browsers.')
            return false
        }
        const browserVersion = platformMeta?.browser_version
        if ( !isUndefined(browserVersion) && !(browserVersion === 'latest' || parseFloat(browserVersion + '') > 94)) {
            BStackLogger.warn('Accessibility Automation will run only on Chrome browser version greater than 94.')
            return false
        }

        if (chromeOptions?.args?.includes('--headless')) {
            BStackLogger.warn('Accessibility Automation will not run on legacy headless mode. Switch to new headless mode or avoid using headless mode.')
            return false
        }
        return true
    } catch (error) {
        BStackLogger.debug(`Exception in checking capabilities compatibility with Accessibility. Error: ${error}`)
    }
    return false
}

export const shouldScanTestForAccessibility = (suiteTitle: string | undefined, testTitle: string, accessibilityOptions?: { [key: string]: any; }, world?: { [key: string]: any; }, isCucumber?: boolean ) => {
    try {
        const includeTags = Array.isArray(accessibilityOptions?.includeTagsInTestingScope) ? accessibilityOptions?.includeTagsInTestingScope : []
        const excludeTags = Array.isArray(accessibilityOptions?.excludeTagsInTestingScope) ? accessibilityOptions?.excludeTagsInTestingScope : []

        if (isCucumber) {
            const tagsList: string[] = []
            world?.pickle?.tags.map((tag: { [key: string]: any; }) => tagsList.push(tag.name))
            const excluded = excludeTags?.some((exclude) => tagsList.includes(exclude))
            const included = includeTags?.length === 0 || includeTags?.some((include) => tagsList.includes(include))

            return !excluded && included
        }

        const fullTestName = suiteTitle + ' ' + testTitle
        const excluded = excludeTags?.some((exclude) => fullTestName.includes(exclude))
        const included = includeTags?.length === 0 || includeTags?.some((include) => fullTestName.includes(include))

        return !excluded && included
    } catch (error) {
        BStackLogger.debug(`Error while validating test case for accessibility before scanning. Error : ${error}`)
    }
    return false
}

export const isAccessibilityAutomationSession = (accessibilityFlag?: boolean | string) => {
    try {
        const hasA11yJwtToken = typeof process.env.BSTACK_A11Y_JWT === 'string' && process.env.BSTACK_A11Y_JWT.length > 0 && process.env.BSTACK_A11Y_JWT !== 'null' && process.env.BSTACK_A11Y_JWT !== 'undefined'
        return accessibilityFlag && hasA11yJwtToken
    } catch (error) {
        BStackLogger.debug(`Exception in verifying the Accessibility session with error : ${error}`)
    }
    return false
}

export const isAppAccessibilityAutomationSession = (accessibilityFlag?: boolean | string, isAppAutomate?: boolean) => {
    const accessibilityAutomation = isAccessibilityAutomationSession(accessibilityFlag)
    return accessibilityAutomation && isAppAutomate
}
<<<<<<< HEAD
=======

export const formatString = (template: (string | null), ...values: (string | null)[]): string => {
    let i = 0
    if (template === null) {
        return ''
    }
    return template.replace(/%s/g, () => {
        const value = values[i++]
        return value !== null && value !== undefined ? value : ''
    })
}

export const _getParamsForAppAccessibility = ( commandName?: string ): { thTestRunUuid: any, thBuildUuid: any, thJwtToken: any, authHeader: any, scanTimestamp: Number, method: string | undefined  } => {
    return {
        'thTestRunUuid': process.env.TEST_ANALYTICS_ID,
        'thBuildUuid': process.env.BROWSERSTACK_TESTHUB_UUID,
        'thJwtToken': process.env.BROWSERSTACK_TESTHUB_JWT,
        'authHeader': process.env.BSTACK_A11Y_JWT,
        'scanTimestamp': Date.now(),
        'method': commandName
    }
}

export const performA11yScan = async (isAppAutomate: boolean, browser: WebdriverIO.Browser | WebdriverIO.MultiRemoteBrowser, isBrowserStackSession?: boolean, isAccessibility?: boolean | string, commandName?: string) : Promise<{ [key: string]: any; } | undefined> => {
    if (!isBrowserStackSession) {
        BStackLogger.warn('Not a BrowserStack Automate session, cannot perform Accessibility scan.')
        return // since we are running only on Automate as of now
    }
>>>>>>> acbd06b9

export const formatString = (template: (string | null), ...values: (string | null)[]): string => {
    let i = 0
    if (template === null) {
        return ''
    }
    return template.replace(/%s/g, () => {
        const value = values[i++]
        return value !== null && value !== undefined ? value : ''
    })
}

<<<<<<< HEAD
export const _getParamsForAppAccessibility = ( commandName?: string ): { thTestRunUuid: any, thBuildUuid: any, thJwtToken: any, authHeader: any, scanTimestamp: Number, method: string | undefined  } => {
    return {
        'thTestRunUuid': process.env.TEST_ANALYTICS_ID,
        'thBuildUuid': process.env.BROWSERSTACK_TESTHUB_UUID,
        'thJwtToken': process.env.BROWSERSTACK_TESTHUB_JWT,
        'authHeader': process.env.BSTACK_A11Y_JWT,
        'scanTimestamp': Date.now(),
        'method': commandName
    }
}

export const performA11yScan = async (isAppAutomate: boolean, browser: WebdriverIO.Browser | WebdriverIO.MultiRemoteBrowser, isBrowserStackSession?: boolean, isAccessibility?: boolean | string, commandName?: string) : Promise<{ [key: string]: any; } | undefined> => {
    return await PerformanceTester.measureWrapper(PERFORMANCE_SDK_EVENTS.A11Y_EVENTS.PERFORM_SCAN, async () => {
        if (!isBrowserStackSession) {
            BStackLogger.warn('Not a BrowserStack Automate session, cannot perform Accessibility scan.')
            return // since we are running only on Automate as of now
        }

        if (!isAccessibilityAutomationSession(isAccessibility)) {
            BStackLogger.warn('Not an Accessibility Automation session, cannot perform Accessibility scan.')
            return
        }

        try {
            if (isAppAccessibilityAutomationSession(isAccessibility, isAppAutomate)) {
                const results: unknown = await (browser as WebdriverIO.Browser).execute(formatString(AccessibilityScripts.performScan, JSON.stringify(_getParamsForAppAccessibility(commandName))) as string, {})
                BStackLogger.debug(util.format(results as string))
                return ( results as { [key: string]: any; } | undefined )
            }
            const results: unknown = await (browser as WebdriverIO.Browser).executeAsync(AccessibilityScripts.performScan as string, { 'method': commandName || '' })
            BStackLogger.debug(util.format(results as string))
            return ( results as { [key: string]: any; } | undefined )
        } catch (err : any) {
            BStackLogger.error('Accessibility Scan could not be performed : ' + err)
            return
        }
    }, { command: commandName })()
}

export const getA11yResults = PerformanceTester.measureWrapper(PERFORMANCE_SDK_EVENTS.A11Y_EVENTS.GET_RESULTS, async (isAppAutomate: boolean, browser: WebdriverIO.Browser, isBrowserStackSession?: boolean, isAccessibility?: boolean | string) : Promise<Array<{ [key: string]: any; }>> => {
=======
    try {
        if (isAppAccessibilityAutomationSession(isAccessibility, isAppAutomate)) {
            const results: unknown = await (browser as WebdriverIO.Browser).execute(formatString(AccessibilityScripts.performScan, JSON.stringify(_getParamsForAppAccessibility(commandName))) as string, {})
            BStackLogger.debug(util.format(results as string))
            return ( results as { [key: string]: any; } | undefined )
        }
        const results: unknown = await (browser as WebdriverIO.Browser).executeAsync(AccessibilityScripts.performScan as string, { 'method': commandName || '' })
        BStackLogger.debug(util.format(results as string))
        return ( results as { [key: string]: any; } | undefined )
    } catch (err : any) {
        BStackLogger.error('Accessibility Scan could not be performed : ' + err)
        return
    }
}

export const getA11yResults = async (isAppAutomate: boolean, browser: WebdriverIO.Browser, isBrowserStackSession?: boolean, isAccessibility?: boolean | string) : Promise<Array<{ [key: string]: any; }>> => {
>>>>>>> acbd06b9
    if (!isBrowserStackSession) {
        BStackLogger.warn('Not a BrowserStack Automate session, cannot retrieve Accessibility results.')
        return [] // since we are running only on Automate as of now
    }

    if (!isAccessibilityAutomationSession(isAccessibility)) {
        BStackLogger.warn('Not an Accessibility Automation session, cannot retrieve Accessibility results.')
        return []
    }

    try {
        BStackLogger.debug('Performing scan before getting results')
        await performA11yScan(isAppAutomate, browser, isBrowserStackSession, isAccessibility)
        const results: Array<{ [key: string]: any; }> = await (browser as WebdriverIO.Browser).executeAsync(AccessibilityScripts.getResults as string)
        return results
    } catch (error: any) {
        BStackLogger.error('No accessibility results were found.')
        BStackLogger.debug(`getA11yResults Failed. Error: ${error}`)
        return []
    }
<<<<<<< HEAD
})

export const getAppA11yResults = PerformanceTester.measureWrapper(PERFORMANCE_SDK_EVENTS.A11Y_EVENTS.GET_RESULTS, async (isAppAutomate: boolean, browser: WebdriverIO.Browser, isBrowserStackSession?: boolean, isAccessibility?: boolean | string, sessionId?: string | null) : Promise<Array<{ [key: string]: any; }>> => {
=======
}

export const getAppA11yResults = async (isAppAutomate: boolean, browser: WebdriverIO.Browser, isBrowserStackSession?: boolean, isAccessibility?: boolean | string, sessionId?: string | null) : Promise<Array<{ [key: string]: any; }>> => {
>>>>>>> acbd06b9
    if (!isBrowserStackSession) {
        return [] // since we are running only on Automate as of now
    }

    if (!isAppAccessibilityAutomationSession(isAccessibility, isAppAutomate)) {
        BStackLogger.warn('Not an Accessibility Automation session, cannot retrieve Accessibility results summary.')
        return []
    }

    try {
        const apiUrl = `${APP_ALLY_ENDPOINT}/${APP_ALLY_ISSUES_ENDPOINT}`
        const apiRespone = await getAppA11yResultResponse(apiUrl, isAppAutomate, browser, isBrowserStackSession, isAccessibility, sessionId)
        const result = apiRespone?.data?.data?.issues
        BStackLogger.debug(`Polling Result: ${JSON.stringify(result)}`)
        return result
    } catch (error: any) {
        BStackLogger.error('No accessibility summary was found.')
        BStackLogger.debug(`getAppA11yResults Failed. Error: ${error}`)
        return []
    }
<<<<<<< HEAD
})

export const getAppA11yResultsSummary = PerformanceTester.measureWrapper(PERFORMANCE_SDK_EVENTS.A11Y_EVENTS.GET_RESULTS_SUMMARY, async (isAppAutomate: boolean, browser: WebdriverIO.Browser, isBrowserStackSession?: boolean, isAccessibility?: boolean | string, sessionId?: string | null) : Promise<{ [key: string]: any; }> => {
=======
}

export const getAppA11yResultsSummary = async (isAppAutomate: boolean, browser: WebdriverIO.Browser, isBrowserStackSession?: boolean, isAccessibility?: boolean | string, sessionId?: string | null) : Promise<{ [key: string]: any; }> => {
>>>>>>> acbd06b9
    if (!isBrowserStackSession) {
        return {} // since we are running only on Automate as of now
    }

    if (!isAppAccessibilityAutomationSession(isAccessibility, isAppAutomate)) {
        BStackLogger.warn('Not an Accessibility Automation session, cannot retrieve Accessibility results summary.')
        return {}
    }

    try {
        const apiUrl = `${APP_ALLY_ENDPOINT}/${APP_ALLY_ISSUES_SUMMARY_ENDPOINT}`
        const apiRespone = await getAppA11yResultResponse(apiUrl, isAppAutomate, browser, isBrowserStackSession, isAccessibility, sessionId)
        const result = apiRespone?.data?.data?.summary
        BStackLogger.debug(`Polling Result: ${JSON.stringify(result)}`)
        return result
    } catch {
        BStackLogger.error('No accessibility summary was found.')
        return {}
    }
<<<<<<< HEAD
})
=======
}
>>>>>>> acbd06b9

const getAppA11yResultResponse = async (apiUrl: string, isAppAutomate: boolean, browser: WebdriverIO.Browser, isBrowserStackSession?: boolean, isAccessibility?: boolean | string, sessionId?: string | null) : Promise<PollingResult> => {
    BStackLogger.debug('Performing scan before getting results summary')
    await performA11yScan(isAppAutomate, browser, isBrowserStackSession, isAccessibility)
    const upperTimeLimit = process.env[BSTACK_A11Y_POLLING_TIMEOUT] ? Date.now() + parseInt(process.env[BSTACK_A11Y_POLLING_TIMEOUT]) * 1000 : Date.now() + 30000
    const params = { test_run_uuid: process.env.TEST_ANALYTICS_ID, session_id: sessionId, timestamp: Date.now() } // Query params to pass
    const header = { Authorization: `Bearer ${process.env.BSTACK_A11Y_JWT}` }
    const apiRespone = await pollApi(apiUrl, params, header, upperTimeLimit)
    BStackLogger.debug(`Polling Result: ${JSON.stringify(apiRespone)}`)
    return apiRespone
}

<<<<<<< HEAD
export const getA11yResultsSummary = PerformanceTester.measureWrapper(PERFORMANCE_SDK_EVENTS.A11Y_EVENTS.GET_RESULTS_SUMMARY, async (isAppAutomate: boolean, browser: WebdriverIO.Browser, isBrowserStackSession?: boolean, isAccessibility?: boolean | string) : Promise<{ [key: string]: any; }> => {
=======
export const getA11yResultsSummary = async (isAppAutomate: boolean, browser: WebdriverIO.Browser, isBrowserStackSession?: boolean, isAccessibility?: boolean | string) : Promise<{ [key: string]: any; }> => {
>>>>>>> acbd06b9
    if (!isBrowserStackSession) {
        return {} // since we are running only on Automate as of now
    }

    if (!isAccessibilityAutomationSession(isAccessibility)) {
        BStackLogger.warn('Not an Accessibility Automation session, cannot retrieve Accessibility results summary.')
        return {}
    }

    try {
        BStackLogger.debug('Performing scan before getting results summary')
        await performA11yScan(isAppAutomate, browser, isBrowserStackSession, isAccessibility)
        const summaryResults: { [key: string]: any; } = await (browser as WebdriverIO.Browser).executeAsync(AccessibilityScripts.getResultsSummary as string)
        return summaryResults
    } catch {
        BStackLogger.error('No accessibility summary was found.')
        return {}
    }
})

export const stopBuildUpstream = PerformanceTester.measureWrapper(PERFORMANCE_SDK_EVENTS.TESTHUB_EVENTS.STOP, o11yErrorHandler(async function stopBuildUpstream(killSignal: string|null = null) {
    const stopBuildUsage = UsageStats.getInstance().stopBuildUsage
    stopBuildUsage.triggered()
    if (!process.env[TESTOPS_BUILD_COMPLETED_ENV]) {
        stopBuildUsage.failed('Build is not completed yet')
        return {
            status: 'error',
            message: 'Build is not completed yet'
        }
    }

    const jwtToken = process.env[BROWSERSTACK_TESTHUB_JWT]
    if (!jwtToken) {
        stopBuildUsage.failed('Token/buildID is undefined, build creation might have failed')
        BStackLogger.debug('[STOP_BUILD] Missing Authentication Token/ Build ID')
        return {
            status: 'error',
            message: 'Token/buildID is undefined, build creation might have failed'
        }
    }
    const data:TOStopData = {
        'finished_at': (new Date()).toISOString(),
        'finished_metadata': [],
    }
    if (killSignal) {
        data.finished_metadata.push({
            reason: 'user_killed',
            signal: killSignal
        })
    }

    try {
        const url = `${DATA_ENDPOINT}/api/v1/builds/${process.env[BROWSERSTACK_TESTHUB_UUID]}/stop`
        const response = await got.put(url, {
            agent: DEFAULT_REQUEST_CONFIG.agent,
            headers: {
                ...DEFAULT_REQUEST_CONFIG.headers,
                'Authorization': `Bearer ${jwtToken}`
            },
            json: data,
            retry: {
                limit: 3,
                methods: ['GET', 'POST']
            }
        }).json()
        BStackLogger.debug(`[STOP_BUILD] Success response: ${JSON.stringify(response)}`)
        stopBuildUsage.success()
        return {
            status: 'success',
            message: ''
        }
    } catch (error: any) {
        stopBuildUsage.failed(error)
        BStackLogger.debug(`[STOP_BUILD] Failed. Error: ${error}`)
        return {
            status: 'error',
            message: error.message
        }
    }
}))

export function getCiInfo () {
    const env = process.env
    // Jenkins
    if ((typeof env.JENKINS_URL === 'string' && env.JENKINS_URL.length > 0) || (typeof env.JENKINS_HOME === 'string' && env.JENKINS_HOME.length > 0)) {
        return {
            name: 'Jenkins',
            build_url: env.BUILD_URL,
            job_name: env.JOB_NAME,
            build_number: env.BUILD_NUMBER
        }
    }
    // CircleCI
    if (isTrue(env.CI) && isTrue(env.CIRCLECI)) {
        return {
            name: 'CircleCI',
            build_url: env.CIRCLE_BUILD_URL,
            job_name: env.CIRCLE_JOB,
            build_number: env.CIRCLE_BUILD_NUM
        }
    }
    // Travis CI
    if (isTrue(env.CI) && isTrue(env.TRAVIS)) {
        return {
            name: 'Travis CI',
            build_url: env.TRAVIS_BUILD_WEB_URL,
            job_name: env.TRAVIS_JOB_NAME,
            build_number: env.TRAVIS_BUILD_NUMBER
        }
    }
    // Codeship
    if (isTrue(env.CI) && env.CI_NAME === 'codeship') {
        return {
            name: 'Codeship',
            build_url: null,
            job_name: null,
            build_number: null
        }
    }
    // Bitbucket
    if (env.BITBUCKET_BRANCH && env.BITBUCKET_COMMIT) {
        return {
            name: 'Bitbucket',
            build_url: env.BITBUCKET_GIT_HTTP_ORIGIN,
            job_name: null,
            build_number: env.BITBUCKET_BUILD_NUMBER
        }
    }
    // Drone
    if (isTrue(env.CI) && isTrue(env.DRONE)) {
        return {
            name: 'Drone',
            build_url: env.DRONE_BUILD_LINK,
            job_name: null,
            build_number: env.DRONE_BUILD_NUMBER
        }
    }
    // Semaphore
    if (isTrue(env.CI) && isTrue(env.SEMAPHORE)) {
        return {
            name: 'Semaphore',
            build_url: env.SEMAPHORE_ORGANIZATION_URL,
            job_name: env.SEMAPHORE_JOB_NAME,
            build_number: env.SEMAPHORE_JOB_ID
        }
    }
    // GitLab
    if (isTrue(env.CI) && isTrue(env.GITLAB_CI)) {
        return {
            name: 'GitLab',
            build_url: env.CI_JOB_URL,
            job_name: env.CI_JOB_NAME,
            build_number: env.CI_JOB_ID
        }
    }
    // Buildkite
    if (isTrue(env.CI) && isTrue(env.BUILDKITE)) {
        return {
            name: 'Buildkite',
            build_url: env.BUILDKITE_BUILD_URL,
            job_name: env.BUILDKITE_LABEL || env.BUILDKITE_PIPELINE_NAME,
            build_number: env.BUILDKITE_BUILD_NUMBER
        }
    }
    // Visual Studio Team Services
    if (isTrue(env.TF_BUILD) && env.TF_BUILD_BUILDNUMBER) {
        return {
            name: 'Visual Studio Team Services',
            build_url: `${env.SYSTEM_TEAMFOUNDATIONSERVERURI}${env.SYSTEM_TEAMPROJECTID}`,
            job_name: env.SYSTEM_DEFINITIONID,
            build_number: env.BUILD_BUILDID
        }
    }
    // Appveyor
    if (isTrue(env.APPVEYOR)) {
        return {
            name: 'Appveyor',
            build_url: `${env.APPVEYOR_URL}/project/${env.APPVEYOR_ACCOUNT_NAME}/${env.APPVEYOR_PROJECT_SLUG}/builds/${env.APPVEYOR_BUILD_ID}`,
            job_name: env.APPVEYOR_JOB_NAME,
            build_number: env.APPVEYOR_BUILD_NUMBER
        }
    }
    // Azure CI
    if (env.AZURE_HTTP_USER_AGENT && env.TF_BUILD) {
        return {
            name: 'Azure CI',
            build_url: `${env.SYSTEM_TEAMFOUNDATIONSERVERURI}${env.SYSTEM_TEAMPROJECT}/_build/results?buildId=${env.BUILD_BUILDID}`,
            job_name: env.BUILD_BUILDID,
            build_number: env.BUILD_BUILDID
        }
    }
    // AWS CodeBuild
    if (env.CODEBUILD_BUILD_ID || env.CODEBUILD_RESOLVED_SOURCE_VERSION || env.CODEBUILD_SOURCE_VERSION) {
        return {
            name: 'AWS CodeBuild',
            build_url: env.CODEBUILD_PUBLIC_BUILD_URL,
            job_name: env.CODEBUILD_BUILD_ID,
            build_number: env.CODEBUILD_BUILD_ID
        }
    }
    // Bamboo
    if (env.bamboo_buildNumber) {
        return {
            name: 'Bamboo',
            build_url: env.bamboo_buildResultsUrl,
            job_name: env.bamboo_shortJobName,
            build_number: env.bamboo_buildNumber
        }
    }
    // Wercker
    if (env.WERCKER || env.WERCKER_MAIN_PIPELINE_STARTED) {
        return {
            name: 'Wercker',
            build_url: env.WERCKER_BUILD_URL,
            job_name: env.WERCKER_MAIN_PIPELINE_STARTED ? 'Main Pipeline' : null,
            build_number: env.WERCKER_GIT_COMMIT
        }
    }
    // Google Cloud
    if (env.GCP_PROJECT || env.GCLOUD_PROJECT || env.GOOGLE_CLOUD_PROJECT) {
        return {
            name: 'Google Cloud',
            build_url: null,
            job_name: env.PROJECT_ID,
            build_number: env.BUILD_ID,
        }
    }
    // Shippable
    if (env.SHIPPABLE) {
        return {
            name: 'Shippable',
            build_url: env.SHIPPABLE_BUILD_URL,
            job_name: env.SHIPPABLE_JOB_ID ? `Job #${env.SHIPPABLE_JOB_ID}` : null,
            build_number: env.SHIPPABLE_BUILD_NUMBER
        }
    }
    // Netlify
    if (isTrue(env.NETLIFY)) {
        return {
            name: 'Netlify',
            build_url: env.DEPLOY_URL,
            job_name: env.SITE_NAME,
            build_number: env.BUILD_ID
        }
    }
    // Github Actions
    if (isTrue(env.GITHUB_ACTIONS)) {
        return {
            name: 'GitHub Actions',
            build_url: `${env.GITHUB_SERVER_URL}/${env.GITHUB_REPOSITORY}/actions/runs/${env.GITHUB_RUN_ID}`,
            job_name: env.GITHUB_WORKFLOW,
            build_number: env.GITHUB_RUN_ID,
        }
    }
    // Vercel
    if (isTrue(env.CI) && env.VERCEL === '1') {
        return {
            name: 'Vercel',
            build_url: `http://${env.VERCEL_URL}`,
            job_name: null,
            build_number: null,
        }
    }
    // Teamcity
    if (env.TEAMCITY_VERSION) {
        return {
            name: 'Teamcity',
            build_url: null,
            job_name: null,
            build_number: env.BUILD_NUMBER,
        }
    }
    // Concourse
    if (env.CONCOURSE || env.CONCOURSE_URL || env.CONCOURSE_USERNAME || env.CONCOURSE_TEAM) {
        return {
            name: 'Concourse',
            build_url: null,
            job_name: env.BUILD_JOB_NAME || null,
            build_number: env.BUILD_ID || null,
        }
    }
    // GoCD
    if (env.GO_JOB_NAME) {
        return {
            name: 'GoCD',
            build_url: null,
            job_name: env.GO_JOB_NAME,
            build_number: env.GO_PIPELINE_COUNTER,
        }
    }
    // CodeFresh
    if (env.CF_BUILD_ID) {
        return {
            name: 'CodeFresh',
            build_url: env.CF_BUILD_URL,
            job_name: env.CF_PIPELINE_NAME,
            build_number: env.CF_BUILD_ID,
        }
    }
    // if no matches, return null
    return null
}

export async function getGitMetaData () {
    const info: GitRepoInfo = gitRepoInfo()
    if (!info.commonGitDir) {
        return
    }
    const { remote } = await pGitconfig(info.commonGitDir)
    const remotes = remote ? Object.keys(remote).map(remoteName =>  ({ name: remoteName, url: remote[remoteName].url })) : []
    let gitMetaData : GitMetaData = {
        name: 'git',
        sha: info.sha,
        short_sha: info.abbreviatedSha,
        branch: info.branch,
        tag: info.tag,
        committer: info.committer,
        committer_date: info.committerDate,
        author: info.author,
        author_date: info.authorDate,
        commit_message: info.commitMessage,
        root: info.root,
        common_git_dir: info.commonGitDir,
        worktree_git_dir: info.worktreeGitDir,
        last_tag: info.lastTag,
        commits_since_last_tag: info.commitsSinceLastTag,
        remotes: remotes
    }

    gitMetaData = checkAndTruncateVCSInfo(gitMetaData)
    return gitMetaData
}

export function getUniqueIdentifier(test: Frameworks.Test, framework?: string): string {
    if (framework === 'jasmine') {
        return test.fullName
    }

    let parentTitle = test.parent
    // Sometimes parent will be an object instead of a string
    if (typeof parentTitle === 'object') {
        parentTitle = (parentTitle as any).title
    }
    return `${parentTitle} - ${test.title}`
}

export function getUniqueIdentifierForCucumber(world: ITestCaseHookParameter): string {
    return world.pickle.uri + '_' + world.pickle.astNodeIds.join(',')
}

export function getCloudProvider(browser: WebdriverIO.Browser | WebdriverIO.MultiRemoteBrowser): string {
    if (browser.options && browser.options.hostname && browser.options.hostname.includes('browserstack')) {
        return 'browserstack'
    }
    return 'unknown_grid'
}

export function isBrowserstackSession(browser?: WebdriverIO.Browser | WebdriverIO.MultiRemoteBrowser) {
    return browser && getCloudProvider(browser).toLowerCase() === 'browserstack'
}

export function getScenarioExamples(world: ITestCaseHookParameter) {
    const scenario = world.pickle

    // no examples present
    if ((scenario.astNodeIds && scenario.astNodeIds.length <= 1) || scenario.astNodeIds === undefined) {
        return
    }

    const pickleId: string = scenario.astNodeIds[0]
    const examplesId: string = scenario.astNodeIds[1]
    const gherkinDocumentChildren = world.gherkinDocument.feature?.children

    let examples: string[] = []

    gherkinDocumentChildren?.forEach(child => {
        if (child.rule) {
            // handle if rule is present
            child.rule.children.forEach(childLevel2 => {
                if (childLevel2.scenario && childLevel2.scenario.id === pickleId && childLevel2.scenario.examples) {
                    const passedExamples = childLevel2.scenario.examples.flatMap((val) => (val.tableBody)).find((item) => item.id === examplesId)?.cells.map((val) => (val.value))
                    if (passedExamples) {
                        examples = passedExamples
                    }
                }
            })
        } else if (child.scenario && child.scenario.id === pickleId && child.scenario.examples) {
            // handle if scenario outside rule
            const passedExamples = child.scenario.examples.flatMap((val) => (val.tableBody)).find((item) => item.id === examplesId)?.cells.map((val) => (val.value))
            if (passedExamples) {
                examples = passedExamples
            }
        }
    })

    if (examples.length) {
        return examples
    }
    return
}

export function removeAnsiColors(message: string): string {
    if (!message) {
        return ''
    }
    // https://stackoverflow.com/a/29497680
    // eslint-disable-next-line no-control-regex
    return message.replace(/[\u001b\u009b][[()#;?]*(?:[0-9]{1,4}(?:;[0-9]{0,4})*)?[0-9A-ORZcf-nqry=><]/g, '')
}

export function getLogTag(eventType: string): string {
    if (eventType === 'TestRunStarted' || eventType === 'TestRunFinished') {
        return 'Test_Upload'
    } else if (eventType === 'HookRunStarted' || eventType === 'HookRunFinished') {
        return 'Hook_Upload'
    } else if (eventType === 'ScreenshotCreated') {
        return 'Screenshot_Upload'
    } else if (eventType === 'LogCreated') {
        return 'Log_Upload'
    }
    return 'undefined'
}

// get hierarchy for a particular test (called by reporter for skipped tests)
export function getHierarchy(fullTitle?: string) {
    if (!fullTitle) {
        return []
    }
    return fullTitle.split('.').slice(0, -1)
}

export function getHookType (hookName: string): string {
    if (hookName.startsWith('"before each"')) {
        return 'BEFORE_EACH'
    } else if (hookName.startsWith('"before all"')) {
        return 'BEFORE_ALL'
    } else if (hookName.startsWith('"after each"')) {
        return 'AFTER_EACH'
    } else if (hookName.startsWith('"after all"')) {
        return 'AFTER_ALL'
    }
    return 'unknown'
}

export function isScreenshotCommand (args: BeforeCommandArgs | AfterCommandArgs) {
    return args.endpoint && args.endpoint.includes('/screenshot')
}

export function isBStackSession(config: Options.Testrunner) {
    if (typeof config.user === 'string' && typeof config.key === 'string' && config.key.length === 20) {
        return true
    }
    return false
}

export function isBrowserstackInfra(config: BrowserstackConfig & Options.Testrunner, caps?: Capabilities.BrowserStackCapabilities): boolean {
    // a utility function to check if the hostname is browserstack

    const isBrowserstack = (str: string ): boolean => {
        return str.includes('browserstack.com')
    }

    if ((config.hostname) && !isBrowserstack(config.hostname)) {
        return false
    }

    if (caps && typeof caps === 'object') {
        if (Array.isArray(caps)) {
            for (const capability of caps) {
                if (((capability as Options.Testrunner).hostname) && !isBrowserstack((capability as Options.Testrunner).hostname as string)) {
                    return false
                }
            }
        } else {
            for (const key in caps) {
                const capability = (caps as any)[key]
                if (((capability as Options.Testrunner).hostname) && !isBrowserstack((capability as Options.Testrunner).hostname as string)) {
                    return false
                }
            }
        }
    }

    if (!isBStackSession(config)) {
        return false
    }

    return true
}

export function getBrowserStackUserAndKey(config: Options.Testrunner, options: Options.Testrunner) {

    // Fallback 1: Env variables
    // Fallback 2: Service variables in wdio.conf.js (that are received inside options object)
    const envOrServiceVariables = {
        user: getBrowserStackUser(options),
        key: getBrowserStackKey(options)
    }
    if (isBStackSession(envOrServiceVariables as any)) {
        return envOrServiceVariables
    }

    // Fallback 3: Service variables in testObservabilityOptions object
    // Fallback 4: Service variables in the top level config object
    const o11yVariables = {
        user: getObservabilityUser(options, config),
        key: getObservabilityKey(options, config)
    }
    if (isBStackSession(o11yVariables as any)) {
        return o11yVariables
    }

}

export function shouldAddServiceVersion(config: Options.Testrunner, testObservability?: boolean, caps?: Capabilities.BrowserStackCapabilities): boolean {
    if ((config.services && config.services.toString().includes('chromedriver') && testObservability !== false) || !isBrowserstackInfra(config, caps)) {
        return false
    }
    return true
}

export async function batchAndPostEvents (eventUrl: string, kind: string, data: UploadType[]) {
    if (!process.env[TESTOPS_BUILD_COMPLETED_ENV]) {
        throw new Error('Build not completed yet')
    }

    const jwtToken = process.env[BROWSERSTACK_TESTHUB_JWT]
    if (!jwtToken) {
        throw new Error('Missing authentication Token')
    }

    try {
        const url = `${DATA_ENDPOINT}/${eventUrl}`
        const response = await got.post(url, {
            agent: DEFAULT_REQUEST_CONFIG.agent,
            headers: {
                ...DEFAULT_REQUEST_CONFIG.headers,
                'Authorization': `Bearer ${jwtToken}`
            },
            json: data,
            retry: {
                limit: 3,
                methods: ['GET', 'POST']
            }
        }).json()
        BStackLogger.debug(`[${kind}] Success response: ${JSON.stringify(response)}`)
    } catch (error) {
        BStackLogger.debug(`[${kind}] EXCEPTION IN ${kind} REQUEST TO TEST OBSERVABILITY : ${error}`)
        throw new Error('Exception in request ' + error)
    }
}

export function getObservabilityUser(options: BrowserstackConfig & Options.Testrunner, config: Options.Testrunner) {
    if (process.env.BROWSERSTACK_USERNAME) {
        return process.env.BROWSERSTACK_USERNAME
    }
    if (options.testObservabilityOptions && options.testObservabilityOptions.user) {
        return options.testObservabilityOptions.user
    }
    return config.user
}

export function getObservabilityKey(options: BrowserstackConfig & Options.Testrunner, config: Options.Testrunner) {
    if (process.env.BROWSERSTACK_ACCESS_KEY) {
        return process.env.BROWSERSTACK_ACCESS_KEY
    }
    if (options.testObservabilityOptions && options.testObservabilityOptions.key) {
        return options.testObservabilityOptions.key
    }
    return config.key
}

export function getObservabilityProject(options: BrowserstackConfig & Options.Testrunner, bstackProjectName?: string) {
    if (process.env.TEST_OBSERVABILITY_PROJECT_NAME) {
        return process.env.TEST_OBSERVABILITY_PROJECT_NAME
    }
    if (options.testObservabilityOptions && options.testObservabilityOptions.projectName) {
        return options.testObservabilityOptions.projectName
    }
    return bstackProjectName
}

export function getObservabilityBuild(options: BrowserstackConfig & Options.Testrunner, bstackBuildName?: string) {
    if (process.env.TEST_OBSERVABILITY_BUILD_NAME) {
        return process.env.TEST_OBSERVABILITY_BUILD_NAME
    }
    if (options.testObservabilityOptions && options.testObservabilityOptions.buildName) {
        return options.testObservabilityOptions.buildName
    }
    return bstackBuildName || path.basename(path.resolve(process.cwd()))
}

export function getObservabilityBuildTags(options: BrowserstackConfig & Options.Testrunner, bstackBuildTag?: string): string[] {
    if (process.env.TEST_OBSERVABILITY_BUILD_TAG) {
        return process.env.TEST_OBSERVABILITY_BUILD_TAG.split(',')
    }
    if (options.testObservabilityOptions && options.testObservabilityOptions.buildTag) {
        return options.testObservabilityOptions.buildTag
    }
    if (bstackBuildTag) {
        return [bstackBuildTag]
    }
    return []
}

export function getBrowserStackUser(config: Options.Testrunner) {
    if (process.env.BROWSERSTACK_USERNAME) {
        return process.env.BROWSERSTACK_USERNAME
    }
    return config.user
}

export function getBrowserStackKey(config: Options.Testrunner) {
    if (process.env.BROWSERSTACK_ACCESS_KEY) {
        return process.env.BROWSERSTACK_ACCESS_KEY
    }
    return config.key
}

export function isUndefined(value: any) {
    let res = (value === undefined || value === null)
    if (typeof value === 'string') {
        res = res || value === ''
    }
    return res
}

export function isTrue(value?: any) {
    return (value + '').toLowerCase() === 'true'
}

export function isFalse(value?: any) {
    return (value + '').toLowerCase() === 'false'
}

export function frameworkSupportsHook(hook: string, framework?: string) {
    if (framework === 'mocha' && (hook === 'before' || hook === 'after' || hook === 'beforeEach' || hook === 'afterEach')) {
        return true
    }

    if (framework === 'cucumber') {
        return true
    }

    return false
}

export const patchConsoleLogs = o11yErrorHandler(() => {
    const BSTestOpsPatcher = new logPatcher({})

    Object.keys(consoleHolder).forEach((method: keyof typeof console) => {
        const origMethod = (console[method] as any).bind(console)

        // Make sure we don't override Constructors
        // Arrow functions are not construable
        if (typeof console[method] === 'function'
            && method !== 'Console'
        ) {
            (console as any)[method] = (...args: unknown[]) => {
                origMethod(...args);
                (BSTestOpsPatcher as any)[method](...args)
            }
        }
    })
})

export function getFailureObject(error: string|Error) {
    const stack = (error as Error).stack
    const message = typeof error === 'string' ? error : error.message
    const backtrace = stack ? removeAnsiColors(stack.toString()) : ''

    return {
        failure: [{ backtrace: [backtrace] }],
        failure_reason: removeAnsiColors(message.toString()),
        failure_type: message ? (message.toString().match(/AssertionError/) ? 'AssertionError' : 'UnhandledError') : null
    }
}

export function truncateString(field: string, truncateSizeInBytes: number): string {
    try {
        const bufferSizeInBytes = Buffer.from(GIT_META_DATA_TRUNCATED).length

        const fieldBufferObj = Buffer.from(field)
        const lenOfFieldBufferObj = fieldBufferObj.length
        const finalLen = Math.ceil(lenOfFieldBufferObj - truncateSizeInBytes - bufferSizeInBytes)
        if (finalLen > 0) {
            const truncatedString = fieldBufferObj.subarray(0, finalLen).toString() + GIT_META_DATA_TRUNCATED
            return truncatedString
        }
    } catch (error) {
        BStackLogger.debug(`Error while truncating field, nothing was truncated here: ${error}`)
    }
    return field
}

export function getSizeOfJsonObjectInBytes(jsonData: GitMetaData): number {
    try {
        const buffer = Buffer.from(JSON.stringify(jsonData))

        return buffer.length
    } catch (error) {
        BStackLogger.debug(`Something went wrong while calculating size of JSON object: ${error}`)
    }

    return -1
}

export function checkAndTruncateVCSInfo(gitMetaData: GitMetaData): GitMetaData {
    const gitMetaDataSizeInBytes = getSizeOfJsonObjectInBytes(gitMetaData)

    if (gitMetaDataSizeInBytes && gitMetaDataSizeInBytes > MAX_GIT_META_DATA_SIZE_IN_BYTES) {
        const truncateSize = gitMetaDataSizeInBytes - MAX_GIT_META_DATA_SIZE_IN_BYTES
        const truncatedCommitMessage = truncateString(gitMetaData.commit_message, truncateSize)
        gitMetaData.commit_message = truncatedCommitMessage
        BStackLogger.info(`The commit has been truncated. Size of commit after truncation is ${ getSizeOfJsonObjectInBytes(gitMetaData) /1024 } KB`)
    }

    return gitMetaData
}

export const sleep = (ms = 100) => new Promise((resolve) => setTimeout(resolve, ms))

export async function uploadLogs(user: string | undefined, key: string | undefined, clientBuildUuid: string) {
    if (!user || !key) {
        BStackLogger.debug('Uploading logs failed due to no credentials')
        return
    }
    const fileStream = fs.createReadStream(BStackLogger.logFilePath)
    const uploadAddress = UPLOAD_LOGS_ADDRESS
    const zip = zlib.createGzip({ level: 1 })
    fileStream.pipe(zip)

    const formData = new FormData()
    formData.append('data', new FileStream(zip), 'logs.gz')
    formData.append('clientBuildUuid', clientBuildUuid)

    const requestOptions = {
        body: formData,
        username: user,
        password: key
    }

    const response = await nodeRequest(
        'POST', UPLOAD_LOGS_ENDPOINT, requestOptions, uploadAddress
    )

    return response
}

export const isObject = (object: any) => {
    return object !== null && typeof object === 'object' && !Array.isArray(object)
}

export const ObjectsAreEqual = (object1: any, object2: any) => {
    const objectKeys1 = Object.keys(object1)
    const objectKeys2 = Object.keys(object2)
    if (objectKeys1.length !== objectKeys2.length) {
        return false
    }
    for (const key of objectKeys1) {
        const value1 = object1[key]
        const value2 = object2[key]
        const isBothAreObjects = isObject(value1) && isObject(value2)
        if ((isBothAreObjects && !ObjectsAreEqual(value1, value2)) || (!isBothAreObjects && value1 !== value2)) {
            return false
        }
    }
    return true
}

export const getPlatformVersion = o11yErrorHandler(function getPlatformVersion(caps: WebdriverIO.Capabilities) {
    if (!caps) {
        return undefined
    }
    const bstackOptions = (caps)?.['bstack:options']
    const keys = ['platformVersion', 'platform_version', 'osVersion', 'os_version']

    for (const key of keys) {
        if (bstackOptions && bstackOptions?.[key as keyof Capabilities.BrowserStackCapabilities]) {
            return String(bstackOptions?.[key as keyof Capabilities.BrowserStackCapabilities])
        } else if (caps[key as keyof WebdriverIO.Capabilities]) {
            return String(caps[key as keyof WebdriverIO.Capabilities])
        }
    }
    return undefined
})

export const isObjectEmpty = (objectName: unknown) => {
    return (
        objectName &&
        Object.keys(objectName).length === 0 &&
        objectName.constructor === Object
    )
}

export const getErrorString = (err: unknown) => {
    if (!err) {
        return undefined
    }
    if (typeof err === 'string') {
        return  err // works, `e` narrowed to string
    } else if (err instanceof Error) {
        return err.message // works, `e` narrowed to Error
    }
}

export function isTurboScale(options: (BrowserstackConfig & Options.Testrunner) | undefined): boolean {
    return Boolean(options?.turboScale)
}

export function getObservabilityProduct(options: (BrowserstackConfig & Options.Testrunner) | undefined, isAppAutomate: boolean | undefined): string {
    return isAppAutomate
        ? 'app-automate'
        : (isTurboScale(options) ? 'turboscale' : 'automate')
}

export const hasBrowserName = (cap: Options.Testrunner): boolean => {
    if (!cap || !cap.capabilities) {
        return false
    }
    const browserStackCapabilities = cap.capabilities as Capabilities.BrowserStackCapabilities
    return browserStackCapabilities.browserName !== undefined
}

export const isValidCapsForHealing = (caps: { [key: string]: Options.Testrunner }): boolean => {

    // Get all capability values
    const capValues = Object.values(caps)

    // Check if there are any capabilities and if at least one has a browser name
    return capValues.length > 0 && capValues.some(hasBrowserName)
}

type PollingResult = {
    data: any;
    headers: Record<string, any>;
    message?: string; // Optional message for timeout cases
  };

export async function pollApi(
    url: string,
    params: Record<string, any>,
    headers: Record<string, string>,
    upperLimit: number,
    startTime = Date.now()
): Promise<PollingResult> {
    params.timestamp = Math.round(Date.now() / 1000)
    BStackLogger.debug(`current timestamp ${params.timestamp}`)

    try {
        const response = await got(url, {
            searchParams: params,
            headers,
        })

        const responseData = JSON.parse(response.body)
        return {
            data: responseData,
            headers: response.headers,
            message: 'Polling succeeded.',
        }
    } catch (error: any) {
        if (error.response && error.response.statusCode === 404) {
            const nextPollTime = parseInt(error.response.headers.next_poll_time as string, 10) * 1000
            BStackLogger.debug(`timeInMillis ${nextPollTime}`)

            if (isNaN(nextPollTime)) {
                BStackLogger.warn('Invalid or missing `nextPollTime` header. Stopping polling.')
                return {
                    data: {},
                    headers: error.response.headers,
                    message: 'Invalid nextPollTime header value. Polling stopped.',
                }
            }

            const elapsedTime = nextPollTime - Date.now()
            BStackLogger.debug(
                `elapsedTime ${elapsedTime} timeInMillis ${nextPollTime} upperLimit ${upperLimit}`
            )

            // Stop polling if the upper time limit is reached
            if (nextPollTime > upperLimit) {
                BStackLogger.warn('Polling stopped due to upper time limit.')
                return {
                    data: {},
                    headers: error.response.headers,
                    message: 'Polling stopped due to upper time limit.',
                }
            }

            BStackLogger.debug(`Polling again in ${elapsedTime}ms with params:`, params)

            // Wait for the specified time and poll again
            await new Promise((resolve) => setTimeout(resolve, elapsedTime))
            return pollApi(url, params, headers, upperLimit, startTime)
        } else if (error.response) {
            throw {
                data: {},
                headers: {},
                message: error.response.body ? JSON.parse(error.response.body).message : 'Unknown error',
            }
        } else {
            BStackLogger.error(`Unexpected error occurred: ${error}`)
            return { data: {}, headers: {}, message: 'Unexpected error occurred.' }
        }
    }
}<|MERGE_RESOLUTION|>--- conflicted
+++ resolved
@@ -530,8 +530,6 @@
     const accessibilityAutomation = isAccessibilityAutomationSession(accessibilityFlag)
     return accessibilityAutomation && isAppAutomate
 }
-<<<<<<< HEAD
-=======
 
 export const formatString = (template: (string | null), ...values: (string | null)[]): string => {
     let i = 0
@@ -556,36 +554,6 @@
 }
 
 export const performA11yScan = async (isAppAutomate: boolean, browser: WebdriverIO.Browser | WebdriverIO.MultiRemoteBrowser, isBrowserStackSession?: boolean, isAccessibility?: boolean | string, commandName?: string) : Promise<{ [key: string]: any; } | undefined> => {
-    if (!isBrowserStackSession) {
-        BStackLogger.warn('Not a BrowserStack Automate session, cannot perform Accessibility scan.')
-        return // since we are running only on Automate as of now
-    }
->>>>>>> acbd06b9
-
-export const formatString = (template: (string | null), ...values: (string | null)[]): string => {
-    let i = 0
-    if (template === null) {
-        return ''
-    }
-    return template.replace(/%s/g, () => {
-        const value = values[i++]
-        return value !== null && value !== undefined ? value : ''
-    })
-}
-
-<<<<<<< HEAD
-export const _getParamsForAppAccessibility = ( commandName?: string ): { thTestRunUuid: any, thBuildUuid: any, thJwtToken: any, authHeader: any, scanTimestamp: Number, method: string | undefined  } => {
-    return {
-        'thTestRunUuid': process.env.TEST_ANALYTICS_ID,
-        'thBuildUuid': process.env.BROWSERSTACK_TESTHUB_UUID,
-        'thJwtToken': process.env.BROWSERSTACK_TESTHUB_JWT,
-        'authHeader': process.env.BSTACK_A11Y_JWT,
-        'scanTimestamp': Date.now(),
-        'method': commandName
-    }
-}
-
-export const performA11yScan = async (isAppAutomate: boolean, browser: WebdriverIO.Browser | WebdriverIO.MultiRemoteBrowser, isBrowserStackSession?: boolean, isAccessibility?: boolean | string, commandName?: string) : Promise<{ [key: string]: any; } | undefined> => {
     return await PerformanceTester.measureWrapper(PERFORMANCE_SDK_EVENTS.A11Y_EVENTS.PERFORM_SCAN, async () => {
         if (!isBrowserStackSession) {
             BStackLogger.warn('Not a BrowserStack Automate session, cannot perform Accessibility scan.')
@@ -614,24 +582,6 @@
 }
 
 export const getA11yResults = PerformanceTester.measureWrapper(PERFORMANCE_SDK_EVENTS.A11Y_EVENTS.GET_RESULTS, async (isAppAutomate: boolean, browser: WebdriverIO.Browser, isBrowserStackSession?: boolean, isAccessibility?: boolean | string) : Promise<Array<{ [key: string]: any; }>> => {
-=======
-    try {
-        if (isAppAccessibilityAutomationSession(isAccessibility, isAppAutomate)) {
-            const results: unknown = await (browser as WebdriverIO.Browser).execute(formatString(AccessibilityScripts.performScan, JSON.stringify(_getParamsForAppAccessibility(commandName))) as string, {})
-            BStackLogger.debug(util.format(results as string))
-            return ( results as { [key: string]: any; } | undefined )
-        }
-        const results: unknown = await (browser as WebdriverIO.Browser).executeAsync(AccessibilityScripts.performScan as string, { 'method': commandName || '' })
-        BStackLogger.debug(util.format(results as string))
-        return ( results as { [key: string]: any; } | undefined )
-    } catch (err : any) {
-        BStackLogger.error('Accessibility Scan could not be performed : ' + err)
-        return
-    }
-}
-
-export const getA11yResults = async (isAppAutomate: boolean, browser: WebdriverIO.Browser, isBrowserStackSession?: boolean, isAccessibility?: boolean | string) : Promise<Array<{ [key: string]: any; }>> => {
->>>>>>> acbd06b9
     if (!isBrowserStackSession) {
         BStackLogger.warn('Not a BrowserStack Automate session, cannot retrieve Accessibility results.')
         return [] // since we are running only on Automate as of now
@@ -652,15 +602,9 @@
         BStackLogger.debug(`getA11yResults Failed. Error: ${error}`)
         return []
     }
-<<<<<<< HEAD
 })
 
 export const getAppA11yResults = PerformanceTester.measureWrapper(PERFORMANCE_SDK_EVENTS.A11Y_EVENTS.GET_RESULTS, async (isAppAutomate: boolean, browser: WebdriverIO.Browser, isBrowserStackSession?: boolean, isAccessibility?: boolean | string, sessionId?: string | null) : Promise<Array<{ [key: string]: any; }>> => {
-=======
-}
-
-export const getAppA11yResults = async (isAppAutomate: boolean, browser: WebdriverIO.Browser, isBrowserStackSession?: boolean, isAccessibility?: boolean | string, sessionId?: string | null) : Promise<Array<{ [key: string]: any; }>> => {
->>>>>>> acbd06b9
     if (!isBrowserStackSession) {
         return [] // since we are running only on Automate as of now
     }
@@ -681,15 +625,9 @@
         BStackLogger.debug(`getAppA11yResults Failed. Error: ${error}`)
         return []
     }
-<<<<<<< HEAD
 })
 
 export const getAppA11yResultsSummary = PerformanceTester.measureWrapper(PERFORMANCE_SDK_EVENTS.A11Y_EVENTS.GET_RESULTS_SUMMARY, async (isAppAutomate: boolean, browser: WebdriverIO.Browser, isBrowserStackSession?: boolean, isAccessibility?: boolean | string, sessionId?: string | null) : Promise<{ [key: string]: any; }> => {
-=======
-}
-
-export const getAppA11yResultsSummary = async (isAppAutomate: boolean, browser: WebdriverIO.Browser, isBrowserStackSession?: boolean, isAccessibility?: boolean | string, sessionId?: string | null) : Promise<{ [key: string]: any; }> => {
->>>>>>> acbd06b9
     if (!isBrowserStackSession) {
         return {} // since we are running only on Automate as of now
     }
@@ -709,11 +647,7 @@
         BStackLogger.error('No accessibility summary was found.')
         return {}
     }
-<<<<<<< HEAD
 })
-=======
-}
->>>>>>> acbd06b9
 
 const getAppA11yResultResponse = async (apiUrl: string, isAppAutomate: boolean, browser: WebdriverIO.Browser, isBrowserStackSession?: boolean, isAccessibility?: boolean | string, sessionId?: string | null) : Promise<PollingResult> => {
     BStackLogger.debug('Performing scan before getting results summary')
@@ -726,11 +660,7 @@
     return apiRespone
 }
 
-<<<<<<< HEAD
 export const getA11yResultsSummary = PerformanceTester.measureWrapper(PERFORMANCE_SDK_EVENTS.A11Y_EVENTS.GET_RESULTS_SUMMARY, async (isAppAutomate: boolean, browser: WebdriverIO.Browser, isBrowserStackSession?: boolean, isAccessibility?: boolean | string) : Promise<{ [key: string]: any; }> => {
-=======
-export const getA11yResultsSummary = async (isAppAutomate: boolean, browser: WebdriverIO.Browser, isBrowserStackSession?: boolean, isAccessibility?: boolean | string) : Promise<{ [key: string]: any; }> => {
->>>>>>> acbd06b9
     if (!isBrowserStackSession) {
         return {} // since we are running only on Automate as of now
     }
