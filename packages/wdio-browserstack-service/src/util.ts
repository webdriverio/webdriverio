import { hostname, platform, type, version, arch } from 'node:os'
import { promisify } from 'node:util'
import http from 'node:http'
import https from 'node:https'
import path from 'node:path'

import type { Capabilities, Frameworks, Options } from '@wdio/types'
import type { BeforeCommandArgs, AfterCommandArgs } from '@wdio/reporter'
import logger from '@wdio/logger'

import got, { HTTPError } from 'got'
import type { GitRepoInfo } from 'git-repo-info'
import gitRepoInfo from 'git-repo-info'
import gitconfig from 'gitconfiglocal'

import type { UserConfig, UploadType, LaunchResponse, BrowserstackConfig } from './types.js'
import type { ITestCaseHookParameter } from './cucumber-types.js'
import { BROWSER_DESCRIPTION, DATA_ENDPOINT, DATA_EVENT_ENDPOINT, DATA_SCREENSHOT_ENDPOINT } from './constants.js'
import RequestQueueHandler from './request-handler.js'

const pGitconfig = promisify(gitconfig)
const log = logger('@wdio/browserstack-service')

const DEFAULT_REQUEST_CONFIG = {
    agent: {
        http: new http.Agent({ keepAlive: true }),
        https: new https.Agent({ keepAlive: true }),
    },
    headers: {
        'Content-Type': 'application/json',
        'X-BSTACK-OBS': 'true'
    },
}

/**
 * get browser description for Browserstack service
 * @param cap browser capablities
 */
export function getBrowserDescription(cap: Capabilities.DesiredCapabilities) {
    cap = cap || {}
    if (cap['bstack:options']) {
        cap = { ...cap, ...cap['bstack:options'] } as Capabilities.DesiredCapabilities
    }

    /**
     * These keys describe the browser the test was run on
     */
    return BROWSER_DESCRIPTION
        .map((k: keyof Capabilities.DesiredCapabilities) => cap[k])
        .filter(Boolean)
        .join(' ')
}

/**
 * get correct browser capabilities object in both multiremote and normal setups
 * @param browser browser object
 * @param caps browser capbilities object. In case of multiremote, the object itself should have a property named 'capabilities'
 * @param browserName browser name in case of multiremote
 */
export function getBrowserCapabilities(browser: WebdriverIO.Browser | WebdriverIO.MultiRemoteBrowser, caps?: Capabilities.RemoteCapability, browserName?: string) {
    if (!browser.isMultiremote) {
        return { ...browser.capabilities, ...caps } as Capabilities.Capabilities
    }

    const multiCaps = caps as Capabilities.MultiRemoteCapabilities
    const globalCap = browserName && browser.getInstance(browserName) ? browser.getInstance(browserName).capabilities : {}
    const cap = browserName && multiCaps[browserName] ? multiCaps[browserName].capabilities : {}
    return { ...globalCap, ...cap } as Capabilities.Capabilities
}

/**
 * check for browserstack W3C capabilities. Does not support legacy capabilities
 * @param cap browser capabilities
 */
export function isBrowserstackCapability(cap?: Capabilities.Capabilities) {
    return Boolean(
        cap &&
            cap['bstack:options'] &&
            // return false if the only cap in bstack:options is wdioService,
            // as that is added by the service and not present in user passed caps
            !(
                Object.keys(cap['bstack:options']).length === 1 &&
                cap['bstack:options'].wdioService
            )
    )
}

export function getParentSuiteName(fullTitle: string, testSuiteTitle: string): string {
    const fullTitleWords = fullTitle.split(' ')
    const testSuiteTitleWords = testSuiteTitle.split(' ')
    const shortestLength = Math.min(fullTitleWords.length, testSuiteTitleWords.length)
    let c = 0
    let parentSuiteName = ''
    while (c < shortestLength && fullTitleWords[c] === testSuiteTitleWords[c]) {
        parentSuiteName += fullTitleWords[c++] + ' '
    }
    return parentSuiteName.trim()
}

export async function launchTestSession (options: BrowserstackConfig & Options.Testrunner, config: Options.Testrunner, bsConfig: UserConfig) {
    const data = {
        format: 'json',
        project_name: getObservabilityProject(options, bsConfig.projectName),
        name: getObservabilityBuild(options, bsConfig.buildName),
        build_identifier: bsConfig.buildIdentifier,
        start_time: (new Date()).toISOString(),
        tags: getObservabilityBuildTags(options, bsConfig.buildTag),
        host_info: {
            hostname: hostname(),
            platform: platform(),
            type: type(),
            version: version(),
            arch: arch()
        },
        ci_info: getCiInfo(),
        build_run_identifier: process.env.BROWSERSTACK_BUILD_RUN_IDENTIFIER,
        failed_tests_rerun: process.env.BROWSERSTACK_RERUN || false,
        version_control: await getGitMetaData(),
        observability_version: {
            frameworkName: 'WebdriverIO-' + config.framework,
            sdkVersion: bsConfig.bstackServiceVersion
        }
    }
    try {
        const url = `${DATA_ENDPOINT}/api/v1/builds`
        const response: LaunchResponse = await got.post(url, {
            ...DEFAULT_REQUEST_CONFIG,
            username: getObservabilityUser(options, config),
            password: getObservabilityKey(options, config),
            json: data
        }).json()
        log.debug(`[Start_Build] Success response: ${JSON.stringify(response)}`)
        process.env.BS_TESTOPS_BUILD_COMPLETED = 'true'
        if (response.jwt) {
            process.env.BS_TESTOPS_JWT = response.jwt
        }
        if (response.build_hashed_id) {
            process.env.BS_TESTOPS_BUILD_HASHED_ID = response.build_hashed_id
        }
        if (response.allow_screenshots) {
            process.env.BS_TESTOPS_ALLOW_SCREENSHOTS = response.allow_screenshots.toString()
        }
    } catch (error) {
        if (error instanceof HTTPError && error.response) {
            const errorMessageJson = error.response.body ? JSON.parse(error.response.body.toString()) : null
            const errorMessage = errorMessageJson ? errorMessageJson.message : null, errorType = errorMessageJson ? errorMessageJson.errorType : null
            switch (errorType) {
            case 'ERROR_INVALID_CREDENTIALS':
                log.error(errorMessage)
                break
            case 'ERROR_ACCESS_DENIED':
                log.info(errorMessage)
                break
            case 'ERROR_SDK_DEPRECATED':
                log.error(errorMessage)
                break
            default:
                log.error(errorMessage)
            }
        } else {
            log.error(`Data upload to BrowserStack Test Observability failed due to ${error}`)
        }
    }
}

export async function stopBuildUpstream () {
    if (!process.env.BS_TESTOPS_BUILD_COMPLETED) {
        return
    }
    if (!process.env.BS_TESTOPS_JWT) {
        log.debug('[STOP_BUILD] Missing Authentication Token/ Build ID')
        return {
            status: 'error',
            message: 'Token/buildID is undefined, build creation might have failed'
        }
    }
    const data = {
        'stop_time': (new Date()).toISOString()
    }

    try {
        const url = `${DATA_ENDPOINT}/api/v1/builds/${process.env.BS_TESTOPS_BUILD_HASHED_ID}/stop`
        const response = await got.put(url, {
            agent: DEFAULT_REQUEST_CONFIG.agent,
            headers: {
                ...DEFAULT_REQUEST_CONFIG.headers,
                'Authorization': `Bearer ${process.env.BS_TESTOPS_JWT}`
            },
            json: data
        }).json()
        log.debug(`[STOP_BUILD] Success response: ${JSON.stringify(response)}`)
        return {
            status: 'success',
            message: ''
        }
    } catch (error: any) {
        log.debug(`[STOP_BUILD] Failed. Error: ${error}`)
        return {
            status: 'error',
            message: error.message
        }
    }
}

export function getCiInfo () {
    const env = process.env
    // Jenkins
    if ((typeof env.JENKINS_URL === 'string' && env.JENKINS_URL.length > 0) || (typeof env.JENKINS_HOME === 'string' && env.JENKINS_HOME.length > 0)) {
        return {
            name: 'Jenkins',
            build_url: env.BUILD_URL,
            job_name: env.JOB_NAME,
            build_number: env.BUILD_NUMBER
        }
    }
    // CircleCI
    if (env.CI === 'true' && env.CIRCLECI === 'true') {
        return {
            name: 'CircleCI',
            build_url: env.CIRCLE_BUILD_URL,
            job_name: env.CIRCLE_JOB,
            build_number: env.CIRCLE_BUILD_NUM
        }
    }
    // Travis CI
    if (env.CI === 'true' && env.TRAVIS === 'true') {
        return {
            name: 'Travis CI',
            build_url: env.TRAVIS_BUILD_WEB_URL,
            job_name: env.TRAVIS_JOB_NAME,
            build_number: env.TRAVIS_BUILD_NUMBER
        }
    }
    // Codeship
    if (env.CI === 'true' && env.CI_NAME === 'codeship') {
        return {
            name: 'Codeship',
            build_url: null,
            job_name: null,
            build_number: null
        }
    }
    // Bitbucket
    if (env.BITBUCKET_BRANCH && env.BITBUCKET_COMMIT) {
        return {
            name: 'Bitbucket',
            build_url: env.BITBUCKET_GIT_HTTP_ORIGIN,
            job_name: null,
            build_number: env.BITBUCKET_BUILD_NUMBER
        }
    }
    // Drone
    if (env.CI === 'true' && env.DRONE === 'true') {
        return {
            name: 'Drone',
            build_url: env.DRONE_BUILD_LINK,
            job_name: null,
            build_number: env.DRONE_BUILD_NUMBER
        }
    }
    // Semaphore
    if (env.CI === 'true' && env.SEMAPHORE === 'true') {
        return {
            name: 'Semaphore',
            build_url: env.SEMAPHORE_ORGANIZATION_URL,
            job_name: env.SEMAPHORE_JOB_NAME,
            build_number: env.SEMAPHORE_JOB_ID
        }
    }
    // GitLab
    if (env.CI === 'true' && env.GITLAB_CI === 'true') {
        return {
            name: 'GitLab',
            build_url: env.CI_JOB_URL,
            job_name: env.CI_JOB_NAME,
            build_number: env.CI_JOB_ID
        }
    }
    // Buildkite
    if (env.CI === 'true' && env.BUILDKITE === 'true') {
        return {
            name: 'Buildkite',
            build_url: env.BUILDKITE_BUILD_URL,
            job_name: env.BUILDKITE_LABEL || env.BUILDKITE_PIPELINE_NAME,
            build_number: env.BUILDKITE_BUILD_NUMBER
        }
    }
    // Visual Studio Team Services
    if (env.TF_BUILD === 'True') {
        return {
            name: 'Visual Studio Team Services',
            build_url: `${env.SYSTEM_TEAMFOUNDATIONSERVERURI}${env.SYSTEM_TEAMPROJECTID}`,
            job_name: env.SYSTEM_DEFINITIONID,
            build_number: env.BUILD_BUILDID
        }
    }
    // if no matches, return null
    return null
}

export async function getGitMetaData () {
    const info: GitRepoInfo = gitRepoInfo()
    if (!info.commonGitDir) {
        return
    }
    const { remote } = await pGitconfig(info.commonGitDir)
    const remotes = Object.keys(remote).map(remoteName =>  ({ name: remoteName, url: remote[remoteName].url }))
    return {
        name: 'git',
        sha: info.sha,
        short_sha: info.abbreviatedSha,
        branch: info.branch,
        tag: info.tag,
        committer: info.committer,
        committer_date: info.committerDate,
        author: info.author,
        author_date: info.authorDate,
        commit_message: info.commitMessage,
        root: info.root,
        common_git_dir: info.commonGitDir,
        worktree_git_dir: info.worktreeGitDir,
        last_tag: info.lastTag,
        commits_since_last_tag: info.commitsSinceLastTag,
        remotes: remotes
    }
}

<<<<<<< HEAD
export function getUniqueIdentifier(test: Frameworks.Test): string {
    let parentTitle = test.parent

    // Sometimes parent will be an object instead of a string
    if (typeof test.parent === 'object') {
        // @ts-ignore
        parentTitle = parentTitle.title
    }
    return `${parentTitle} - ${test.title}`
=======
export function getUniqueIdentifier(test: Frameworks.Test, framework?: string): string {
    if (framework === 'jasmine') {
        return test.fullName
    }
    return `${test.parent} - ${test.title}`
>>>>>>> 9c4d5879
}

export function getUniqueIdentifierForCucumber(world: ITestCaseHookParameter): string {
    return world.pickle.uri + '_' + world.pickle.astNodeIds.join(',')
}

export function getCloudProvider(browser: WebdriverIO.Browser | WebdriverIO.MultiRemoteBrowser): string {
    if (browser.options && browser.options.hostname && browser.options.hostname.includes('browserstack')) {
        return 'browserstack'
    }
    return 'unknown_grid'
}

export function isBrowserstackSession(browser?: WebdriverIO.Browser | WebdriverIO.MultiRemoteBrowser) {
    return browser && getCloudProvider(browser).toLowerCase() === 'browserstack'
}

export function getScenarioExamples(world: ITestCaseHookParameter) {
    const scenario = world.pickle

    // no examples present
    if ((scenario.astNodeIds && scenario.astNodeIds.length <= 1) || scenario.astNodeIds === undefined) {
        return
    }

    const pickleId: string = scenario.astNodeIds[0]
    const examplesId: string = scenario.astNodeIds[1]
    const gherkinDocumentChildren = world.gherkinDocument.feature?.children

    let examples: string[] = []

    gherkinDocumentChildren?.forEach(child => {
        if (child.rule) {
            // handle if rule is present
            child.rule.children.forEach(childLevel2 => {
                if (childLevel2.scenario && childLevel2.scenario.id === pickleId && childLevel2.scenario.examples) {
                    const passedExamples = childLevel2.scenario.examples.flatMap((val) => (val.tableBody)).find((item) => item.id === examplesId)?.cells.map((val) => (val.value))
                    if (passedExamples) {
                        examples = passedExamples
                    }
                }
            })
        } else if (child.scenario && child.scenario.id === pickleId && child.scenario.examples) {
            // handle if scenario outside rule
            const passedExamples = child.scenario.examples.flatMap((val) => (val.tableBody)).find((item) => item.id === examplesId)?.cells.map((val) => (val.value))
            if (passedExamples) {
                examples = passedExamples
            }
        }
    })

    if (examples.length) {
        return examples
    }
    return
}

export function removeAnsiColors(message: string): string {
    // https://stackoverflow.com/a/29497680
    // eslint-disable-next-line no-control-regex
    return message.replace(/[\u001b\u009b][[()#;?]*(?:[0-9]{1,4}(?:;[0-9]{0,4})*)?[0-9A-ORZcf-nqry=><]/g, '')
}

export function getLogTag(eventType: string): string {
    if (eventType === 'TestRunStarted' || eventType === 'TestRunFinished') {
        return 'Test_Upload'
    } else if (eventType === 'HookRunStarted' || eventType === 'HookRunFinished') {
        return 'Hook_Upload'
    } else if (eventType === 'ScreenshotCreated') {
        return 'Screenshot_Upload'
    } else if (eventType === 'LogCreated') {
        return 'Log_Upload'
    }
    return 'undefined'
}

export async function uploadEventData (eventData: UploadType | Array<UploadType>, eventUrl: string = DATA_EVENT_ENDPOINT) {
    let logTag: string = 'BATCH_UPLOAD'
    if (!Array.isArray(eventData)) {
        logTag = getLogTag(eventData.event_type)
    }

    if (eventUrl === DATA_SCREENSHOT_ENDPOINT) {
        logTag = 'screenshot_upload'
    }

    if (!process.env.BS_TESTOPS_BUILD_COMPLETED) {
        return
    }

    if (!process.env.BS_TESTOPS_JWT) {
        log.debug(`[${logTag}] Missing Authentication Token/ Build ID`)
        return {
            status: 'error',
            message: 'Token/buildID is undefined, build creation might have failed'
        }
    }

    try {
        const url = `${DATA_ENDPOINT}/${eventUrl}`
        RequestQueueHandler.getInstance().pendingUploads += 1
        const data = await got.post(url, {
            agent: DEFAULT_REQUEST_CONFIG.agent,
            headers: {
                ...DEFAULT_REQUEST_CONFIG.headers,
                'Authorization': `Bearer ${process.env.BS_TESTOPS_JWT}`
            },
            json: eventData
        }).json()
        log.debug(`[${logTag}] Success response: ${JSON.stringify(data)}`)
        RequestQueueHandler.getInstance().pendingUploads -= 1
    } catch (error) {
        log.debug(`[${logTag}] Failed. Error: ${error}`)
        RequestQueueHandler.getInstance().pendingUploads -= 1
    }
}

// get hierarchy for a particular test (called by reporter for skipped tests)
export function getHierarchy(fullTitle?: string) {
    if (!fullTitle) {
        return []
    }
    return fullTitle.split('.').slice(0, -1)
}

export function getHookType (hookName: string): string {
    if (hookName.startsWith('"before each"')) {
        return 'BEFORE_EACH'
    } else if (hookName.startsWith('"before all"')) {
        return 'BEFORE_ALL'
    } else if (hookName.startsWith('"after each"')) {
        return 'AFTER_EACH'
    } else if (hookName.startsWith('"after all"')) {
        return 'AFTER_ALL'
    }
    return 'unknown'
}

export function isScreenshotCommand (args: BeforeCommandArgs & AfterCommandArgs) {
    return args.endpoint && args.endpoint.includes('/screenshot')
}

export function isBStackSession(config: Options.Testrunner) {
    if (typeof config.user === 'string' && typeof config.key === 'string' && config.key.length === 20) {
        return true
    }
    return false
}

export function shouldAddServiceVersion(config: Options.Testrunner, testObservability?: boolean): boolean {
    if (config.services && config.services.toString().includes('chromedriver') && testObservability !== false) {
        return false
    }
    return true
}

export async function batchAndPostEvents (eventUrl: string, kind: string, data: UploadType[]) {
    if (!process.env.BS_TESTOPS_BUILD_COMPLETED || !process.env.BS_TESTOPS_JWT) {
        return
    }

    try {
        const url = `${DATA_ENDPOINT}/${eventUrl}`
        const response = await got.post(url, {
            agent: DEFAULT_REQUEST_CONFIG.agent,
            headers: {
                ...DEFAULT_REQUEST_CONFIG.headers,
                'Authorization': `Bearer ${process.env.BS_TESTOPS_JWT}`
            },
            json: data
        }).json()
        log.debug(`[${kind}] Success response: ${JSON.stringify(response)}`)
    } catch (error) {
        log.debug(`[${kind}] EXCEPTION IN ${kind} REQUEST TO TEST OBSERVABILITY : ${error}`)
    }
}

export function getObservabilityUser(options: BrowserstackConfig & Options.Testrunner, config: Options.Testrunner) {
    if (process.env.BROWSERSTACK_USERNAME) {
        return process.env.BROWSERSTACK_USERNAME
    }
    if (options.testObservabilityOptions && options.testObservabilityOptions.user) {
        return options.testObservabilityOptions.user
    }
    return config.user
}

export function getObservabilityKey(options: BrowserstackConfig & Options.Testrunner, config: Options.Testrunner) {
    if (process.env.BROWSERSTACK_ACCESS_KEY) {
        return process.env.BROWSERSTACK_ACCESS_KEY
    }
    if (options.testObservabilityOptions && options.testObservabilityOptions.key) {
        return options.testObservabilityOptions.key
    }
    return config.key
}

export function getObservabilityProject(options: BrowserstackConfig & Options.Testrunner, bstackProjectName?: string) {
    if (process.env.TEST_OBSERVABILITY_PROJECT_NAME) {
        return process.env.TEST_OBSERVABILITY_PROJECT_NAME
    }
    if (options.testObservabilityOptions && options.testObservabilityOptions.projectName) {
        return options.testObservabilityOptions.projectName
    }
    return bstackProjectName
}

export function getObservabilityBuild(options: BrowserstackConfig & Options.Testrunner, bstackBuildName?: string) {
    if (process.env.TEST_OBSERVABILITY_BUILD_NAME) {
        return process.env.TEST_OBSERVABILITY_BUILD_NAME
    }
    if (options.testObservabilityOptions && options.testObservabilityOptions.buildName) {
        return options.testObservabilityOptions.buildName
    }
    return bstackBuildName || path.basename(path.resolve(process.cwd()))
}

export function getObservabilityBuildTags(options: BrowserstackConfig & Options.Testrunner, bstackBuildTag?: string): string[] {
    if (process.env.TEST_OBSERVABILITY_BUILD_TAG) {
        return process.env.TEST_OBSERVABILITY_BUILD_TAG.split(',')
    }
    if (options.testObservabilityOptions && options.testObservabilityOptions.buildTag) {
        return options.testObservabilityOptions.buildTag
    }
    if (bstackBuildTag) {
        return [bstackBuildTag]
    }
    return []
}

export function frameworkSupportsHook(hook: string, framework?: string) {
    if (framework === 'mocha' && (hook === 'before' || hook === 'after' || hook === 'beforeEach' || hook === 'afterEach')) {
        return true
    }

    if (framework === 'jasmine' && (hook === 'beforeEach' || hook === 'afterEach')) {
        return true
    }

    return false
}

export const sleep = (ms = 100) => new Promise((resolve) => setTimeout(resolve, ms))<|MERGE_RESOLUTION|>--- conflicted
+++ resolved
@@ -325,23 +325,18 @@
     }
 }
 
-<<<<<<< HEAD
-export function getUniqueIdentifier(test: Frameworks.Test): string {
+export function getUniqueIdentifier(test: Frameworks.Test, framework?: string): string {
+    if (framework === 'jasmine') {
+        return test.fullName
+    }
+
     let parentTitle = test.parent
-
     // Sometimes parent will be an object instead of a string
     if (typeof test.parent === 'object') {
         // @ts-ignore
         parentTitle = parentTitle.title
     }
     return `${parentTitle} - ${test.title}`
-=======
-export function getUniqueIdentifier(test: Frameworks.Test, framework?: string): string {
-    if (framework === 'jasmine') {
-        return test.fullName
-    }
-    return `${test.parent} - ${test.title}`
->>>>>>> 9c4d5879
 }
 
 export function getUniqueIdentifierForCucumber(world: ITestCaseHookParameter): string {
