--- conflicted
+++ resolved
@@ -19,17 +19,14 @@
 import logPatcher from './logPatcher'
 
 import { UserConfig, UploadType, LaunchResponse, BrowserstackConfig } from './types'
-<<<<<<< HEAD
-import { ACCESSIBILITY_API_URL, BROWSER_DESCRIPTION, DATA_ENDPOINT, DATA_EVENT_ENDPOINT, DATA_SCREENSHOT_ENDPOINT } from './constants'
-=======
 import {
     BROWSER_DESCRIPTION,
     consoleHolder,
     DATA_ENDPOINT,
     DATA_EVENT_ENDPOINT,
-    DATA_SCREENSHOT_ENDPOINT
+    DATA_SCREENSHOT_ENDPOINT,
+    ACCESSIBILITY_API_URL
 } from './constants'
->>>>>>> 366298d0
 import RequestQueueHandler from './request-handler'
 
 import PerformanceTester from './performance-tester'
@@ -699,8 +696,48 @@
     return false
 }
 
-<<<<<<< HEAD
+export function getFailureObject(error: string|Error) {
+    const stack = (error as Error).stack
+    const message = typeof error === 'string' ? error : error.message
+    const backtrace = stack ? removeAnsiColors(stack.toString()) : ''
+
+    return {
+        failure: [{ backtrace: [backtrace] }],
+        failure_reason: removeAnsiColors(message.toString()),
+        failure_type: message ? (message.toString().match(/AssertionError/) ? 'AssertionError' : 'UnhandledError') : null
+    }
+}
+
+export function patchConsoleLogs() {
+    const BSTestOpsPatcher = new logPatcher({})
+
+    Object.keys(consoleHolder).forEach((method: keyof typeof console) => {
+        const origMethod = (console[method] as any).bind(console)
+
+        // Make sure we don't override Constructors
+        // Arrow functions are not construable
+        if (typeof console[method] === 'function'
+            && method !== 'Console'
+        ) {
+            (console as any)[method] = (...args: unknown[]) => {
+                origMethod(...args);
+                (BSTestOpsPatcher as any)[method](...args)
+            }
+        }
+    })
+}
+
 export const sleep = (ms = 100) => new Promise((resolve) => setTimeout(resolve, ms))
+
+export async function pushDataToQueue(data: UploadType, requestQueueHandler: RequestQueueHandler|undefined = undefined) {
+    if (!requestQueueHandler) {
+        requestQueueHandler = RequestQueueHandler.getInstance()
+    }
+    const req = requestQueueHandler.add(data)
+    if (req.proceed && req.data) {
+        await uploadEventData(req.data, req.url)
+    }
+}
 
 export const validateCapsWithA11y = (deviceName?: any, platformMeta?: { [key: string]: any; }, chromeOptions?: any) => {
     try {
@@ -948,47 +985,4 @@
 
 export function isTrue(value?: any) {
     return (value + '') === 'true'
-=======
-export function getFailureObject(error: string|Error) {
-    const stack = (error as Error).stack
-    const message = typeof error === 'string' ? error : error.message
-    const backtrace = stack ? removeAnsiColors(stack.toString()) : ''
-
-    return {
-        failure: [{ backtrace: [backtrace] }],
-        failure_reason: removeAnsiColors(message.toString()),
-        failure_type: message ? (message.toString().match(/AssertionError/) ? 'AssertionError' : 'UnhandledError') : null
-    }
-}
-
-export function patchConsoleLogs() {
-    const BSTestOpsPatcher = new logPatcher({})
-
-    Object.keys(consoleHolder).forEach((method: keyof typeof console) => {
-        const origMethod = (console[method] as any).bind(console)
-
-        // Make sure we don't override Constructors
-        // Arrow functions are not construable
-        if (typeof console[method] === 'function'
-            && method !== 'Console'
-        ) {
-            (console as any)[method] = (...args: unknown[]) => {
-                origMethod(...args);
-                (BSTestOpsPatcher as any)[method](...args)
-            }
-        }
-    })
-}
-
-export const sleep = (ms = 100) => new Promise((resolve) => setTimeout(resolve, ms))
-
-export async function pushDataToQueue(data: UploadType, requestQueueHandler: RequestQueueHandler|undefined = undefined) {
-    if (!requestQueueHandler) {
-        requestQueueHandler = RequestQueueHandler.getInstance()
-    }
-    const req = requestQueueHandler.add(data)
-    if (req.proceed && req.data) {
-        await uploadEventData(req.data, req.url)
-    }
->>>>>>> 366298d0
 }