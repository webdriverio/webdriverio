--- conflicted
+++ resolved
@@ -36,15 +36,11 @@
     PERF_MEASUREMENT_ENV,
     RERUN_ENV,
     TESTOPS_BUILD_COMPLETED_ENV,
-<<<<<<< HEAD
     BROWSERSTACK_TESTHUB_JWT,
     BROWSERSTACK_OBSERVABILITY,
-    BROWSERSTACK_ACCESSIBILITY
-=======
-    TESTOPS_JWT_ENV,
+    BROWSERSTACK_ACCESSIBILITY,
     MAX_GIT_META_DATA_SIZE_IN_BYTES,
     GIT_META_DATA_TRUNCATED
->>>>>>> bc118426
 } from './constants.js'
 import CrashReporter from './crash-reporter.js'
 import { BStackLogger } from './bstackLogger.js'
@@ -648,58 +644,7 @@
     }
 }
 
-<<<<<<< HEAD
-export const stopBuildUpstream = o11yErrorHandler(async function stopBuildUpstream() {
-=======
-export const stopAccessibilityTestRun = errorHandler(async function stopAccessibilityTestRun() {
-    const hasA11yJwtToken = typeof process.env.BSTACK_A11Y_JWT === 'string' && process.env.BSTACK_A11Y_JWT.length > 0 && process.env.BSTACK_A11Y_JWT !== 'null' && process.env.BSTACK_A11Y_JWT !== 'undefined'
-    if (!hasA11yJwtToken) {
-        return {
-            status: 'error',
-            message: 'Build creation had failed.'
-        }
-    }
-
-    const data = {
-        'endTime': (new Date()).toISOString(),
-    }
-
-    const requestOptions = { ...{
-        json: data,
-        headers: {
-            'Authorization': `Bearer ${process.env.BSTACK_A11Y_JWT}`,
-        }
-    } }
-
-    try {
-        const response: any = await nodeRequest(
-            'PUT', 'test_runs/stop', requestOptions, ACCESSIBILITY_API_URL
-        )
-
-        if (response.data && response.data.error) {
-            throw new Error('Invalid request: ' + response.data.error)
-        } else if (response.error) {
-            throw new Error('Invalid request: ' + response.error)
-        } else {
-            BStackLogger.info(`BrowserStack Accessibility Automation Test Run marked as completed at ${new Date().toISOString()}`)
-            return { status: 'success', message: '' }
-        }
-    } catch (error : any) {
-        if (error.response && error.response.status && error.response.statusText && error.response.data) {
-            BStackLogger.error(`Exception while marking completion of BrowserStack Accessibility Automation Test Run: ${error.response.status} ${error.response.statusText} ${JSON.stringify(error.response.data)}`)
-        } else {
-            BStackLogger.error(`Exception while marking completion of BrowserStack Accessibility Automation Test Run: ${error.message || util.format(error)}`)
-        }
-        return {
-            status: 'error',
-            message: error.message ||
-                (error.response ? `${error.response.status}:${error.response.statusText}` : error)
-        }
-    }
-})
-
 export const stopBuildUpstream = o11yErrorHandler(async function stopBuildUpstream(killSignal: string|null = null) {
->>>>>>> bc118426
     const stopBuildUsage = UsageStats.getInstance().stopBuildUsage
     stopBuildUsage.triggered()
     if (!process.env[TESTOPS_BUILD_COMPLETED_ENV]) {
@@ -719,10 +664,6 @@
             message: 'Token/buildID is undefined, build creation might have failed'
         }
     }
-<<<<<<< HEAD
-    const data = {
-        'finished_at': (new Date()).toISOString()
-=======
     const data:TOStopData = {
         'finished_at': (new Date()).toISOString(),
         'finished_metadata': [],
@@ -732,7 +673,6 @@
             reason: 'user_killed',
             signal: killSignal
         })
->>>>>>> bc118426
     }
 
     try {
