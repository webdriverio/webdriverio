--- conflicted
+++ resolved
@@ -1399,7 +1399,6 @@
     }
 }
 
-<<<<<<< HEAD
 export function isTurboScale(options: (BrowserstackConfig & Options.Testrunner) | undefined): boolean {
     return Boolean(options?.turboScale)
 }
@@ -1408,7 +1407,8 @@
     return isAppAutomate
         ? 'app-automate'
         : (isTurboScale(options) ? 'turboscale' : 'automate')
-=======
+}
+
 export const hasBrowserName = (cap: Options.Testrunner): boolean => {
     if (!cap || !cap.capabilities) {
         return false
@@ -1424,5 +1424,4 @@
 
     // Check if there are any capabilities and if at least one has a browser name
     return capValues.length > 0 && capValues.some(hasBrowserName)
->>>>>>> 2b038b1e
 }