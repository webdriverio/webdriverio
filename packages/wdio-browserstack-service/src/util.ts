--- conflicted
+++ resolved
@@ -519,32 +519,6 @@
     return false
 }
 
-<<<<<<< HEAD
-export const performA11yScan = async (browser: WebdriverIO.Browser | WebdriverIO.MultiRemoteBrowser, isBrowserStackSession?: boolean, isAccessibility?: boolean | string, commandName?: string) : Promise<{ [key: string]: unknown; } | undefined> => {
-    return PerformanceTester.measureWrapper(PERFORMANCE_SDK_EVENTS.A11Y_EVENTS.PERFORM_SCAN, async () => {
-        if (!isBrowserStackSession) {
-            BStackLogger.warn('Not a BrowserStack Automate session, cannot perform Accessibility scan.')
-            return // since we are running only on Automate as of now
-        }
-    
-        if (!isAccessibilityAutomationSession(isAccessibility)) {
-            BStackLogger.warn('Not an Accessibility Automation session, cannot perform Accessibility scan.')
-            return
-        }
-    
-        try {
-            const results: unknown = await (browser as WebdriverIO.Browser).executeAsync(AccessibilityScripts.performScan as string, { 'method': commandName || '' })
-            BStackLogger.debug(util.format(results as string))
-            return ( results as { [key: string]: unknown; } | undefined )
-        } catch (err) {
-            BStackLogger.error('Accessibility Scan could not be performed : ' + err)
-            return
-        }
-    }, { command: commandName })()
-}
-
-export const getA11yResults = PerformanceTester.measureWrapper(PERFORMANCE_SDK_EVENTS.A11Y_EVENTS.GET_RESULTS, async (browser: WebdriverIO.Browser, isBrowserStackSession?: boolean, isAccessibility?: boolean | string) : Promise<Array<{ [key: string]: unknown; }>> => {
-=======
 export const isAppAccessibilityAutomationSession = (accessibilityFlag?: boolean | string, isAppAutomate?: boolean) => {
     const accessibilityAutomation = isAccessibilityAutomationSession(accessibilityFlag)
     return accessibilityAutomation && isAppAutomate
@@ -601,7 +575,6 @@
 }
 
 export const getA11yResults = async (isAppAutomate: boolean, browser: WebdriverIO.Browser, isBrowserStackSession?: boolean, isAccessibility?: boolean | string) : Promise<Array<{ [key: string]: any; }>> => {
->>>>>>> 940cd309
     if (!isBrowserStackSession) {
         BStackLogger.warn('Not a BrowserStack Automate session, cannot retrieve Accessibility results.')
         return [] // since we are running only on Automate as of now
@@ -624,9 +597,6 @@
     }
 })
 
-<<<<<<< HEAD
-export const getA11yResultsSummary = PerformanceTester.measureWrapper(PERFORMANCE_SDK_EVENTS.A11Y_EVENTS.GET_RESULTS_SUMMARY, async (browser: WebdriverIO.Browser, isBrowserStackSession?: boolean, isAccessibility?: boolean | string) : Promise<{ [key: string]: unknown; }> => {
-=======
 export const getAppA11yResults = async (isAppAutomate: boolean, browser: WebdriverIO.Browser, isBrowserStackSession?: boolean, isAccessibility?: boolean | string, sessionId?: string | null) : Promise<Array<{ [key: string]: any; }>> => {
     if (!isBrowserStackSession) {
         return [] // since we are running only on Automate as of now
@@ -684,7 +654,6 @@
 }
 
 export const getA11yResultsSummary = async (isAppAutomate: boolean, browser: WebdriverIO.Browser, isBrowserStackSession?: boolean, isAccessibility?: boolean | string) : Promise<{ [key: string]: any; }> => {
->>>>>>> 940cd309
     if (!isBrowserStackSession) {
         return {} // since we are running only on Automate as of now
     }
