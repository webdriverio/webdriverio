import { hostname, platform, type, version, arch } from 'os'
import { promisify } from 'util'
import http from 'http'
import https from 'https'
import path from 'path'
import util from 'util'

import type { Browser, MultiRemoteBrowser } from 'webdriverio'
import type { Capabilities, Frameworks, Options } from '@wdio/types'
import { BeforeCommandArgs, AfterCommandArgs } from '@wdio/reporter'
import logger from '@wdio/logger'

import got, { HTTPError } from 'got'
import gitRepoInfo, { GitRepoInfo } from 'git-repo-info'
import gitconfig from 'gitconfiglocal'
import type { ITestCaseHookParameter } from './cucumber-types'

import { UserConfig, UploadType, LaunchResponse, BrowserstackConfig } from './types'
import { BROWSER_DESCRIPTION, DATA_ENDPOINT, DATA_EVENT_ENDPOINT, DATA_SCREENSHOT_ENDPOINT } from './constants'
import RequestQueueHandler from './request-handler'

import { version as bstackServiceVersion } from '../package.json'
import PerformanceTester from './performance-tester'

const pGitconfig = promisify(gitconfig)
const log = logger('@wdio/browserstack-service')

/* User test config for build run minus PII */
let userConfigForReporting: any = null
let credentialsForCrashReportUpload: any = {}

const DEFAULT_REQUEST_CONFIG = {
    agent: {
        http: new http.Agent({ keepAlive: true }),
        https: new https.Agent({ keepAlive: true }),
    },
    headers: {
        'Content-Type': 'application/json',
        'X-BSTACK-OBS': 'true'
    },
}

/**
 * get browser description for Browserstack service
 * @param cap browser capablities
 */
export function getBrowserDescription(cap: Capabilities.DesiredCapabilities) {
    cap = cap || {}
    if (cap['bstack:options']) {
        cap = { ...cap, ...cap['bstack:options'] } as Capabilities.DesiredCapabilities
    }

    /**
     * These keys describe the browser the test was run on
     */
    return BROWSER_DESCRIPTION
        .map((k: keyof Capabilities.DesiredCapabilities) => cap[k])
        .filter(Boolean)
        .join(' ')
}

/**
 * get correct browser capabilities object in both multiremote and normal setups
 * @param browser browser object
 * @param caps browser capbilities object. In case of multiremote, the object itself should have a property named 'capabilities'
 * @param browserName browser name in case of multiremote
 */
export function getBrowserCapabilities(browser: Browser<'async'> | MultiRemoteBrowser<'async'>, caps?: Capabilities.RemoteCapability, browserName?: string) {
    if (!browser.isMultiremote) {
        return { ...browser.capabilities, ...caps }
    }

    const multiCaps = caps as Capabilities.MultiRemoteCapabilities
    const globalCap = browserName && browser[browserName] ? browser[browserName].capabilities : {}
    const cap = browserName && multiCaps[browserName] ? multiCaps[browserName].capabilities : {}
    return { ...globalCap, ...cap } as Capabilities.Capabilities
}

/**
 * check for browserstack W3C capabilities. Does not support legacy capabilities
 * @param cap browser capabilities
 */
export function isBrowserstackCapability(cap?: Capabilities.Capabilities) {
    return Boolean(
        cap &&
            cap['bstack:options'] &&
            // return false if the only cap in bstack:options is wdioService,
            // as that is added by the service and not present in user passed caps
            !(
                Object.keys(cap['bstack:options']).length === 1 &&
                cap['bstack:options'].wdioService
            )
    )
}

export function getParentSuiteName(fullTitle: string, testSuiteTitle: string): string {
    const fullTitleWords = fullTitle.split(' ')
    const testSuiteTitleWords = testSuiteTitle.split(' ')
    const shortestLength = Math.min(fullTitleWords.length, testSuiteTitleWords.length)
    let c = 0
    let parentSuiteName = ''
    while (c < shortestLength && fullTitleWords[c] === testSuiteTitleWords[c]) {
        parentSuiteName += fullTitleWords[c++] + ' '
    }
    return parentSuiteName.trim()
}

function filterPII(userConfig: Options.Testrunner) {
    const configWithoutPII = JSON.parse(JSON.stringify(userConfig));
    ['user', 'username', 'key', 'accessKey'].forEach(key => delete configWithoutPII[key])
    const finalServices = []
    try {
        for (const serviceArray of configWithoutPII.services) {
            if (Array.isArray(serviceArray) && serviceArray.length >= 2 && serviceArray[0] === 'browserstack') {
                for (let idx=1; idx<serviceArray.length; idx++) {
                    ['user', 'username', 'key', 'accessKey'].forEach(key => delete serviceArray[idx][key])
                }
                finalServices.push(serviceArray)
                break
            }
        }
    } catch (err) {
        /* Wrong configuration like strings instead of json objects could break this method, needs no action */
    }
    configWithoutPII.services = finalServices
    return configWithoutPII
}

function setCredentialsForCrashReportUpload(options: BrowserstackConfig & Options.Testrunner, config: Options.Testrunner) {
    credentialsForCrashReportUpload = {
        username: getObservabilityUser(options, config),
        password: getObservabilityKey(options, config)
    }
    process.env.CREDENTIALS_FOR_CRASH_REPORTING = JSON.stringify(credentialsForCrashReportUpload)
}

export function setConfigDetails(userConfig: Options.Testrunner, capabilities: Capabilities.RemoteCapability, options: BrowserstackConfig & Options.Testrunner) {
    const configWithoutPII = filterPII(userConfig)
    userConfigForReporting = {
        framework: userConfig.framework,
        services: configWithoutPII.services,
        capabilities: capabilities,
        env: {
            'BROWSERSTACK_BUILD': process.env.BROWSERSTACK_BUILD,
            'BROWSERSTACK_BUILD_NAME': process.env.BROWSERSTACK_BUILD_NAME,
            'BUILD_TAG': process.env.BUILD_TAG
        }
    }
    process.env.USER_CONFIG_FOR_REPORTING = JSON.stringify(userConfigForReporting)
    setCredentialsForCrashReportUpload(options, userConfig)
}

function processError(error: any, fn: Function, args: any[]) {
    log.error(`Error in executing ${fn.name} with args ${args}: ${error}`)
    let argsString: string
    try {
        argsString = JSON.stringify(args)
    } catch (e) {
        argsString = util.inspect(args, { depth: 2 })
    }
    uploadCrashReport(`Error in executing ${fn.name} with args ${argsString} : ${error}`, error && error.stack)
}

function o11yErrorHandler(fn: Function) {
    return function (...args: any) {
        try {
            let functionToHandle = fn
            if (process.env.MEASURE_OBS_PERFORMANCE) {
                functionToHandle = PerformanceTester.getPerformance().timerify(functionToHandle as any)
            }
            const result = functionToHandle(...args)
            if (result instanceof Promise) {
                return result.catch(error => processError(error, fn, args))
            }
            return result
        } catch (error) {
            processError(error, fn, args)
        }
    }
}

// https://tugayilik.medium.com/error-handling-via-try-catch-proxy-in-javascript-54116dbf783f
/*
A class wrapper for error handling. The wrapper wraps all the methods of the class with a error handler function.
If any exception occurs in any of the class method, that will get caught in the wrapper which logs and reports the error.
*/
type ClassType = { new(...args: any[]): any; }; // A generic type for a class
export function o11yClassErrorHandler<T extends ClassType>(errorClass: T): T {
    const prototype = errorClass.prototype

    if (Object.getOwnPropertyNames(prototype).length < 2) {
        return errorClass
    }

    Object.getOwnPropertyNames(prototype).forEach((methodName) => {
        const method = prototype[methodName]
        if (typeof method === 'function' && methodName !== 'constructor') {
            // In order to preserve this context, need to define like this
            Object.defineProperty(prototype, methodName, {
                writable: true,
                value: function(...args: any) {
                    try {
                        const result = (process.env.MEASURE_OBS_PERFORMANCE ? PerformanceTester.getPerformance().timerify(method) : method).call(this, ...args)
                        if (result instanceof Promise) {
                            return result.catch(error => processError(error, method, args))
                        }
                        return result

                    } catch (err) {
                        processError(err, method, args)
                    }
                }
            })
        }
    })

    return errorClass
}

export async function uploadCrashReport(exception: any, stackTrace: string) {
    try {
        if (!credentialsForCrashReportUpload.username || !credentialsForCrashReportUpload.password) {
            credentialsForCrashReportUpload = process.env.CREDENTIALS_FOR_CRASH_REPORTING !== undefined ? JSON.parse(process.env.CREDENTIALS_FOR_CRASH_REPORTING) : credentialsForCrashReportUpload
        }
    } catch (error) {
        return log.error(`[Crash_Report_Upload] Failed to parse user credentials while reporting crash due to ${error}`)
    }
    if (!credentialsForCrashReportUpload.username || !credentialsForCrashReportUpload.password) {
        return log.error('[Crash_Report_Upload] Failed to parse user credentials while reporting crash')
    }

    try {
        if (!userConfigForReporting) {
            userConfigForReporting = process.env.USER_CONFIG_FOR_REPORTING !== undefined ? JSON.parse(process.env.USER_CONFIG_FOR_REPORTING) : 'null'
        }
    } catch (error) {
        log.error(`[Crash_Report_Upload] Failed to parse user config while reporting crash due to ${error}`)
    }

    try {
        const data = {
            hashed_id: process.env.BS_TESTOPS_BUILD_HASHED_ID,
            observability_version: {
                frameworkName: 'WebdriverIO-' + userConfigForReporting ? userConfigForReporting.framework : 'null',
                sdkVersion: bstackServiceVersion
            },
            exception: {
                error: exception.toString(),
                stackTrace: stackTrace
            },
            config: userConfigForReporting
        }
        const url = `${DATA_ENDPOINT}/api/v1/analytics`
        const response: string = await got.post(url, {
            ...DEFAULT_REQUEST_CONFIG,
            ...credentialsForCrashReportUpload,
            json: data
        }).text()
        log.debug(`[Crash_Report_Upload] Success response: ${JSON.stringify(response)}`)
    } catch (error) {
        log.error(`[Crash_Report_Upload] Failed due to ${error}`)
    }
}

export const launchTestSession = o11yErrorHandler(async function launchTestSession(options: BrowserstackConfig & Options.Testrunner, config: Options.Testrunner, bsConfig: UserConfig) {
    const data = {
        format: 'json',
        project_name: getObservabilityProject(options, bsConfig.projectName),
        name: getObservabilityBuild(options, bsConfig.buildName),
        build_identifier: bsConfig.buildIdentifier,
        start_time: (new Date()).toISOString(),
        tags: getObservabilityBuildTags(options, bsConfig.buildTag),
        host_info: {
            hostname: hostname(),
            platform: platform(),
            type: type(),
            version: version(),
            arch: arch()
        },
        ci_info: getCiInfo(),
        build_run_identifier: process.env.BROWSERSTACK_BUILD_RUN_IDENTIFIER,
        failed_tests_rerun: process.env.BROWSERSTACK_RERUN || false,
        version_control: await getGitMetaData(),
        observability_version: {
            frameworkName: 'WebdriverIO-' + config.framework,
            sdkVersion: bsConfig.bstackServiceVersion
        },
        config: null
    }

    try {
        if (!userConfigForReporting) {
            userConfigForReporting = process.env.USER_CONFIG_FOR_REPORTING !== undefined ? JSON.parse(process.env.USER_CONFIG_FOR_REPORTING) : 'null'
        }
    } catch (error) {
        log.error(`[Crash_Report_Upload] Failed to parse user config while sending build start event due to ${error}`)
    }
    data.config = userConfigForReporting

    try {
        const url = `${DATA_ENDPOINT}/api/v1/builds`
        const response: LaunchResponse = await got.post(url, {
            ...DEFAULT_REQUEST_CONFIG,
            username: getObservabilityUser(options, config),
            password: getObservabilityKey(options, config),
            json: data
        }).json()
        log.debug(`[Start_Build] Success response: ${JSON.stringify(response)}`)
        process.env.BS_TESTOPS_BUILD_COMPLETED = 'true'
        if (response.jwt) process.env.BS_TESTOPS_JWT = response.jwt
        if (response.build_hashed_id) process.env.BS_TESTOPS_BUILD_HASHED_ID = response.build_hashed_id
        if (response.allow_screenshots) process.env.BS_TESTOPS_ALLOW_SCREENSHOTS = response.allow_screenshots.toString()
    } catch (error) {
        if (error instanceof HTTPError && error.response) {
            const errorMessageJson = error.response.body ? JSON.parse(error.response.body.toString()) : null
            const errorMessage = errorMessageJson ? errorMessageJson.message : null, errorType = errorMessageJson ? errorMessageJson.errorType : null
            switch (errorType) {
            case 'ERROR_INVALID_CREDENTIALS':
                log.error(errorMessage)
                break
            case 'ERROR_ACCESS_DENIED':
                log.info(errorMessage)
                break
            case 'ERROR_SDK_DEPRECATED':
                log.error(errorMessage)
                break
            default:
                log.error(errorMessage)
            }
        } else {
            log.error(`Data upload to BrowserStack Test Observability failed due to ${error}`)
        }
    }
})

export const stopBuildUpstream = o11yErrorHandler(async function stopBuildUpstream() {
    if (!process.env.BS_TESTOPS_BUILD_COMPLETED) {
        return
    }
    if (!process.env.BS_TESTOPS_JWT) {
        log.debug('[STOP_BUILD] Missing Authentication Token/ Build ID')
        return {
            status: 'error',
            message: 'Token/buildID is undefined, build creation might have failed'
        }
    }
    const data = {
        'stop_time': (new Date()).toISOString()
    }

    try {
        const url = `${DATA_ENDPOINT}/api/v1/builds/${process.env.BS_TESTOPS_BUILD_HASHED_ID}/stop`
        const response = await got.put(url, {
            agent: DEFAULT_REQUEST_CONFIG.agent,
            headers: {
                ...DEFAULT_REQUEST_CONFIG.headers,
                'Authorization': `Bearer ${process.env.BS_TESTOPS_JWT}`
            },
            json: data
        }).json()
        log.debug(`[STOP_BUILD] Success response: ${JSON.stringify(response)}`)
        return {
            status: 'success',
            message: ''
        }
    } catch (error: any) {
        log.debug(`[STOP_BUILD] Failed. Error: ${error}`)
        return {
            status: 'error',
            message: error.message
        }
    }
})

export function getCiInfo () {
    var env = process.env
    // Jenkins
    if ((typeof env.JENKINS_URL === 'string' && env.JENKINS_URL.length > 0) || (typeof env.JENKINS_HOME === 'string' && env.JENKINS_HOME.length > 0)) {
        return {
            name: 'Jenkins',
            build_url: env.BUILD_URL,
            job_name: env.JOB_NAME,
            build_number: env.BUILD_NUMBER
        }
    }
    // CircleCI
    if (env.CI === 'true' && env.CIRCLECI === 'true') {
        return {
            name: 'CircleCI',
            build_url: env.CIRCLE_BUILD_URL,
            job_name: env.CIRCLE_JOB,
            build_number: env.CIRCLE_BUILD_NUM
        }
    }
    // Travis CI
    if (env.CI === 'true' && env.TRAVIS === 'true') {
        return {
            name: 'Travis CI',
            build_url: env.TRAVIS_BUILD_WEB_URL,
            job_name: env.TRAVIS_JOB_NAME,
            build_number: env.TRAVIS_BUILD_NUMBER
        }
    }
    // Codeship
    if (env.CI === 'true' && env.CI_NAME === 'codeship') {
        return {
            name: 'Codeship',
            build_url: null,
            job_name: null,
            build_number: null
        }
    }
    // Bitbucket
    if (env.BITBUCKET_BRANCH && env.BITBUCKET_COMMIT) {
        return {
            name: 'Bitbucket',
            build_url: env.BITBUCKET_GIT_HTTP_ORIGIN,
            job_name: null,
            build_number: env.BITBUCKET_BUILD_NUMBER
        }
    }
    // Drone
    if (env.CI === 'true' && env.DRONE === 'true') {
        return {
            name: 'Drone',
            build_url: env.DRONE_BUILD_LINK,
            job_name: null,
            build_number: env.DRONE_BUILD_NUMBER
        }
    }
    // Semaphore
    if (env.CI === 'true' && env.SEMAPHORE === 'true') {
        return {
            name: 'Semaphore',
            build_url: env.SEMAPHORE_ORGANIZATION_URL,
            job_name: env.SEMAPHORE_JOB_NAME,
            build_number: env.SEMAPHORE_JOB_ID
        }
    }
    // GitLab
    if (env.CI === 'true' && env.GITLAB_CI === 'true') {
        return {
            name: 'GitLab',
            build_url: env.CI_JOB_URL,
            job_name: env.CI_JOB_NAME,
            build_number: env.CI_JOB_ID
        }
    }
    // Buildkite
    if (env.CI === 'true' && env.BUILDKITE === 'true') {
        return {
            name: 'Buildkite',
            build_url: env.BUILDKITE_BUILD_URL,
            job_name: env.BUILDKITE_LABEL || env.BUILDKITE_PIPELINE_NAME,
            build_number: env.BUILDKITE_BUILD_NUMBER
        }
    }
    // Visual Studio Team Services
    if (env.TF_BUILD === 'True') {
        return {
            name: 'Visual Studio Team Services',
            build_url: `${env.SYSTEM_TEAMFOUNDATIONSERVERURI}${env.SYSTEM_TEAMPROJECTID}`,
            job_name: env.SYSTEM_DEFINITIONID,
            build_number: env.BUILD_BUILDID
        }
    }
    // if no matches, return null
    return null
}

export async function getGitMetaData () {
    var info: GitRepoInfo = gitRepoInfo()
    if (!info.commonGitDir) return {}
    const { remote } = await pGitconfig(info.commonGitDir)
    const remotes = Object.keys(remote).map(remoteName =>  ({ name: remoteName, url: remote[remoteName]['url'] }))
    return {
        name: 'git',
        sha: info.sha,
        short_sha: info.abbreviatedSha,
        branch: info.branch,
        tag: info.tag,
        committer: info.committer,
        committer_date: info.committerDate,
        author: info.author,
        author_date: info.authorDate,
        commit_message: info.commitMessage,
        root: info.root,
        common_git_dir: info.commonGitDir,
        worktree_git_dir: info.worktreeGitDir,
        last_tag: info.lastTag,
        commits_since_last_tag: info.commitsSinceLastTag,
        remotes: remotes
    }
}

<<<<<<< HEAD
export function getUniqueIdentifier(test: Frameworks.Test, framework?: string): string {
    if (framework === 'jasmine') {
        return test.fullName
    }
    return `${test.parent} - ${test.title}`
=======
export function getUniqueIdentifier(test: Frameworks.Test): string {
    let parentTitle = test.parent
    // Sometimes parent will be an object instead of a string
    if (typeof test.parent === 'object') {
        // @ts-ignore
        parentTitle = parentTitle.title
    }
    return `${parentTitle} - ${test.title}`
>>>>>>> 274614fc
}

export function getUniqueIdentifierForCucumber(world: ITestCaseHookParameter): string {
    return world.pickle.uri + '_' + world.pickle.astNodeIds.join(',')
}

export function getCloudProvider(browser: Browser<'async'> | MultiRemoteBrowser<'async'>): string {
    if (browser.options && browser.options.hostname && browser.options.hostname.includes('browserstack')) {
        return 'browserstack'
    }
    return 'unknown_grid'
}

export function isBrowserstackSession(browser?: Browser<'async'> | MultiRemoteBrowser<'async'>): boolean {
    if (!browser) {
        return false
    }
    return getCloudProvider(browser).toLowerCase() == 'browserstack'
}

export function getScenarioExamples(world: ITestCaseHookParameter) {
    const scenario = world.pickle

    // no examples present
    if ((scenario.astNodeIds && scenario.astNodeIds.length <= 1) || scenario.astNodeIds == undefined) return

    const pickleId: string = scenario.astNodeIds[0]
    const examplesId: string = scenario.astNodeIds[1]
    const gherkinDocumentChildren = world.gherkinDocument.feature?.children

    let examples: string[] = []

    gherkinDocumentChildren?.forEach(child => {
        if (child.rule) {
            // handle if rule is present
            child.rule.children.forEach(childLevel2 => {
                if (childLevel2.scenario && childLevel2.scenario.id == pickleId && childLevel2.scenario.examples) {
                    const passedExamples = childLevel2.scenario.examples.flatMap((val) => (val.tableBody)).find((item) => item.id == examplesId)?.cells.map((val) => (val.value))
                    if (passedExamples) examples = passedExamples
                }
            })
        } else if (child.scenario && child.scenario.id == pickleId && child.scenario.examples) {
            // handle if scenario outside rule
            const passedExamples = child.scenario.examples.flatMap((val) => (val.tableBody)).find((item) => item.id == examplesId)?.cells.map((val) => (val.value))
            if (passedExamples) examples = passedExamples
        }
    })

    if (examples.length) return examples
    return
}

export function removeAnsiColors(message: string): string {
    // https://stackoverflow.com/a/29497680
    // eslint-disable-next-line no-control-regex
    return message.replace(/[\u001b\u009b][[()#;?]*(?:[0-9]{1,4}(?:;[0-9]{0,4})*)?[0-9A-ORZcf-nqry=><]/g, '')
}

export function getLogTag(eventType: string): string {
    if (eventType == 'TestRunStarted' || eventType == 'TestRunFinished') {
        return 'Test_Upload'
    } else if (eventType == 'HookRunStarted' || eventType == 'HookRunFinished') {
        return 'Hook_Upload'
    } else if (eventType == 'ScreenshotCreated') {
        return 'Screenshot_Upload'
    } else if (eventType == 'LogCreated') {
        return 'Log_Upload'
    }
    return 'undefined'
}

export async function uploadEventData (eventData: UploadType | Array<UploadType>, eventUrl: string = DATA_EVENT_ENDPOINT) {
    let logTag: string = 'BATCH_UPLOAD'
    if (!Array.isArray(eventData)) {
        logTag = getLogTag(eventData.event_type)
    }

    if (eventUrl == DATA_SCREENSHOT_ENDPOINT) logTag = 'screenshot_upload'

    if (!process.env.BS_TESTOPS_BUILD_COMPLETED) {
        return
    }

    if (!process.env.BS_TESTOPS_JWT) {
        log.debug(`[${logTag}] Missing Authentication Token/ Build ID`)
        return {
            status: 'error',
            message: 'Token/buildID is undefined, build creation might have failed'
        }
    }

    try {
        const url = `${DATA_ENDPOINT}/${eventUrl}`
        RequestQueueHandler.getInstance().pendingUploads += 1
        const data = await got.post(url, {
            agent: DEFAULT_REQUEST_CONFIG.agent,
            headers: {
                ...DEFAULT_REQUEST_CONFIG.headers,
                'Authorization': `Bearer ${process.env.BS_TESTOPS_JWT}`
            },
            json: eventData
        }).json()
        log.debug(`[${logTag}] Success response: ${JSON.stringify(data)}`)
        RequestQueueHandler.getInstance().pendingUploads -= 1
    } catch (error) {
        log.debug(`[${logTag}] Failed. Error: ${error}`)
        RequestQueueHandler.getInstance().pendingUploads -= 1
    }
}

// get hierarchy for a particular test (called by reporter for skipped tests)
export function getHierarchy(fullTitle?: string) {
    if (!fullTitle) return []
    return fullTitle.split('.').slice(0, -1)
}

export function getHookType (hookName: string): string {
    if (hookName.includes('"before each"')) {
        return 'BEFORE_EACH'
    } else if (hookName.includes('"before all"')) {
        return 'BEFORE_ALL'
    } else if (hookName.includes('"after each"')) {
        return 'AFTER_EACH'
    } else if (hookName.includes('"after all"')) {
        return 'AFTER_ALL'
    }
    return 'unknown'
}

export function isScreenshotCommand (args: BeforeCommandArgs & AfterCommandArgs) {
    return args.endpoint && args.endpoint.includes('/screenshot')
}

export function isBStackSession(config: Options.Testrunner) {
    if (typeof config.user === 'string' && typeof config.key === 'string' && config.key.length === 20) {
        return true
    }
    return false
}

export function shouldAddServiceVersion(config: Options.Testrunner, testObservability?: boolean): boolean {
    if (config.services && config.services.toString().includes('chromedriver') && testObservability != false) {
        return false
    }
    return true
}

export async function batchAndPostEvents (eventUrl: string, kind: string, data: UploadType[]) {
    if (!process.env.BS_TESTOPS_BUILD_COMPLETED || !process.env.BS_TESTOPS_JWT) {
        return
    }

    try {
        const url = `${DATA_ENDPOINT}/${eventUrl}`
        const response = await got.post(url, {
            agent: DEFAULT_REQUEST_CONFIG.agent,
            headers: {
                ...DEFAULT_REQUEST_CONFIG.headers,
                'Authorization': `Bearer ${process.env.BS_TESTOPS_JWT}`
            },
            json: data
        }).json()
        log.debug(`[${kind}] Success response: ${JSON.stringify(response)}`)
    } catch (error) {
        log.debug(`[${kind}] EXCEPTION IN ${kind} REQUEST TO TEST OBSERVABILITY : ${error}`)
    }
}

export function getObservabilityUser(options: BrowserstackConfig & Options.Testrunner, config: Options.Testrunner) {
    if (process.env.BROWSERSTACK_USERNAME) {
        return process.env.BROWSERSTACK_USERNAME
    }
    if (options.testObservabilityOptions && options.testObservabilityOptions.user) {
        return options.testObservabilityOptions.user
    }
    return config.user
}

export function getObservabilityKey(options: BrowserstackConfig & Options.Testrunner, config: Options.Testrunner) {
    if (process.env.BROWSERSTACK_ACCESS_KEY) {
        return process.env.BROWSERSTACK_ACCESS_KEY
    }
    if (options.testObservabilityOptions && options.testObservabilityOptions.key) {
        return options.testObservabilityOptions.key
    }
    return config.key
}

export function getObservabilityProject(options: BrowserstackConfig & Options.Testrunner, bstackProjectName?: string) {
    if (process.env.TEST_OBSERVABILITY_PROJECT_NAME) {
        return process.env.TEST_OBSERVABILITY_PROJECT_NAME
    }
    if (options.testObservabilityOptions && options.testObservabilityOptions.projectName) {
        return options.testObservabilityOptions.projectName
    }
    return bstackProjectName
}

export function getObservabilityBuild(options: BrowserstackConfig & Options.Testrunner, bstackBuildName?: string) {
    if (process.env.TEST_OBSERVABILITY_BUILD_NAME) {
        return process.env.TEST_OBSERVABILITY_BUILD_NAME
    }
    if (options.testObservabilityOptions && options.testObservabilityOptions.buildName) {
        return options.testObservabilityOptions.buildName
    }
    return bstackBuildName || path.basename(path.resolve(process.cwd()))
}

export function getObservabilityBuildTags(options: BrowserstackConfig & Options.Testrunner, bstackBuildTag?: string): string[] {
    if (process.env.TEST_OBSERVABILITY_BUILD_TAG) {
        return process.env.TEST_OBSERVABILITY_BUILD_TAG.split(',')
    }
    if (options.testObservabilityOptions && options.testObservabilityOptions.buildTag) {
        return options.testObservabilityOptions.buildTag
    }
    if (bstackBuildTag) {
        return [bstackBuildTag]
    }
    return []
}

export function frameworkSupportsHook(hook: string, framework?: string) {
    if (framework === 'mocha' && (hook === 'before' || hook === 'after' || hook === 'beforeEach' || hook === 'afterEach')) {
        return true
    }

    return false
}

export const sleep = (ms = 100) => new Promise((resolve) => setTimeout(resolve, ms))<|MERGE_RESOLUTION|>--- conflicted
+++ resolved
@@ -493,14 +493,11 @@
     }
 }
 
-<<<<<<< HEAD
 export function getUniqueIdentifier(test: Frameworks.Test, framework?: string): string {
     if (framework === 'jasmine') {
         return test.fullName
     }
-    return `${test.parent} - ${test.title}`
-=======
-export function getUniqueIdentifier(test: Frameworks.Test): string {
+
     let parentTitle = test.parent
     // Sometimes parent will be an object instead of a string
     if (typeof test.parent === 'object') {
@@ -508,7 +505,6 @@
         parentTitle = parentTitle.title
     }
     return `${parentTitle} - ${test.title}`
->>>>>>> 274614fc
 }
 
 export function getUniqueIdentifierForCucumber(world: ITestCaseHookParameter): string {
