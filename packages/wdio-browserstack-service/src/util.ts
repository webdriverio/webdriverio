import { hostname, platform, type, version, arch } from 'node:os'
import fs from 'node:fs'
import zlib from 'node:zlib'
import { promisify } from 'node:util'
import http from 'node:http'
import https from 'node:https'
import path from 'node:path'
import util from 'node:util'

import type { Capabilities, Frameworks, Options } from '@wdio/types'
import type { BeforeCommandArgs, AfterCommandArgs } from '@wdio/reporter'

import got, { HTTPError } from 'got'
import type { Method } from 'got'
import type { GitRepoInfo } from 'git-repo-info'
import gitRepoInfo from 'git-repo-info'
import gitconfig from 'gitconfiglocal'
import type { ColorName } from 'chalk'
import { FormData } from 'formdata-node'
import logPatcher from './logPatcher.js'
import PerformanceTester from './performance-tester.js'

import type { UserConfig, UploadType, LaunchResponse, BrowserstackConfig } from './types.js'
import type { ITestCaseHookParameter } from './cucumber-types.js'
import {
    ACCESSIBILITY_API_URL,
    BROWSER_DESCRIPTION,
    DATA_ENDPOINT,
    UPLOAD_LOGS_ADDRESS,
    UPLOAD_LOGS_ENDPOINT,
    consoleHolder,
    TESTOPS_SCREENSHOT_ENV,
    TESTOPS_BUILD_ID_ENV,
    PERF_MEASUREMENT_ENV,
    RERUN_ENV,
    TESTOPS_BUILD_COMPLETED_ENV,
    TESTOPS_JWT_ENV
} from './constants.js'
import CrashReporter from './crash-reporter.js'
import { BStackLogger } from './bstackLogger.js'
import { FileStream } from './fileStream.js'
<<<<<<< HEAD
import BrowserstackLauncherService from './launcher.js'
import AccessibilityScripts from './scripts/accessibility-scripts.js'
=======
import UsageStats from './testOps/usageStats.js'
import TestOpsConfig from './testOps/testOpsConfig.js'
>>>>>>> 915f780f

const pGitconfig = promisify(gitconfig)

export const DEFAULT_REQUEST_CONFIG = {
    agent: {
        http: new http.Agent({ keepAlive: true }),
        https: new https.Agent({ keepAlive: true }),
    },
    headers: {
        'Content-Type': 'application/json',
        'X-BSTACK-OBS': 'true'
    },
}

export const COLORS: Record<string, ColorName> = {
    error: 'red',
    warn: 'yellow',
    info: 'cyanBright',
    debug: 'green',
    trace: 'cyan',
    progress: 'magenta'
}

/**
 * get browser description for Browserstack service
 * @param cap browser capablities
 */
export function getBrowserDescription(cap: Capabilities.DesiredCapabilities) {
    cap = cap || {}
    if (cap['bstack:options']) {
        cap = { ...cap, ...cap['bstack:options'] } as Capabilities.DesiredCapabilities
    }

    /**
     * These keys describe the browser the test was run on
     */
    return BROWSER_DESCRIPTION
        .map((k: keyof Capabilities.DesiredCapabilities) => cap[k])
        .filter(Boolean)
        .join(' ')
}

/**
 * get correct browser capabilities object in both multiremote and normal setups
 * @param browser browser object
 * @param caps browser capbilities object. In case of multiremote, the object itself should have a property named 'capabilities'
 * @param browserName browser name in case of multiremote
 */
export function getBrowserCapabilities(browser: WebdriverIO.Browser | WebdriverIO.MultiRemoteBrowser, caps?: Capabilities.RemoteCapability, browserName?: string) {
    if (!browser.isMultiremote) {
        return { ...browser.capabilities, ...caps } as WebdriverIO.Capabilities
    }

    const multiCaps = caps as Capabilities.MultiRemoteCapabilities
    const globalCap = browserName && browser.getInstance(browserName) ? browser.getInstance(browserName).capabilities : {}
    const cap = browserName && multiCaps[browserName] ? multiCaps[browserName].capabilities : {}
    return { ...globalCap, ...cap } as WebdriverIO.Capabilities
}

/**
 * check for browserstack W3C capabilities. Does not support legacy capabilities
 * @param cap browser capabilities
 */
export function isBrowserstackCapability(cap?: WebdriverIO.Capabilities) {
    return Boolean(
        cap &&
            cap['bstack:options'] &&
            // return false if the only cap in bstack:options is wdioService,
            // as that is added by the service and not present in user passed caps
            !(
                Object.keys(cap['bstack:options']).length === 1 &&
                cap['bstack:options'].wdioService
            )
    )
}

export function getParentSuiteName(fullTitle: string, testSuiteTitle: string): string {
    const fullTitleWords = fullTitle.split(' ')
    const testSuiteTitleWords = testSuiteTitle.split(' ')
    const shortestLength = Math.min(fullTitleWords.length, testSuiteTitleWords.length)
    let c = 0
    let parentSuiteName = ''
    while (c < shortestLength && fullTitleWords[c] === testSuiteTitleWords[c]) {
        parentSuiteName += fullTitleWords[c++] + ' '
    }
    return parentSuiteName.trim()
}

function processError(error: any, fn: Function, args: any[]) {
    BStackLogger.error(`Error in executing ${fn.name} with args ${args}: ${error}`)
    let argsString: string
    try {
        argsString = JSON.stringify(args)
    } catch (e) {
        argsString = util.inspect(args, { depth: 2 })
    }
    CrashReporter.uploadCrashReport(`Error in executing ${fn.name} with args ${argsString} : ${error}`, error && error.stack)
}

export function o11yErrorHandler(fn: Function) {
    return function (...args: any) {
        try {
            let functionToHandle = fn
            if (process.env[PERF_MEASUREMENT_ENV]) {
                functionToHandle = PerformanceTester.getPerformance().timerify(functionToHandle as any)
            }
            const result = functionToHandle(...args)
            if (result instanceof Promise) {
                return result.catch(error => processError(error, fn, args))
            }
            return result
        } catch (error) {
            processError(error, fn, args)
        }
    }
}

export function errorHandler(fn: Function) {
    return function (...args: any) {
        try {
            const functionToHandle = fn
            const result = functionToHandle(...args)
            if (result instanceof Promise) {
                return result.catch(error => BStackLogger.error(`Error in executing ${fn.name} with args ${args}: ${error}`))
            }
            return result
        } catch (error) {
            BStackLogger.error(`Error in executing ${fn.name} with args ${args}: ${error}`)
        }
    }
}

export async function nodeRequest(requestType: Method, apiEndpoint: string, options: any, apiUrl: string, timeout: number = 120000) {
    try {
        const response: any = await got(`${apiUrl}/${apiEndpoint}`, {
            method: requestType,
            timeout: {
                request: timeout
            },
            ...options
        }).json()
        return response
    } catch (error : any) {
        const isLogUpload = apiEndpoint === UPLOAD_LOGS_ENDPOINT
        if (error instanceof HTTPError && error.response) {
            const errorMessageJson = error.response.body ? JSON.parse(error.response.body.toString()) : null
            const errorMessage = errorMessageJson ? errorMessageJson.message : null
            if (errorMessage) {
                isLogUpload ? BStackLogger.debug(`${errorMessage} - ${error.stack}`) : BStackLogger.error(`${errorMessage} - ${error.stack}`)
            } else {
                isLogUpload ? BStackLogger.debug(`${error.stack}`) : BStackLogger.error(`${error.stack}`)
            }
            if (isLogUpload) {
                return
            }
            throw error
        } else {
            if (isLogUpload) {
                BStackLogger.debug(`Failed to fire api request due to ${error} - ${error.stack}`)
                return
            }
            BStackLogger.debug(`Failed to fire api request due to ${error} - ${error.stack}`)
            throw error
        }
    }
}

// https://tugayilik.medium.com/error-handling-via-try-catch-proxy-in-javascript-54116dbf783f
/*
    A class wrapper for error handling. The wrapper wraps all the methods of the class with a error handler function.
    If any exception occurs in any of the class method, that will get caught in the wrapper which logs and reports the error.
 */
type ClassType = { new(...args: any[]): any; }; // A generic type for a class
export function o11yClassErrorHandler<T extends ClassType>(errorClass: T): T {
    const prototype = errorClass.prototype

    if (Object.getOwnPropertyNames(prototype).length < 2) {
        return errorClass
    }

    Object.getOwnPropertyNames(prototype).forEach((methodName) => {
        const method = prototype[methodName]
        if (typeof method === 'function' && methodName !== 'constructor') {
            // In order to preserve this context, need to define like this
            Object.defineProperty(prototype, methodName, {
                writable: true,
                value: function(...args: any) {
                    try {
                        const result = (process.env[PERF_MEASUREMENT_ENV] ? PerformanceTester.getPerformance().timerify(method) : method).call(this, ...args)
                        if (result instanceof Promise) {
                            return result.catch(error => processError(error, method, args))
                        }
                        return result

                    } catch (err) {
                        processError(err, method, args)
                    }
                }
            })
        }
    })

    return errorClass
}

export const launchTestSession = o11yErrorHandler(async function launchTestSession(options: BrowserstackConfig & Options.Testrunner, config: Options.Testrunner, bsConfig: UserConfig) {
    const launchBuildUsage = UsageStats.getInstance().launchBuildUsage
    launchBuildUsage.triggered()
    const data = {
        format: 'json',
        project_name: getObservabilityProject(options, bsConfig.projectName),
        name: getObservabilityBuild(options, bsConfig.buildName),
        build_identifier: bsConfig.buildIdentifier,
        start_time: (new Date()).toISOString(),
        tags: getObservabilityBuildTags(options, bsConfig.buildTag),
        host_info: {
            hostname: hostname(),
            platform: platform(),
            type: type(),
            version: version(),
            arch: arch()
        },
        ci_info: getCiInfo(),
        build_run_identifier: process.env.BROWSERSTACK_BUILD_RUN_IDENTIFIER,
        failed_tests_rerun: process.env[RERUN_ENV] || false,
        version_control: await getGitMetaData(),
        observability_version: {
            frameworkName: 'WebdriverIO-' + config.framework,
            sdkVersion: bsConfig.bstackServiceVersion
        },
        config: {}
    }

    try {
        if (Object.keys(CrashReporter.userConfigForReporting).length === 0) {
            CrashReporter.userConfigForReporting = process.env.USER_CONFIG_FOR_REPORTING !== undefined ? JSON.parse(process.env.USER_CONFIG_FOR_REPORTING) : {}
        }
    } catch (error) {
        return BStackLogger.error(`[Crash_Report_Upload] Failed to parse user config while sending build start event due to ${error}`)
    }
    data.config = CrashReporter.userConfigForReporting

    try {
        const url = `${DATA_ENDPOINT}/api/v1/builds`
        const response: LaunchResponse = await got.post(url, {
            ...DEFAULT_REQUEST_CONFIG,
            username: getObservabilityUser(options, config),
            password: getObservabilityKey(options, config),
            json: data
        }).json()
        BStackLogger.debug(`[Start_Build] Success response: ${JSON.stringify(response)}`)
        process.env[TESTOPS_BUILD_COMPLETED_ENV] = 'true'
        if (response.jwt) {
            launchBuildUsage.success()
            process.env[TESTOPS_JWT_ENV] = response.jwt
        }
        if (response.build_hashed_id) {
            process.env[TESTOPS_BUILD_ID_ENV] = response.build_hashed_id
            TestOpsConfig.getInstance().buildHashedId = response.build_hashed_id
        }
        if (response.allow_screenshots) {
            process.env[TESTOPS_SCREENSHOT_ENV] = response.allow_screenshots.toString()
        }
    } catch (error) {
        launchBuildUsage.failed(error)
        if (error instanceof HTTPError && error.response) {
            const errorMessageJson = error.response.body ? JSON.parse(error.response.body.toString()) : null
            const errorMessage = errorMessageJson ? errorMessageJson.message : null, errorType = errorMessageJson ? errorMessageJson.errorType : null
            switch (errorType) {
            case 'ERROR_INVALID_CREDENTIALS':
                BStackLogger.error(errorMessage)
                break
            case 'ERROR_ACCESS_DENIED':
                BStackLogger.info(errorMessage)
                break
            case 'ERROR_SDK_DEPRECATED':
                BStackLogger.error(errorMessage)
                break
            default:
                BStackLogger.error(errorMessage)
            }
        } else {
            BStackLogger.error(`Data upload to BrowserStack Test Observability failed due to ${error}`)
        }
    }
})

export const validateCapsWithA11y = (deviceName?: any, platformMeta?: { [key: string]: any; }, chromeOptions?: any) => {
    try {
        if (deviceName) {
            BStackLogger.warn('Accessibility Automation will run only on Desktop browsers.')
            return false
        }

        if (platformMeta?.browser_name?.toLowerCase() !== 'chrome') {
            BStackLogger.warn('Accessibility Automation will run only on Chrome browsers.')
            return false
        }
        const browserVersion = platformMeta?.browser_version
        if ( !isUndefined(browserVersion) && !(browserVersion === 'latest' || parseFloat(browserVersion + '') > 94)) {
            BStackLogger.warn('Accessibility Automation will run only on Chrome browser version greater than 94.')
            return false
        }

        if (chromeOptions?.args?.includes('--headless')) {
            BStackLogger.warn('Accessibility Automation will not run on legacy headless mode. Switch to new headless mode or avoid using headless mode.')
            return false
        }
        return true
    } catch (error) {
        BStackLogger.debug(`Exception in checking capabilities compatibility with Accessibility. Error: ${error}`)
    }
    return false
}

export const shouldScanTestForAccessibility = (suiteTitle: string | undefined, testTitle: string, accessibilityOptions?: { [key: string]: any; }, world?: { [key: string]: any; }, isCucumber?: boolean ) => {
    try {
        const includeTags = Array.isArray(accessibilityOptions?.includeTagsInTestingScope) ? accessibilityOptions?.includeTagsInTestingScope : []
        const excludeTags = Array.isArray(accessibilityOptions?.excludeTagsInTestingScope) ? accessibilityOptions?.excludeTagsInTestingScope : []

        if (isCucumber) {
            const tagsList: string[] = []
            world?.pickle?.tags.map((tag: { [key: string]: any; }) => tagsList.push(tag.name))
            const excluded = excludeTags?.some((exclude) => tagsList.includes(exclude))
            const included = includeTags?.length === 0 || includeTags?.some((include) => tagsList.includes(include))

            return !excluded && included
        }

        const fullTestName = suiteTitle + ' ' + testTitle
        const excluded = excludeTags?.some((exclude) => fullTestName.includes(exclude))
        const included = includeTags?.length === 0 || includeTags?.some((include) => fullTestName.includes(include))

        return !excluded && included
    } catch (error) {
        BStackLogger.debug(`Error while validating test case for accessibility before scanning. Error : ${error}`)
    }
    return false
}

export const isAccessibilityAutomationSession = (accessibilityFlag?: boolean | string) => {
    try {
        const hasA11yJwtToken = typeof process.env.BSTACK_A11Y_JWT === 'string' && process.env.BSTACK_A11Y_JWT.length > 0 && process.env.BSTACK_A11Y_JWT !== 'null' && process.env.BSTACK_A11Y_JWT !== 'undefined'
        return accessibilityFlag && hasA11yJwtToken
    } catch (error) {
        BStackLogger.debug(`Exception in verifying the Accessibility session with error : ${error}`)
    }
    return false
}

export const createAccessibilityTestRun = errorHandler(async function createAccessibilityTestRun(options: BrowserstackConfig & Options.Testrunner, config: Options.Testrunner, bsConfig: UserConfig) {
    const userName = getBrowserStackUser(config)
    const accessKey = getBrowserStackKey(config)

    if (isUndefined(userName) || isUndefined(accessKey)) {
        BStackLogger.error('Exception while creating test run for BrowserStack Accessibility Automation: Missing BrowserStack credentials')
        return null
    }

    const data = {
        'projectName': bsConfig.projectName,
        'buildName': bsConfig.buildName ||
          path.basename(path.resolve(process.cwd())),
        'startTime': (new Date()).toISOString(),
        'description': '',
        'source': {
            frameworkName: 'WebdriverIO-' + config.framework,
            frameworkVersion: bsConfig.bstackServiceVersion,
            sdkVersion: bsConfig.bstackServiceVersion,
            language: 'ECMAScript',
            testFramework: 'webdriverIO',
            testFrameworkVersion: bsConfig.bstackServiceVersion
        },
        'settings': bsConfig.accessibilityOptions || {},
        'versionControl': await getGitMetaData(),
        'ciInfo': getCiInfo(),
        'hostInfo': {
            hostname: hostname(),
            platform: platform(),
            type: type(),
            version: version(),
            arch: arch()
        },
        'browserstackAutomation': true,
    }

    const requestOptions = {
        json: data,
        username: getBrowserStackUser(config),
        password: getBrowserStackKey(config),
    }

    try {
        const response: any = await nodeRequest(
            'POST', 'v2/test_runs', requestOptions, ACCESSIBILITY_API_URL
        )

        BStackLogger.debug(`[Create Accessibility Test Run] Success response: ${JSON.stringify(response)}`)

        if (response.data.accessibilityToken) {
            process.env.BSTACK_A11Y_JWT = response.data.accessibilityToken
        }
        if (response.data.id) {
            process.env.BS_A11Y_TEST_RUN_ID = response.data.id
        }
        BStackLogger.debug(`BrowserStack Accessibility Automation Test Run ID: ${response.data.id}`)

        if (response.data) {
            AccessibilityScripts.update(response.data)
            AccessibilityScripts.store()
        }

        return response.data.scannerVersion
    } catch (error : any) {
        if (error.response) {
            BStackLogger.error(
                `Exception while creating test run for BrowserStack Accessibility Automation: ${
                    error.response.status
                } ${error.response.statusText} ${JSON.stringify(error.response.data)}`
            )
        } else {
            const errorMessage = error.message
            if (errorMessage === 'Invalid configuration passed.') {
                BStackLogger.error(
                    `Exception while creating test run for BrowserStack Accessibility Automation: ${
                        errorMessage || error.stack
                    }`
                )
                for (const errorkey of error.errors){
                    BStackLogger.error(errorkey.message)
                }
            } else {
                BStackLogger.error(
                    `Exception while creating test run for BrowserStack Accessibility Automation: ${
                        errorMessage || error.stack
                    }`
                )
            }
        }
        return null
    }
})

export const performA11yScan = async (browser: WebdriverIO.Browser | WebdriverIO.MultiRemoteBrowser, isBrowserStackSession?: boolean, isAccessibility?: boolean | string, commandName?: string) : Promise<{ [key: string]: any; } | undefined> => {
    if (!isBrowserStackSession) {
        BStackLogger.warn('Not a BrowserStack Automate session, cannot perform Accessibility scan.')
        return // since we are running only on Automate as of now
    }

    if (!isAccessibilityAutomationSession(isAccessibility)) {
        BStackLogger.warn('Not an Accessibility Automation session, cannot perform Accessibility scan.')
        return
    }

    try {
        const results: unknown = await (browser as WebdriverIO.Browser).executeAsync(AccessibilityScripts.performScan as string, { 'method': commandName || '' })
        BStackLogger.debug(util.format(results as string))
        return ( results as { [key: string]: any; } | undefined )
    } catch (err : any) {
        BStackLogger.error('Accessibility Scan could not be performed : ' + err)
        return
    }
}

export const getA11yResults = async (browser: WebdriverIO.Browser, isBrowserStackSession?: boolean, isAccessibility?: boolean | string) : Promise<Array<{ [key: string]: any; }>> => {
    if (!isBrowserStackSession) {
        BStackLogger.warn('Not a BrowserStack Automate session, cannot retrieve Accessibility results.')
        return [] // since we are running only on Automate as of now
    }

    if (!isAccessibilityAutomationSession(isAccessibility)) {
        BStackLogger.warn('Not an Accessibility Automation session, cannot retrieve Accessibility results.')
        return []
    }

    try {
        BStackLogger.debug('Performing scan before getting results')
        await performA11yScan(browser, isBrowserStackSession, isAccessibility)
        const results: Array<{ [key: string]: any; }> = await (browser as WebdriverIO.Browser).executeAsync(AccessibilityScripts.getResults as string)
        return results
    } catch {
        BStackLogger.error('No accessibility results were found.')
        return []
    }
}

export const getA11yResultsSummary = async (browser: WebdriverIO.Browser, isBrowserStackSession?: boolean, isAccessibility?: boolean | string) : Promise<{ [key: string]: any; }> => {
    if (!isBrowserStackSession) {
        return {} // since we are running only on Automate as of now
    }

    if (!isAccessibilityAutomationSession(isAccessibility)) {
        BStackLogger.warn('Not an Accessibility Automation session, cannot retrieve Accessibility results summary.')
        return {}
    }

    try {
        BStackLogger.debug('Performing scan before getting results summary')
        await performA11yScan(browser, isBrowserStackSession, isAccessibility)
        const summaryResults: { [key: string]: any; } = await (browser as WebdriverIO.Browser).executeAsync(AccessibilityScripts.getResultsSummary as string)
        return summaryResults
    } catch {
        BStackLogger.error('No accessibility summary was found.')
        return {}
    }
}

export const stopAccessibilityTestRun = errorHandler(async function stopAccessibilityTestRun() {
    const hasA11yJwtToken = typeof process.env.BSTACK_A11Y_JWT === 'string' && process.env.BSTACK_A11Y_JWT.length > 0 && process.env.BSTACK_A11Y_JWT !== 'null' && process.env.BSTACK_A11Y_JWT !== 'undefined'
    if (!hasA11yJwtToken) {
        return {
            status: 'error',
            message: 'Build creation had failed.'
        }
    }

    const data = {
        'endTime': (new Date()).toISOString(),
    }

    const requestOptions = { ...{
        json: data,
        headers: {
            'Authorization': `Bearer ${process.env.BSTACK_A11Y_JWT}`,
        }
    } }

    try {
        const response: any = await nodeRequest(
            'PUT', 'test_runs/stop', requestOptions, ACCESSIBILITY_API_URL
        )

        if (response.data && response.data.error) {
            throw new Error('Invalid request: ' + response.data.error)
        } else if (response.error) {
            throw new Error('Invalid request: ' + response.error)
        } else {
            BStackLogger.info(`BrowserStack Accessibility Automation Test Run marked as completed at ${new Date().toISOString()}`)
            return { status: 'success', message: '' }
        }
    } catch (error : any) {
        if (error.response && error.response.status && error.response.statusText && error.response.data) {
            BStackLogger.error(`Exception while marking completion of BrowserStack Accessibility Automation Test Run: ${error.response.status} ${error.response.statusText} ${JSON.stringify(error.response.data)}`)
        } else {
            BStackLogger.error(`Exception while marking completion of BrowserStack Accessibility Automation Test Run: ${error.message || util.format(error)}`)
        }
        return {
            status: 'error',
            message: error.message ||
                (error.response ? `${error.response.status}:${error.response.statusText}` : error)
        }
    }
})

export const stopBuildUpstream = o11yErrorHandler(async function stopBuildUpstream() {
    const stopBuildUsage = UsageStats.getInstance().stopBuildUsage
    stopBuildUsage.triggered()
    if (!process.env[TESTOPS_BUILD_COMPLETED_ENV]) {
        stopBuildUsage.failed('Build is not completed yet')
        return {
            status: 'error',
            message: 'Build is not completed yet'
        }
    }

    const jwtToken = process.env[TESTOPS_JWT_ENV]
    if (!jwtToken) {
        stopBuildUsage.failed('Token/buildID is undefined, build creation might have failed')
        BStackLogger.debug('[STOP_BUILD] Missing Authentication Token/ Build ID')
        return {
            status: 'error',
            message: 'Token/buildID is undefined, build creation might have failed'
        }
    }
    const data = {
        'stop_time': (new Date()).toISOString()
    }

    try {
        const url = `${DATA_ENDPOINT}/api/v1/builds/${process.env[TESTOPS_BUILD_ID_ENV]}/stop`
        const response = await got.put(url, {
            agent: DEFAULT_REQUEST_CONFIG.agent,
            headers: {
                ...DEFAULT_REQUEST_CONFIG.headers,
                'Authorization': `Bearer ${jwtToken}`
            },
            json: data
        }).json()
        BStackLogger.debug(`[STOP_BUILD] Success response: ${JSON.stringify(response)}`)
        stopBuildUsage.success()
        return {
            status: 'success',
            message: ''
        }
    } catch (error: any) {
        stopBuildUsage.failed(error)
        BStackLogger.debug(`[STOP_BUILD] Failed. Error: ${error}`)
        return {
            status: 'error',
            message: error.message
        }
    }
})

export function getCiInfo () {
    const env = process.env
    // Jenkins
    if ((typeof env.JENKINS_URL === 'string' && env.JENKINS_URL.length > 0) || (typeof env.JENKINS_HOME === 'string' && env.JENKINS_HOME.length > 0)) {
        return {
            name: 'Jenkins',
            build_url: env.BUILD_URL,
            job_name: env.JOB_NAME,
            build_number: env.BUILD_NUMBER
        }
    }
    // CircleCI
    if (isTrue(env.CI) && isTrue(env.CIRCLECI)) {
        return {
            name: 'CircleCI',
            build_url: env.CIRCLE_BUILD_URL,
            job_name: env.CIRCLE_JOB,
            build_number: env.CIRCLE_BUILD_NUM
        }
    }
    // Travis CI
    if (isTrue(env.CI) && isTrue(env.TRAVIS)) {
        return {
            name: 'Travis CI',
            build_url: env.TRAVIS_BUILD_WEB_URL,
            job_name: env.TRAVIS_JOB_NAME,
            build_number: env.TRAVIS_BUILD_NUMBER
        }
    }
    // Codeship
    if (isTrue(env.CI) && env.CI_NAME === 'codeship') {
        return {
            name: 'Codeship',
            build_url: null,
            job_name: null,
            build_number: null
        }
    }
    // Bitbucket
    if (env.BITBUCKET_BRANCH && env.BITBUCKET_COMMIT) {
        return {
            name: 'Bitbucket',
            build_url: env.BITBUCKET_GIT_HTTP_ORIGIN,
            job_name: null,
            build_number: env.BITBUCKET_BUILD_NUMBER
        }
    }
    // Drone
    if (isTrue(env.CI) && isTrue(env.DRONE)) {
        return {
            name: 'Drone',
            build_url: env.DRONE_BUILD_LINK,
            job_name: null,
            build_number: env.DRONE_BUILD_NUMBER
        }
    }
    // Semaphore
    if (isTrue(env.CI) && isTrue(env.SEMAPHORE)) {
        return {
            name: 'Semaphore',
            build_url: env.SEMAPHORE_ORGANIZATION_URL,
            job_name: env.SEMAPHORE_JOB_NAME,
            build_number: env.SEMAPHORE_JOB_ID
        }
    }
    // GitLab
    if (isTrue(env.CI) && isTrue(env.GITLAB_CI)) {
        return {
            name: 'GitLab',
            build_url: env.CI_JOB_URL,
            job_name: env.CI_JOB_NAME,
            build_number: env.CI_JOB_ID
        }
    }
    // Buildkite
    if (isTrue(env.CI) && isTrue(env.BUILDKITE)) {
        return {
            name: 'Buildkite',
            build_url: env.BUILDKITE_BUILD_URL,
            job_name: env.BUILDKITE_LABEL || env.BUILDKITE_PIPELINE_NAME,
            build_number: env.BUILDKITE_BUILD_NUMBER
        }
    }
    // Visual Studio Team Services
    if (isTrue(env.TF_BUILD) && env.TF_BUILD_BUILDNUMBER) {
        return {
            name: 'Visual Studio Team Services',
            build_url: `${env.SYSTEM_TEAMFOUNDATIONSERVERURI}${env.SYSTEM_TEAMPROJECTID}`,
            job_name: env.SYSTEM_DEFINITIONID,
            build_number: env.BUILD_BUILDID
        }
    }
    // Appveyor
    if (isTrue(env.APPVEYOR)) {
        return {
            name: 'Appveyor',
            build_url: `${env.APPVEYOR_URL}/project/${env.APPVEYOR_ACCOUNT_NAME}/${env.APPVEYOR_PROJECT_SLUG}/builds/${env.APPVEYOR_BUILD_ID}`,
            job_name: env.APPVEYOR_JOB_NAME,
            build_number: env.APPVEYOR_BUILD_NUMBER
        }
    }
    // Azure CI
    if (env.AZURE_HTTP_USER_AGENT && env.TF_BUILD) {
        return {
            name: 'Azure CI',
            build_url: `${env.SYSTEM_TEAMFOUNDATIONSERVERURI}${env.SYSTEM_TEAMPROJECT}/_build/results?buildId=${env.BUILD_BUILDID}`,
            job_name: env.BUILD_BUILDID,
            build_number: env.BUILD_BUILDID
        }
    }
    // AWS CodeBuild
    if (env.CODEBUILD_BUILD_ID || env.CODEBUILD_RESOLVED_SOURCE_VERSION || env.CODEBUILD_SOURCE_VERSION) {
        return {
            name: 'AWS CodeBuild',
            build_url: env.CODEBUILD_PUBLIC_BUILD_URL,
            job_name: env.CODEBUILD_BUILD_ID,
            build_number: env.CODEBUILD_BUILD_ID
        }
    }
    // Bamboo
    if (env.bamboo_buildNumber) {
        return {
            name: 'Bamboo',
            build_url: env.bamboo_buildResultsUrl,
            job_name: env.bamboo_shortJobName,
            build_number: env.bamboo_buildNumber
        }
    }
    // Wercker
    if (env.WERCKER || env.WERCKER_MAIN_PIPELINE_STARTED) {
        return {
            name: 'Wercker',
            build_url: env.WERCKER_BUILD_URL,
            job_name: env.WERCKER_MAIN_PIPELINE_STARTED ? 'Main Pipeline' : null,
            build_number: env.WERCKER_GIT_COMMIT
        }
    }
    // Google Cloud
    if (env.GCP_PROJECT || env.GCLOUD_PROJECT || env.GOOGLE_CLOUD_PROJECT) {
        return {
            name: 'Google Cloud',
            build_url: null,
            job_name: env.PROJECT_ID,
            build_number: env.BUILD_ID,
        }
    }
    // Shippable
    if (env.SHIPPABLE) {
        return {
            name: 'Shippable',
            build_url: env.SHIPPABLE_BUILD_URL,
            job_name: env.SHIPPABLE_JOB_ID ? `Job #${env.SHIPPABLE_JOB_ID}` : null,
            build_number: env.SHIPPABLE_BUILD_NUMBER
        }
    }
    // Netlify
    if (isTrue(env.NETLIFY)) {
        return {
            name: 'Netlify',
            build_url: env.DEPLOY_URL,
            job_name: env.SITE_NAME,
            build_number: env.BUILD_ID
        }
    }
    // Github Actions
    if (isTrue(env.GITHUB_ACTIONS)) {
        return {
            name: 'GitHub Actions',
            build_url: `${env.GITHUB_SERVER_URL}/${env.GITHUB_REPOSITORY}/actions/runs/${env.GITHUB_RUN_ID}`,
            job_name: env.GITHUB_WORKFLOW,
            build_number: env.GITHUB_RUN_ID,
        }
    }
    // Vercel
    if (isTrue(env.CI) && env.VERCEL === '1') {
        return {
            name: 'Vercel',
            build_url: `http://${env.VERCEL_URL}`,
            job_name: null,
            build_number: null,
        }
    }
    // Teamcity
    if (env.TEAMCITY_VERSION) {
        return {
            name: 'Teamcity',
            build_url: null,
            job_name: null,
            build_number: env.BUILD_NUMBER,
        }
    }
    // Concourse
    if (env.CONCOURSE || env.CONCOURSE_URL || env.CONCOURSE_USERNAME || env.CONCOURSE_TEAM) {
        return {
            name: 'Concourse',
            build_url: null,
            job_name: env.BUILD_JOB_NAME || null,
            build_number: env.BUILD_ID || null,
        }
    }
    // GoCD
    if (env.GO_JOB_NAME) {
        return {
            name: 'GoCD',
            build_url: null,
            job_name: env.GO_JOB_NAME,
            build_number: env.GO_PIPELINE_COUNTER,
        }
    }
    // CodeFresh
    if (env.CF_BUILD_ID) {
        return {
            name: 'CodeFresh',
            build_url: env.CF_BUILD_URL,
            job_name: env.CF_PIPELINE_NAME,
            build_number: env.CF_BUILD_ID,
        }
    }
    // if no matches, return null
    return null
}

export async function getGitMetaData () {
    const info: GitRepoInfo = gitRepoInfo()
    if (!info.commonGitDir) {
        return
    }
    const { remote } = await pGitconfig(info.commonGitDir)
    const remotes = remote ? Object.keys(remote).map(remoteName =>  ({ name: remoteName, url: remote[remoteName].url })) : []
    return {
        name: 'git',
        sha: info.sha,
        short_sha: info.abbreviatedSha,
        branch: info.branch,
        tag: info.tag,
        committer: info.committer,
        committer_date: info.committerDate,
        author: info.author,
        author_date: info.authorDate,
        commit_message: info.commitMessage,
        root: info.root,
        common_git_dir: info.commonGitDir,
        worktree_git_dir: info.worktreeGitDir,
        last_tag: info.lastTag,
        commits_since_last_tag: info.commitsSinceLastTag,
        remotes: remotes
    }
}

export function getUniqueIdentifier(test: Frameworks.Test, framework?: string): string {
    if (framework === 'jasmine') {
        return test.fullName
    }

    let parentTitle = test.parent
    // Sometimes parent will be an object instead of a string
    if (typeof parentTitle === 'object') {
        parentTitle = (parentTitle as any).title
    }
    return `${parentTitle} - ${test.title}`
}

export function getUniqueIdentifierForCucumber(world: ITestCaseHookParameter): string {
    return world.pickle.uri + '_' + world.pickle.astNodeIds.join(',')
}

export function getCloudProvider(browser: WebdriverIO.Browser | WebdriverIO.MultiRemoteBrowser): string {
    if (browser.options && browser.options.hostname && browser.options.hostname.includes('browserstack')) {
        return 'browserstack'
    }
    return 'unknown_grid'
}

export function isBrowserstackSession(browser?: WebdriverIO.Browser | WebdriverIO.MultiRemoteBrowser) {
    return browser && getCloudProvider(browser).toLowerCase() === 'browserstack'
}

export function getScenarioExamples(world: ITestCaseHookParameter) {
    const scenario = world.pickle

    // no examples present
    if ((scenario.astNodeIds && scenario.astNodeIds.length <= 1) || scenario.astNodeIds === undefined) {
        return
    }

    const pickleId: string = scenario.astNodeIds[0]
    const examplesId: string = scenario.astNodeIds[1]
    const gherkinDocumentChildren = world.gherkinDocument.feature?.children

    let examples: string[] = []

    gherkinDocumentChildren?.forEach(child => {
        if (child.rule) {
            // handle if rule is present
            child.rule.children.forEach(childLevel2 => {
                if (childLevel2.scenario && childLevel2.scenario.id === pickleId && childLevel2.scenario.examples) {
                    const passedExamples = childLevel2.scenario.examples.flatMap((val) => (val.tableBody)).find((item) => item.id === examplesId)?.cells.map((val) => (val.value))
                    if (passedExamples) {
                        examples = passedExamples
                    }
                }
            })
        } else if (child.scenario && child.scenario.id === pickleId && child.scenario.examples) {
            // handle if scenario outside rule
            const passedExamples = child.scenario.examples.flatMap((val) => (val.tableBody)).find((item) => item.id === examplesId)?.cells.map((val) => (val.value))
            if (passedExamples) {
                examples = passedExamples
            }
        }
    })

    if (examples.length) {
        return examples
    }
    return
}

export function removeAnsiColors(message: string): string {
    // https://stackoverflow.com/a/29497680
    // eslint-disable-next-line no-control-regex
    return message.replace(/[\u001b\u009b][[()#;?]*(?:[0-9]{1,4}(?:;[0-9]{0,4})*)?[0-9A-ORZcf-nqry=><]/g, '')
}

export function getLogTag(eventType: string): string {
    if (eventType === 'TestRunStarted' || eventType === 'TestRunFinished') {
        return 'Test_Upload'
    } else if (eventType === 'HookRunStarted' || eventType === 'HookRunFinished') {
        return 'Hook_Upload'
    } else if (eventType === 'ScreenshotCreated') {
        return 'Screenshot_Upload'
    } else if (eventType === 'LogCreated') {
        return 'Log_Upload'
    }
    return 'undefined'
}

// get hierarchy for a particular test (called by reporter for skipped tests)
export function getHierarchy(fullTitle?: string) {
    if (!fullTitle) {
        return []
    }
    return fullTitle.split('.').slice(0, -1)
}

export function getHookType (hookName: string): string {
    if (hookName.startsWith('"before each"')) {
        return 'BEFORE_EACH'
    } else if (hookName.startsWith('"before all"')) {
        return 'BEFORE_ALL'
    } else if (hookName.startsWith('"after each"')) {
        return 'AFTER_EACH'
    } else if (hookName.startsWith('"after all"')) {
        return 'AFTER_ALL'
    }
    return 'unknown'
}

export function isScreenshotCommand (args: BeforeCommandArgs | AfterCommandArgs) {
    return args.endpoint && args.endpoint.includes('/screenshot')
}

export function isBStackSession(config: Options.Testrunner) {
    if (typeof config.user === 'string' && typeof config.key === 'string' && config.key.length === 20) {
        return true
    }
    return false
}

export function shouldAddServiceVersion(config: Options.Testrunner, testObservability?: boolean): boolean {
    if (config.services && config.services.toString().includes('chromedriver') && testObservability !== false) {
        return false
    }
    return true
}

export async function batchAndPostEvents (eventUrl: string, kind: string, data: UploadType[]) {
    if (!process.env[TESTOPS_BUILD_COMPLETED_ENV]) {
        throw new Error('Build not completed yet')
    }

    const jwtToken = process.env[TESTOPS_JWT_ENV]
    if (!jwtToken) {
        throw new Error('Missing authentication Token')
    }

    try {
        const url = `${DATA_ENDPOINT}/${eventUrl}`
        const response = await got.post(url, {
            agent: DEFAULT_REQUEST_CONFIG.agent,
            headers: {
                ...DEFAULT_REQUEST_CONFIG.headers,
                'Authorization': `Bearer ${jwtToken}`
            },
            json: data
        }).json()
        BStackLogger.debug(`[${kind}] Success response: ${JSON.stringify(response)}`)
    } catch (error) {
        BStackLogger.debug(`[${kind}] EXCEPTION IN ${kind} REQUEST TO TEST OBSERVABILITY : ${error}`)
        throw new Error('Exception in request ' + error)
    }
}

export function getObservabilityUser(options: BrowserstackConfig & Options.Testrunner, config: Options.Testrunner) {
    if (process.env.BROWSERSTACK_USERNAME) {
        return process.env.BROWSERSTACK_USERNAME
    }
    if (options.testObservabilityOptions && options.testObservabilityOptions.user) {
        return options.testObservabilityOptions.user
    }
    return config.user
}

export function getObservabilityKey(options: BrowserstackConfig & Options.Testrunner, config: Options.Testrunner) {
    if (process.env.BROWSERSTACK_ACCESS_KEY) {
        return process.env.BROWSERSTACK_ACCESS_KEY
    }
    if (options.testObservabilityOptions && options.testObservabilityOptions.key) {
        return options.testObservabilityOptions.key
    }
    return config.key
}

export function getObservabilityProject(options: BrowserstackConfig & Options.Testrunner, bstackProjectName?: string) {
    if (process.env.TEST_OBSERVABILITY_PROJECT_NAME) {
        return process.env.TEST_OBSERVABILITY_PROJECT_NAME
    }
    if (options.testObservabilityOptions && options.testObservabilityOptions.projectName) {
        return options.testObservabilityOptions.projectName
    }
    return bstackProjectName
}

export function getObservabilityBuild(options: BrowserstackConfig & Options.Testrunner, bstackBuildName?: string) {
    if (process.env.TEST_OBSERVABILITY_BUILD_NAME) {
        return process.env.TEST_OBSERVABILITY_BUILD_NAME
    }
    if (options.testObservabilityOptions && options.testObservabilityOptions.buildName) {
        return options.testObservabilityOptions.buildName
    }
    return bstackBuildName || path.basename(path.resolve(process.cwd()))
}

export function getObservabilityBuildTags(options: BrowserstackConfig & Options.Testrunner, bstackBuildTag?: string): string[] {
    if (process.env.TEST_OBSERVABILITY_BUILD_TAG) {
        return process.env.TEST_OBSERVABILITY_BUILD_TAG.split(',')
    }
    if (options.testObservabilityOptions && options.testObservabilityOptions.buildTag) {
        return options.testObservabilityOptions.buildTag
    }
    if (bstackBuildTag) {
        return [bstackBuildTag]
    }
    return []
}

export function getBrowserStackUser(config: Options.Testrunner) {
    if (process.env.BROWSERSTACK_USERNAME) {
        return process.env.BROWSERSTACK_USERNAME
    }
    return config.user
}

export function getBrowserStackKey(config: Options.Testrunner) {
    if (process.env.BROWSERSTACK_ACCESS_KEY) {
        return process.env.BROWSERSTACK_ACCESS_KEY
    }
    return config.key
}

export function isUndefined(value: any) {
    return value === undefined || value === null
}

export function isTrue(value?: any) {
    return (value + '').toLowerCase() === 'true'
}

export function isFalse(value?: any) {
    return (value + '').toLowerCase() === 'false'
}

export function frameworkSupportsHook(hook: string, framework?: string) {
    if (framework === 'mocha' && (hook === 'before' || hook === 'after' || hook === 'beforeEach' || hook === 'afterEach')) {
        return true
    }

    if (framework === 'cucumber') {
        return true
    }

    return false
}

export function patchConsoleLogs() {
    const BSTestOpsPatcher = new logPatcher({})

    Object.keys(consoleHolder).forEach((method: keyof typeof console) => {
        const origMethod = (console[method] as any).bind(console)

        // Make sure we don't override Constructors
        // Arrow functions are not construable
        if (typeof console[method] === 'function'
            && method !== 'Console'
        ) {
            (console as any)[method] = (...args: unknown[]) => {
                origMethod(...args);
                (BSTestOpsPatcher as any)[method](...args)
            }
        }
    })
}

export function getFailureObject(error: string|Error) {
    const stack = (error as Error).stack
    const message = typeof error === 'string' ? error : error.message
    const backtrace = stack ? removeAnsiColors(stack.toString()) : ''

    return {
        failure: [{ backtrace: [backtrace] }],
        failure_reason: removeAnsiColors(message.toString()),
        failure_type: message ? (message.toString().match(/AssertionError/) ? 'AssertionError' : 'UnhandledError') : null
    }
}

export const sleep = (ms = 100) => new Promise((resolve) => setTimeout(resolve, ms))

export async function uploadLogs(user: string | undefined, key: string | undefined, clientBuildUuid: string) {
    if (!user || !key) {
        return
    }
    const fileStream = fs.createReadStream(BStackLogger.logFilePath)
    const uploadAddress = UPLOAD_LOGS_ADDRESS
    const zip = zlib.createGzip({ level: 1 })
    fileStream.pipe(zip)

    const formData = new FormData()
    formData.append('data', new FileStream(zip), 'logs.gz')
    formData.append('clientBuildUuid', clientBuildUuid)

    const requestOptions = {
        body: formData,
        username: user,
        password: key
    }

    const response = await nodeRequest(
        'POST', UPLOAD_LOGS_ENDPOINT, requestOptions, uploadAddress
    )

    return response
}

export const isObject = (object: any) => {
    return object !== null && typeof object === 'object' && !Array.isArray(object)
}

export const ObjectsAreEqual = (object1: any, object2: any) => {
    const objectKeys1 = Object.keys(object1)
    const objectKeys2 = Object.keys(object2)
    if (objectKeys1.length !== objectKeys2.length) {
        return false
    }
    for (const key of objectKeys1) {
        const value1 = object1[key]
        const value2 = object2[key]
        const isBothAreObjects = isObject(value1) && isObject(value2)
        if ((isBothAreObjects && !ObjectsAreEqual(value1, value2)) || (!isBothAreObjects && value1 !== value2)) {
            return false
        }
    }
    return true
}

export const getPlatformVersion = o11yErrorHandler(function getPlatformVersion(caps: WebdriverIO.Capabilities) {
    if (!caps) {
        return undefined
    }
    const bstackOptions = (caps)?.['bstack:options']
    const keys = ['platformVersion', 'platform_version', 'osVersion', 'os_version']

    for (const key of keys) {
        if (bstackOptions && bstackOptions?.[key as keyof Capabilities.BrowserStackCapabilities]) {
            return String(bstackOptions?.[key as keyof Capabilities.BrowserStackCapabilities])
        } else if (caps[key as keyof WebdriverIO.Capabilities]) {
            return String(caps[key as keyof WebdriverIO.Capabilities])
        }
    }
    return undefined
<<<<<<< HEAD
})
=======
})

export const isObjectEmpty = (objectName: unknown) => {
    return (
        objectName &&
        Object.keys(objectName).length === 0 &&
        objectName.constructor === Object
    )
}

export const getErrorString = (err: unknown) => {
    if (!err) {
        return undefined
    }
    if (typeof err === 'string') {
        return  err // works, `e` narrowed to string
    } else if (err instanceof Error) {
        return err.message // works, `e` narrowed to Error
    }
}
>>>>>>> 915f780f
<|MERGE_RESOLUTION|>--- conflicted
+++ resolved
@@ -39,13 +39,10 @@
 import CrashReporter from './crash-reporter.js'
 import { BStackLogger } from './bstackLogger.js'
 import { FileStream } from './fileStream.js'
-<<<<<<< HEAD
 import BrowserstackLauncherService from './launcher.js'
 import AccessibilityScripts from './scripts/accessibility-scripts.js'
-=======
 import UsageStats from './testOps/usageStats.js'
 import TestOpsConfig from './testOps/testOpsConfig.js'
->>>>>>> 915f780f
 
 const pGitconfig = promisify(gitconfig)
 
@@ -1238,10 +1235,8 @@
         }
     }
     return undefined
-<<<<<<< HEAD
 })
-=======
-})
+
 
 export const isObjectEmpty = (objectName: unknown) => {
     return (
@@ -1260,5 +1255,4 @@
     } else if (err instanceof Error) {
         return err.message // works, `e` narrowed to Error
     }
-}
->>>>>>> 915f780f
+}