import { hostname, platform, type, version, arch } from 'node:os'
import fs from 'node:fs'
import zlib from 'node:zlib'
import { promisify } from 'node:util'
import path from 'node:path'
import util from 'node:util'

import type { Capabilities, Frameworks, Options } from '@wdio/types'
import type { BeforeCommandArgs, AfterCommandArgs } from '@wdio/reporter'

import type { GitRepoInfo } from 'git-repo-info'
import gitRepoInfo from 'git-repo-info'
import gitconfig from 'gitconfiglocal'
import type { ColorName } from 'chalk'
import { FormData } from 'formdata-node'
import logPatcher from './logPatcher.js'
import PerformanceTester from './performance-tester.js'

import type { UserConfig, UploadType, BrowserstackConfig, LaunchResponse } from './types.js'
import type { ITestCaseHookParameter } from './cucumber-types.js'
import {
    ACCESSIBILITY_API_URL,
    BROWSER_DESCRIPTION,
    DATA_ENDPOINT,
    UPLOAD_LOGS_ADDRESS,
    UPLOAD_LOGS_ENDPOINT,
    consoleHolder,
    TESTOPS_BUILD_COMPLETED_ENV, TESTOPS_JWT_ENV
} from './constants.js'
import CrashReporter from './crash-reporter.js'
import { accessibilityResults, accessibilityResultsSummary } from './scripts/test-event-scripts.js'
import { BStackLogger } from './bstackLogger.js'
import { FileStream } from './fileStream.js'
import UsageStats from './testOps/usageStats.js'
import TestOpsConfig from './testOps/testOpsConfig.js'

const pGitconfig = promisify(gitconfig)

export const DEFAULT_REQUEST_CONFIG = {
    headers: {
        'Content-Type': 'application/json',
        'X-BSTACK-OBS': 'true'
    },
}

export const COLORS: Record<string, ColorName> = {
    error: 'red',
    warn: 'yellow',
    info: 'cyanBright',
    debug: 'green',
    trace: 'cyan',
    progress: 'magenta'
}

/**
 * get browser description for Browserstack service
 * @param cap browser capablities
 */
export function getBrowserDescription(cap: Capabilities.DesiredCapabilities) {
    cap = cap || {}
    if (cap['bstack:options']) {
        cap = { ...cap, ...cap['bstack:options'] } as Capabilities.DesiredCapabilities
    }

    /**
     * These keys describe the browser the test was run on
     */
    return BROWSER_DESCRIPTION
        .map((k: keyof Capabilities.DesiredCapabilities) => cap[k])
        .filter(Boolean)
        .join(' ')
}

/**
 * get correct browser capabilities object in both multiremote and normal setups
 * @param browser browser object
 * @param caps browser capbilities object. In case of multiremote, the object itself should have a property named 'capabilities'
 * @param browserName browser name in case of multiremote
 */
export function getBrowserCapabilities(browser: WebdriverIO.Browser | WebdriverIO.MultiRemoteBrowser, caps?: Capabilities.RemoteCapability, browserName?: string) {
    if (!browser.isMultiremote) {
        return { ...browser.capabilities, ...caps } as WebdriverIO.Capabilities
    }

    const multiCaps = caps as Capabilities.MultiRemoteCapabilities
    const globalCap = browserName && browser.getInstance(browserName) ? browser.getInstance(browserName).capabilities : {}
    const cap = browserName && multiCaps[browserName] ? multiCaps[browserName].capabilities : {}
    return { ...globalCap, ...cap } as WebdriverIO.Capabilities
}

/**
 * check for browserstack W3C capabilities. Does not support legacy capabilities
 * @param cap browser capabilities
 */
export function isBrowserstackCapability(cap?: WebdriverIO.Capabilities) {
    return Boolean(
        cap &&
            cap['bstack:options'] &&
            // return false if the only cap in bstack:options is wdioService,
            // as that is added by the service and not present in user passed caps
            !(
                Object.keys(cap['bstack:options']).length === 1 &&
                cap['bstack:options'].wdioService
            )
    )
}

export function getParentSuiteName(fullTitle: string, testSuiteTitle: string): string {
    const fullTitleWords = fullTitle.split(' ')
    const testSuiteTitleWords = testSuiteTitle.split(' ')
    const shortestLength = Math.min(fullTitleWords.length, testSuiteTitleWords.length)
    let c = 0
    let parentSuiteName = ''
    while (c < shortestLength && fullTitleWords[c] === testSuiteTitleWords[c]) {
        parentSuiteName += fullTitleWords[c++] + ' '
    }
    return parentSuiteName.trim()
}

function processError(error: any, fn: Function, args: any[]) {
    BStackLogger.error(`Error in executing ${fn.name} with args ${args}: ${error}`)
    let argsString: string
    try {
        argsString = JSON.stringify(args)
    } catch (e) {
        argsString = util.inspect(args, { depth: 2 })
    }
    CrashReporter.uploadCrashReport(`Error in executing ${fn.name} with args ${argsString} : ${error}`, error && error.stack)
}

export function o11yErrorHandler(fn: Function) {
    return function (...args: any) {
        try {
            let functionToHandle = fn
            if (process.env.BROWSERSTACK_O11Y_PERF_MEASUREMENT) {
                functionToHandle = PerformanceTester.getPerformance().timerify(functionToHandle as any)
            }
            const result = functionToHandle(...args)
            if (result instanceof Promise) {
                return result.catch(error => processError(error, fn, args))
            }
            return result
        } catch (error) {
            processError(error, fn, args)
        }
    }
}

export function errorHandler(fn: Function) {
    return function (...args: any) {
        try {
            const functionToHandle = fn
            const result = functionToHandle(...args)
            if (result instanceof Promise) {
                return result.catch(error => BStackLogger.error(`Error in executing ${fn.name} with args ${args}: ${error}`))
            }
            return result
        } catch (error) {
            BStackLogger.error(`Error in executing ${fn.name} with args ${args}: ${error}`)
        }
    }
}

export async function nodeRequest(requestType: string, apiEndpoint: string, options: any, apiUrl: string, timeout: number = 120000) {
    try {

        const controller = new AbortController()
        const timeoutId = setTimeout(() => controller.abort(), timeout)

        const response = await fetch(`${apiUrl}/${apiEndpoint}`, {
            method: requestType,
            signal: controller.signal,
            ...options
        })

        // Clear the timeout as the request completed successfully
        clearTimeout(timeoutId)

        return await response.json()
    } catch (error : any) {
        const isLogUpload = apiEndpoint === UPLOAD_LOGS_ENDPOINT
        if (error && error.response) {
            const errorMessageJson = error.response.body ? JSON.parse(error.response.body.toString()) : null
            const errorMessage = errorMessageJson ? errorMessageJson.message : null
            if (errorMessage) {
                isLogUpload ? BStackLogger.debug(`${errorMessage} - ${error.stack}`) : BStackLogger.error(`${errorMessage} - ${error.stack}`)
            } else {
                isLogUpload ? BStackLogger.debug(`${error.stack}`) : BStackLogger.error(`${error.stack}`)
            }
            if (isLogUpload) {
                return
            }
            throw error
        } else {
            if (isLogUpload) {
                BStackLogger.debug(`Failed to fire api request due to ${error} - ${error.stack}`)
                return
            }
            BStackLogger.debug(`Failed to fire api request due to ${error} - ${error.stack}`)
            throw error
        }
    }
}

// https://tugayilik.medium.com/error-handling-via-try-catch-proxy-in-javascript-54116dbf783f
/*
    A class wrapper for error handling. The wrapper wraps all the methods of the class with a error handler function.
    If any exception occurs in any of the class method, that will get caught in the wrapper which logs and reports the error.
 */
type ClassType = { new(...args: any[]): any; }; // A generic type for a class
export function o11yClassErrorHandler<T extends ClassType>(errorClass: T): T {
    const prototype = errorClass.prototype

    if (Object.getOwnPropertyNames(prototype).length < 2) {
        return errorClass
    }

    Object.getOwnPropertyNames(prototype).forEach((methodName) => {
        const method = prototype[methodName]
        if (typeof method === 'function' && methodName !== 'constructor') {
            // In order to preserve this context, need to define like this
            Object.defineProperty(prototype, methodName, {
                writable: true,
                value: function(...args: any) {
                    try {
                        const result = (process.env.BROWSERSTACK_O11Y_PERF_MEASUREMENT ? PerformanceTester.getPerformance().timerify(method) : method).call(this, ...args)
                        if (result instanceof Promise) {
                            return result.catch(error => processError(error, method, args))
                        }
                        return result

                    } catch (err) {
                        processError(err, method, args)
                    }
                }
            })
        }
    })

    return errorClass
}

export const launchTestSession = o11yErrorHandler(async function launchTestSession(options: BrowserstackConfig & Options.Testrunner, config: Options.Testrunner, bsConfig: UserConfig) {
    const launchBuildUsage = UsageStats.getInstance().launchBuildUsage
    launchBuildUsage.triggered()
    const data = {
        format: 'json',
        project_name: getObservabilityProject(options, bsConfig.projectName),
        name: getObservabilityBuild(options, bsConfig.buildName),
        build_identifier: bsConfig.buildIdentifier,
        start_time: (new Date()).toISOString(),
        tags: getObservabilityBuildTags(options, bsConfig.buildTag),
        host_info: {
            hostname: hostname(),
            platform: platform(),
            type: type(),
            version: version(),
            arch: arch()
        },
        ci_info: getCiInfo(),
        build_run_identifier: process.env.BROWSERSTACK_BUILD_RUN_IDENTIFIER,
        failed_tests_rerun: process.env.BROWSERSTACK_RERUN || false,
        version_control: await getGitMetaData(),
        observability_version: {
            frameworkName: 'WebdriverIO-' + config.framework,
            sdkVersion: bsConfig.bstackServiceVersion
        },
        config: {}
    }

    try {
        if (Object.keys(CrashReporter.userConfigForReporting).length === 0) {
            CrashReporter.userConfigForReporting = process.env.USER_CONFIG_FOR_REPORTING !== undefined ? JSON.parse(process.env.USER_CONFIG_FOR_REPORTING) : {}
        }
    } catch (error) {
        return BStackLogger.error(`[Crash_Report_Upload] Failed to parse user config while sending build start event due to ${error}`)
    }
    data.config = CrashReporter.userConfigForReporting

    try {
        const url = `${DATA_ENDPOINT}/api/v1/builds`
        const encodedAuth = Buffer.from(`${getObservabilityUser(options, config)}:${getObservabilityKey(options, config)}`, 'utf8').toString('base64')
        const headers: Record<string, string> = {
            ...DEFAULT_REQUEST_CONFIG.headers,
            Authorization: `Basic ${encodedAuth}`,
        }
        const response = await fetch(url, {
            method: 'POST',
            headers,
            body: JSON.stringify(data)
        })
        const jsonResponse: LaunchResponse = await response.json()
        BStackLogger.debug(`[Start_Build] Success response: ${JSON.stringify(jsonResponse)}`)
        process.env.BS_TESTOPS_BUILD_COMPLETED = 'true'
<<<<<<< HEAD
        const jsonResponse = await response.json()
        if (jsonResponse.jwt) {
            launchBuildUsage.success()
            process.env.BS_TESTOPS_JWT = (await response.json()).jwt
        }
        if (jsonResponse.build_hashed_id) {
            process.env.BS_TESTOPS_BUILD_HASHED_ID = jsonResponse.build_hashed_id
            TestOpsConfig.getInstance().buildHashedId = jsonResponse.build_hashed_id
        }
        if ((await response.json()).allow_screenshots) {
=======
        if (jsonResponse.jwt) {
            process.env.BS_TESTOPS_JWT = jsonResponse.jwt
        }
        if (jsonResponse.build_hashed_id) {
            process.env.BS_TESTOPS_BUILD_HASHED_ID = jsonResponse.build_hashed_id
        }
        if (jsonResponse.allow_screenshots) {
>>>>>>> fff5ffeb
            process.env.BS_TESTOPS_ALLOW_SCREENSHOTS = jsonResponse.allow_screenshots.toString()
        }
    } catch (error: any) {
        launchBuildUsage.failed(error)
        if (error && error.response) {
            const errorMessageJson = error.response.body ? JSON.parse(error.response.body.toString()) : null
            const errorMessage = errorMessageJson ? errorMessageJson.message : null, errorType = errorMessageJson ? errorMessageJson.errorType : null
            switch (errorType) {
            case 'ERROR_INVALID_CREDENTIALS':
                BStackLogger.error(errorMessage)
                break
            case 'ERROR_ACCESS_DENIED':
                BStackLogger.info(errorMessage)
                break
            case 'ERROR_SDK_DEPRECATED':
                BStackLogger.error(errorMessage)
                break
            default:
                BStackLogger.error(errorMessage)
            }
        } else {
            BStackLogger.error(`Data upload to BrowserStack Test Observability failed due to ${error}`)
        }
    }
})

export const validateCapsWithA11y = (deviceName?: any, platformMeta?: { [key: string]: any; }, chromeOptions?: any) => {
    try {
        if (deviceName) {
            BStackLogger.warn('Accessibility Automation will run only on Desktop browsers.')
            return false
        }

        if (platformMeta?.browser_name?.toLowerCase() !== 'chrome') {
            BStackLogger.warn('Accessibility Automation will run only on Chrome browsers.')
            return false
        }
        const browserVersion = platformMeta?.browser_version
        if ( !isUndefined(browserVersion) && !(browserVersion === 'latest' || parseFloat(browserVersion + '') > 94)) {
            BStackLogger.warn('Accessibility Automation will run only on Chrome browser version greater than 94.')
            return false
        }

        if (chromeOptions?.args?.includes('--headless')) {
            BStackLogger.warn('Accessibility Automation will not run on legacy headless mode. Switch to new headless mode or avoid using headless mode.')
            return false
        }
        return true
    } catch (error) {
        BStackLogger.debug(`Exception in checking capabilities compatibility with Accessibility. Error: ${error}`)
    }
    return false
}

export const shouldScanTestForAccessibility = (suiteTitle: string | undefined, testTitle: string, accessibilityOptions?: { [key: string]: any; }, world?: { [key: string]: any; }, isCucumber?: boolean ) => {
    try {
        const includeTags = Array.isArray(accessibilityOptions?.includeTagsInTestingScope) ? accessibilityOptions?.includeTagsInTestingScope : []
        const excludeTags = Array.isArray(accessibilityOptions?.excludeTagsInTestingScope) ? accessibilityOptions?.excludeTagsInTestingScope : []

        if (isCucumber) {
            const tagsList: string[] = []
            world?.pickle?.tags.map((tag: { [key: string]: any; }) => tagsList.push(tag.name))
            const excluded = excludeTags?.some((exclude) => tagsList.includes(exclude))
            const included = includeTags?.length === 0 || includeTags?.some((include) => tagsList.includes(include))

            return !excluded && included
        }

        const fullTestName = suiteTitle + ' ' + testTitle
        const excluded = excludeTags?.some((exclude) => fullTestName.includes(exclude))
        const included = includeTags?.length === 0 || includeTags?.some((include) => fullTestName.includes(include))

        return !excluded && included
    } catch (error) {
        BStackLogger.debug(`Error while validating test case for accessibility before scanning. Error : ${error}`)
    }
    return false
}

export const isAccessibilityAutomationSession = (accessibilityFlag?: boolean | string) => {
    try {
        const hasA11yJwtToken = typeof process.env.BSTACK_A11Y_JWT === 'string' && process.env.BSTACK_A11Y_JWT.length > 0 && process.env.BSTACK_A11Y_JWT !== 'null' && process.env.BSTACK_A11Y_JWT !== 'undefined'
        return accessibilityFlag && hasA11yJwtToken
    } catch (error) {
        BStackLogger.debug(`Exception in verifying the Accessibility session with error : ${error}`)
    }
    return false
}

export const createAccessibilityTestRun = errorHandler(async function createAccessibilityTestRun(options: BrowserstackConfig & Options.Testrunner, config: Options.Testrunner, bsConfig: UserConfig) {
    const userName = getBrowserStackUser(config)
    const accessKey = getBrowserStackKey(config)

    if (isUndefined(userName) || isUndefined(accessKey)) {
        BStackLogger.error('Exception while creating test run for BrowserStack Accessibility Automation: Missing BrowserStack credentials')
        return null
    }

    const data = {
        'projectName': bsConfig.projectName,
        'buildName': bsConfig.buildName ||
          path.basename(path.resolve(process.cwd())),
        'startTime': (new Date()).toISOString(),
        'description': '',
        'source': {
            frameworkName: 'WebdriverIO-' + config.framework,
            frameworkVersion: bsConfig.bstackServiceVersion,
            sdkVersion: bsConfig.bstackServiceVersion
        },
        'settings': bsConfig.accessibilityOptions || {},
        'versionControl': await getGitMetaData(),
        'ciInfo': getCiInfo(),
        'hostInfo': {
            hostname: hostname(),
            platform: platform(),
            type: type(),
            version: version(),
            arch: arch()
        },
        'browserstackAutomation': true,
    }

    const encodedAuth = Buffer.from(`${getBrowserStackUser(config)}:${getBrowserStackKey(config)}`, 'utf8').toString('base64')
    const headers: any = {
        'Content-Type': 'application/json; charset=utf-8',
        Authorization: `Basic ${encodedAuth}`,
    }

    const requestOptions = {
        body: JSON.stringify(data),
        headers
    }

    try {
        const response = await nodeRequest(
            'POST', 'test_runs', requestOptions, ACCESSIBILITY_API_URL
        )

        BStackLogger.debug(`[Create Accessibility Test Run] Success response: ${JSON.stringify(response)}`)

        if (response.data.accessibilityToken) {
            process.env.BSTACK_A11Y_JWT = response.data.accessibilityToken
        }
        if (response.data.id) {
            process.env.BS_A11Y_TEST_RUN_ID = response.data.id
        }

        BStackLogger.debug(`BrowserStack Accessibility Automation Test Run ID: ${response.data.id}`)

        return response.data.scannerVersion
    } catch (error : any) {
        if (error.response) {
            BStackLogger.error(
                `Exception while creating test run for BrowserStack Accessibility Automation: ${
                    error.response.status
                } ${error.response.statusText} ${JSON.stringify(error.response.data)}`
            )
        } else {
            const errorMessage = error.message
            if (errorMessage === 'Invalid configuration passed.') {
                BStackLogger.error(
                    `Exception while creating test run for BrowserStack Accessibility Automation: ${
                        errorMessage || error.stack
                    }`
                )
                for (const errorkey of error.errors){
                    BStackLogger.error(errorkey.message)
                }
            } else {
                BStackLogger.error(
                    `Exception while creating test run for BrowserStack Accessibility Automation: ${
                        errorMessage || error.stack
                    }`
                )
            }
        }
        return null
    }
})

export const getA11yResults = async (browser: WebdriverIO.Browser, isBrowserStackSession?: boolean, isAccessibility?: boolean | string) : Promise<Array<{ [key: string]: any; }>> => {
    if (!isBrowserStackSession) {
        BStackLogger.warn('Not a BrowserStack Automate session, cannot retrieve Accessibility results.')
        return [] // since we are running only on Automate as of now
    }

    if (!isAccessibilityAutomationSession(isAccessibility)) {
        BStackLogger.warn('Not an Accessibility Automation session, cannot retrieve Accessibility results.')
        return []
    }

    try {
        const results = await (browser as WebdriverIO.Browser).execute(accessibilityResults)
        return results
    } catch {
        BStackLogger.error('No accessibility results were found.')
        return []
    }
}

export const getA11yResultsSummary = async (browser: WebdriverIO.Browser, isBrowserStackSession?: boolean, isAccessibility?: boolean | string) : Promise<{ [key: string]: any; }> => {
    if (!isBrowserStackSession) {
        return {} // since we are running only on Automate as of now
    }

    if (!isAccessibilityAutomationSession(isAccessibility)) {
        BStackLogger.warn('Not an Accessibility Automation session, cannot retrieve Accessibility results summary.')
        return {}
    }

    try {
        const summaryResults = await (browser as WebdriverIO.Browser).execute(accessibilityResultsSummary)
        return summaryResults
    } catch {
        BStackLogger.error('No accessibility summary was found.')
        return {}
    }
}

export const stopAccessibilityTestRun = errorHandler(async function stopAccessibilityTestRun() {
    const hasA11yJwtToken = typeof process.env.BSTACK_A11Y_JWT === 'string' && process.env.BSTACK_A11Y_JWT.length > 0 && process.env.BSTACK_A11Y_JWT !== 'null' && process.env.BSTACK_A11Y_JWT !== 'undefined'
    if (!hasA11yJwtToken) {
        return {
            status: 'error',
            message: 'Build creation had failed.'
        }
    }

    const data = {
        'endTime': (new Date()).toISOString(),
    }

    const requestOptions = { ...{
        json: data,
        headers: {
            'Authorization': `Bearer ${process.env.BSTACK_A11Y_JWT}`,
        }
    } }

    try {
        const response: any = await nodeRequest(
            'PUT', 'test_runs/stop', requestOptions, ACCESSIBILITY_API_URL
        )

        if (response.data && response.data.error) {
            throw new Error('Invalid request: ' + response.data.error)
        } else if (response.error) {
            throw new Error('Invalid request: ' + response.error)
        } else {
            BStackLogger.info(`BrowserStack Accessibility Automation Test Run marked as completed at ${new Date().toISOString()}`)
            return { status: 'success', message: '' }
        }
    } catch (error : any) {
        if (error.response && error.response.status && error.response.statusText && error.response.data) {
            BStackLogger.error(`Exception while marking completion of BrowserStack Accessibility Automation Test Run: ${error.response.status} ${error.response.statusText} ${JSON.stringify(error.response.data)}`)
        } else {
            BStackLogger.error(`Exception while marking completion of BrowserStack Accessibility Automation Test Run: ${error.message || util.format(error)}`)
        }
        return {
            status: 'error',
            message: error.message ||
                (error.response ? `${error.response.status}:${error.response.statusText}` : error)
        }
    }
})

export const stopBuildUpstream = o11yErrorHandler(async function stopBuildUpstream() {
    const stopBuildUsage = UsageStats.getInstance().stopBuildUsage
    stopBuildUsage.triggered()
    if (!process.env.BS_TESTOPS_BUILD_COMPLETED) {
        stopBuildUsage.failed('Build is not completed yet')
        return {
            status: 'error',
            message: 'Build is not completed yet'
        }
    }

    if (!process.env.BS_TESTOPS_JWT) {
        stopBuildUsage.failed('Token/buildID is undefined, build creation might have failed')
        BStackLogger.debug('[STOP_BUILD] Missing Authentication Token/ Build ID')
        return {
            status: 'error',
            message: 'Token/buildID is undefined, build creation might have failed'
        }
    }
    const data = {
        'stop_time': (new Date()).toISOString()
    }

    try {
        const url = `${DATA_ENDPOINT}/api/v1/builds/${process.env.BS_TESTOPS_BUILD_HASHED_ID}/stop`
        const response = await fetch(url, {
            method: 'PUT',
            headers: {
                ...DEFAULT_REQUEST_CONFIG.headers,
                'Authorization': `Bearer ${process.env.BS_TESTOPS_JWT}`
            },
            body: JSON.stringify(data)
        })
<<<<<<< HEAD
        BStackLogger.debug(`[STOP_BUILD] Success response: ${JSON.stringify(await response.json())}`)
        stopBuildUsage.success()
=======
        BStackLogger.debug(`[STOP_BUILD] Success response: ${await response.text()}`)
>>>>>>> fff5ffeb
        return {
            status: 'success',
            message: ''
        }
    } catch (error: any) {
        stopBuildUsage.failed(error)
        BStackLogger.debug(`[STOP_BUILD] Failed. Error: ${error}`)
        return {
            status: 'error',
            message: error.message
        }
    }
})

export function getCiInfo () {
    const env = process.env
    // Jenkins
    if ((typeof env.JENKINS_URL === 'string' && env.JENKINS_URL.length > 0) || (typeof env.JENKINS_HOME === 'string' && env.JENKINS_HOME.length > 0)) {
        return {
            name: 'Jenkins',
            build_url: env.BUILD_URL,
            job_name: env.JOB_NAME,
            build_number: env.BUILD_NUMBER
        }
    }
    // CircleCI
    if (isTrue(env.CI) && isTrue(env.CIRCLECI)) {
        return {
            name: 'CircleCI',
            build_url: env.CIRCLE_BUILD_URL,
            job_name: env.CIRCLE_JOB,
            build_number: env.CIRCLE_BUILD_NUM
        }
    }
    // Travis CI
    if (isTrue(env.CI) && isTrue(env.TRAVIS)) {
        return {
            name: 'Travis CI',
            build_url: env.TRAVIS_BUILD_WEB_URL,
            job_name: env.TRAVIS_JOB_NAME,
            build_number: env.TRAVIS_BUILD_NUMBER
        }
    }
    // Codeship
    if (isTrue(env.CI) && env.CI_NAME === 'codeship') {
        return {
            name: 'Codeship',
            build_url: null,
            job_name: null,
            build_number: null
        }
    }
    // Bitbucket
    if (env.BITBUCKET_BRANCH && env.BITBUCKET_COMMIT) {
        return {
            name: 'Bitbucket',
            build_url: env.BITBUCKET_GIT_HTTP_ORIGIN,
            job_name: null,
            build_number: env.BITBUCKET_BUILD_NUMBER
        }
    }
    // Drone
    if (isTrue(env.CI) && isTrue(env.DRONE)) {
        return {
            name: 'Drone',
            build_url: env.DRONE_BUILD_LINK,
            job_name: null,
            build_number: env.DRONE_BUILD_NUMBER
        }
    }
    // Semaphore
    if (isTrue(env.CI) && isTrue(env.SEMAPHORE)) {
        return {
            name: 'Semaphore',
            build_url: env.SEMAPHORE_ORGANIZATION_URL,
            job_name: env.SEMAPHORE_JOB_NAME,
            build_number: env.SEMAPHORE_JOB_ID
        }
    }
    // GitLab
    if (isTrue(env.CI) && isTrue(env.GITLAB_CI)) {
        return {
            name: 'GitLab',
            build_url: env.CI_JOB_URL,
            job_name: env.CI_JOB_NAME,
            build_number: env.CI_JOB_ID
        }
    }
    // Buildkite
    if (isTrue(env.CI) && isTrue(env.BUILDKITE)) {
        return {
            name: 'Buildkite',
            build_url: env.BUILDKITE_BUILD_URL,
            job_name: env.BUILDKITE_LABEL || env.BUILDKITE_PIPELINE_NAME,
            build_number: env.BUILDKITE_BUILD_NUMBER
        }
    }
    // Visual Studio Team Services
    if (isTrue(env.TF_BUILD) && env.TF_BUILD_BUILDNUMBER) {
        return {
            name: 'Visual Studio Team Services',
            build_url: `${env.SYSTEM_TEAMFOUNDATIONSERVERURI}${env.SYSTEM_TEAMPROJECTID}`,
            job_name: env.SYSTEM_DEFINITIONID,
            build_number: env.BUILD_BUILDID
        }
    }
    // Appveyor
    if (isTrue(env.APPVEYOR)) {
        return {
            name: 'Appveyor',
            build_url: `${env.APPVEYOR_URL}/project/${env.APPVEYOR_ACCOUNT_NAME}/${env.APPVEYOR_PROJECT_SLUG}/builds/${env.APPVEYOR_BUILD_ID}`,
            job_name: env.APPVEYOR_JOB_NAME,
            build_number: env.APPVEYOR_BUILD_NUMBER
        }
    }
    // Azure CI
    if (env.AZURE_HTTP_USER_AGENT && env.TF_BUILD) {
        return {
            name: 'Azure CI',
            build_url: `${env.SYSTEM_TEAMFOUNDATIONSERVERURI}${env.SYSTEM_TEAMPROJECT}/_build/results?buildId=${env.BUILD_BUILDID}`,
            job_name: env.BUILD_BUILDID,
            build_number: env.BUILD_BUILDID
        }
    }
    // AWS CodeBuild
    if (env.CODEBUILD_BUILD_ID || env.CODEBUILD_RESOLVED_SOURCE_VERSION || env.CODEBUILD_SOURCE_VERSION) {
        return {
            name: 'AWS CodeBuild',
            build_url: env.CODEBUILD_PUBLIC_BUILD_URL,
            job_name: env.CODEBUILD_BUILD_ID,
            build_number: env.CODEBUILD_BUILD_ID
        }
    }
    // Bamboo
    if (env.bamboo_buildNumber) {
        return {
            name: 'Bamboo',
            build_url: env.bamboo_buildResultsUrl,
            job_name: env.bamboo_shortJobName,
            build_number: env.bamboo_buildNumber
        }
    }
    // Wercker
    if (env.WERCKER || env.WERCKER_MAIN_PIPELINE_STARTED) {
        return {
            name: 'Wercker',
            build_url: env.WERCKER_BUILD_URL,
            job_name: env.WERCKER_MAIN_PIPELINE_STARTED ? 'Main Pipeline' : null,
            build_number: env.WERCKER_GIT_COMMIT
        }
    }
    // Google Cloud
    if (env.GCP_PROJECT || env.GCLOUD_PROJECT || env.GOOGLE_CLOUD_PROJECT) {
        return {
            name: 'Google Cloud',
            build_url: null,
            job_name: env.PROJECT_ID,
            build_number: env.BUILD_ID,
        }
    }
    // Shippable
    if (env.SHIPPABLE) {
        return {
            name: 'Shippable',
            build_url: env.SHIPPABLE_BUILD_URL,
            job_name: env.SHIPPABLE_JOB_ID ? `Job #${env.SHIPPABLE_JOB_ID}` : null,
            build_number: env.SHIPPABLE_BUILD_NUMBER
        }
    }
    // Netlify
    if (isTrue(env.NETLIFY)) {
        return {
            name: 'Netlify',
            build_url: env.DEPLOY_URL,
            job_name: env.SITE_NAME,
            build_number: env.BUILD_ID
        }
    }
    // Github Actions
    if (isTrue(env.GITHUB_ACTIONS)) {
        return {
            name: 'GitHub Actions',
            build_url: `${env.GITHUB_SERVER_URL}/${env.GITHUB_REPOSITORY}/actions/runs/${env.GITHUB_RUN_ID}`,
            job_name: env.GITHUB_WORKFLOW,
            build_number: env.GITHUB_RUN_ID,
        }
    }
    // Vercel
    if (isTrue(env.CI) && env.VERCEL === '1') {
        return {
            name: 'Vercel',
            build_url: `http://${env.VERCEL_URL}`,
            job_name: null,
            build_number: null,
        }
    }
    // Teamcity
    if (env.TEAMCITY_VERSION) {
        return {
            name: 'Teamcity',
            build_url: null,
            job_name: null,
            build_number: env.BUILD_NUMBER,
        }
    }
    // Concourse
    if (env.CONCOURSE || env.CONCOURSE_URL || env.CONCOURSE_USERNAME || env.CONCOURSE_TEAM) {
        return {
            name: 'Concourse',
            build_url: null,
            job_name: env.BUILD_JOB_NAME || null,
            build_number: env.BUILD_ID || null,
        }
    }
    // GoCD
    if (env.GO_JOB_NAME) {
        return {
            name: 'GoCD',
            build_url: null,
            job_name: env.GO_JOB_NAME,
            build_number: env.GO_PIPELINE_COUNTER,
        }
    }
    // CodeFresh
    if (env.CF_BUILD_ID) {
        return {
            name: 'CodeFresh',
            build_url: env.CF_BUILD_URL,
            job_name: env.CF_PIPELINE_NAME,
            build_number: env.CF_BUILD_ID,
        }
    }
    // if no matches, return null
    return null
}

export async function getGitMetaData () {
    const info: GitRepoInfo = gitRepoInfo()
    if (!info.commonGitDir) {
        return
    }
    const { remote } = await pGitconfig(info.commonGitDir)
    const remotes = remote ? Object.keys(remote).map(remoteName =>  ({ name: remoteName, url: remote[remoteName].url })) : []
    return {
        name: 'git',
        sha: info.sha,
        short_sha: info.abbreviatedSha,
        branch: info.branch,
        tag: info.tag,
        committer: info.committer,
        committer_date: info.committerDate,
        author: info.author,
        author_date: info.authorDate,
        commit_message: info.commitMessage,
        root: info.root,
        common_git_dir: info.commonGitDir,
        worktree_git_dir: info.worktreeGitDir,
        last_tag: info.lastTag,
        commits_since_last_tag: info.commitsSinceLastTag,
        remotes: remotes
    }
}

export function getUniqueIdentifier(test: Frameworks.Test, framework?: string): string {
    if (framework === 'jasmine') {
        return test.fullName
    }

    let parentTitle = test.parent
    // Sometimes parent will be an object instead of a string
    if (typeof parentTitle === 'object') {
        parentTitle = (parentTitle as any).title
    }
    return `${parentTitle} - ${test.title}`
}

export function getUniqueIdentifierForCucumber(world: ITestCaseHookParameter): string {
    return world.pickle.uri + '_' + world.pickle.astNodeIds.join(',')
}

export function getCloudProvider(browser: WebdriverIO.Browser | WebdriverIO.MultiRemoteBrowser): string {
    if (browser.options && browser.options.hostname && browser.options.hostname.includes('browserstack')) {
        return 'browserstack'
    }
    return 'unknown_grid'
}

export function isBrowserstackSession(browser?: WebdriverIO.Browser | WebdriverIO.MultiRemoteBrowser) {
    return browser && getCloudProvider(browser).toLowerCase() === 'browserstack'
}

export function getScenarioExamples(world: ITestCaseHookParameter) {
    const scenario = world.pickle

    // no examples present
    if ((scenario.astNodeIds && scenario.astNodeIds.length <= 1) || scenario.astNodeIds === undefined) {
        return
    }

    const pickleId: string = scenario.astNodeIds[0]
    const examplesId: string = scenario.astNodeIds[1]
    const gherkinDocumentChildren = world.gherkinDocument.feature?.children

    let examples: string[] = []

    gherkinDocumentChildren?.forEach(child => {
        if (child.rule) {
            // handle if rule is present
            child.rule.children.forEach(childLevel2 => {
                if (childLevel2.scenario && childLevel2.scenario.id === pickleId && childLevel2.scenario.examples) {
                    const passedExamples = childLevel2.scenario.examples.flatMap((val) => (val.tableBody)).find((item) => item.id === examplesId)?.cells.map((val) => (val.value))
                    if (passedExamples) {
                        examples = passedExamples
                    }
                }
            })
        } else if (child.scenario && child.scenario.id === pickleId && child.scenario.examples) {
            // handle if scenario outside rule
            const passedExamples = child.scenario.examples.flatMap((val) => (val.tableBody)).find((item) => item.id === examplesId)?.cells.map((val) => (val.value))
            if (passedExamples) {
                examples = passedExamples
            }
        }
    })

    if (examples.length) {
        return examples
    }
    return
}

export function removeAnsiColors(message: string): string {
    // https://stackoverflow.com/a/29497680
    // eslint-disable-next-line no-control-regex
    return message.replace(/[\u001b\u009b][[()#;?]*(?:[0-9]{1,4}(?:;[0-9]{0,4})*)?[0-9A-ORZcf-nqry=><]/g, '')
}

export function getLogTag(eventType: string): string {
    if (eventType === 'TestRunStarted' || eventType === 'TestRunFinished') {
        return 'Test_Upload'
    } else if (eventType === 'HookRunStarted' || eventType === 'HookRunFinished') {
        return 'Hook_Upload'
    } else if (eventType === 'ScreenshotCreated') {
        return 'Screenshot_Upload'
    } else if (eventType === 'LogCreated') {
        return 'Log_Upload'
    }
    return 'undefined'
}

// get hierarchy for a particular test (called by reporter for skipped tests)
export function getHierarchy(fullTitle?: string) {
    if (!fullTitle) {
        return []
    }
    return fullTitle.split('.').slice(0, -1)
}

export function getHookType (hookName: string): string {
    if (hookName.startsWith('"before each"')) {
        return 'BEFORE_EACH'
    } else if (hookName.startsWith('"before all"')) {
        return 'BEFORE_ALL'
    } else if (hookName.startsWith('"after each"')) {
        return 'AFTER_EACH'
    } else if (hookName.startsWith('"after all"')) {
        return 'AFTER_ALL'
    }
    return 'unknown'
}

export function isScreenshotCommand (args: BeforeCommandArgs | AfterCommandArgs) {
    return args.endpoint && args.endpoint.includes('/screenshot')
}

export function isBStackSession(config: Options.Testrunner) {
    if (typeof config.user === 'string' && typeof config.key === 'string' && config.key.length === 20) {
        return true
    }
    return false
}

export function shouldAddServiceVersion(config: Options.Testrunner, testObservability?: boolean): boolean {
    if (config.services && config.services.toString().includes('chromedriver') && testObservability !== false) {
        return false
    }
    return true
}

export async function batchAndPostEvents (eventUrl: string, kind: string, data: UploadType[]) {
    if (!process.env[TESTOPS_BUILD_COMPLETED_ENV]) {
        throw new Error('Build not completed yet')
    }

    const jwtToken = process.env[TESTOPS_JWT_ENV]
    if (!jwtToken) {
        throw new Error('Missing authentication Token')
    }

    try {
        const url = `${DATA_ENDPOINT}/${eventUrl}`
        const response = await fetch(url, {
            method: 'POST',
            headers: {
                ...DEFAULT_REQUEST_CONFIG.headers,
                'Authorization': `Bearer ${jwtToken}`
            },
            body: JSON.stringify(data)
        })
        BStackLogger.debug(`[${kind}] Success response: ${JSON.stringify(await response.json())}`)
    } catch (error) {
        BStackLogger.debug(`[${kind}] EXCEPTION IN ${kind} REQUEST TO TEST OBSERVABILITY : ${error}`)
        throw new Error('Exception in request ' + error)
    }
}

export function getObservabilityUser(options: BrowserstackConfig & Options.Testrunner, config: Options.Testrunner) {
    if (process.env.BROWSERSTACK_USERNAME) {
        return process.env.BROWSERSTACK_USERNAME
    }
    if (options.testObservabilityOptions && options.testObservabilityOptions.user) {
        return options.testObservabilityOptions.user
    }
    return config.user
}

export function getObservabilityKey(options: BrowserstackConfig & Options.Testrunner, config: Options.Testrunner) {
    if (process.env.BROWSERSTACK_ACCESS_KEY) {
        return process.env.BROWSERSTACK_ACCESS_KEY
    }
    if (options.testObservabilityOptions && options.testObservabilityOptions.key) {
        return options.testObservabilityOptions.key
    }
    return config.key
}

export function getObservabilityProject(options: BrowserstackConfig & Options.Testrunner, bstackProjectName?: string) {
    if (process.env.TEST_OBSERVABILITY_PROJECT_NAME) {
        return process.env.TEST_OBSERVABILITY_PROJECT_NAME
    }
    if (options.testObservabilityOptions && options.testObservabilityOptions.projectName) {
        return options.testObservabilityOptions.projectName
    }
    return bstackProjectName
}

export function getObservabilityBuild(options: BrowserstackConfig & Options.Testrunner, bstackBuildName?: string) {
    if (process.env.TEST_OBSERVABILITY_BUILD_NAME) {
        return process.env.TEST_OBSERVABILITY_BUILD_NAME
    }
    if (options.testObservabilityOptions && options.testObservabilityOptions.buildName) {
        return options.testObservabilityOptions.buildName
    }
    return bstackBuildName || path.basename(path.resolve(process.cwd()))
}

export function getObservabilityBuildTags(options: BrowserstackConfig & Options.Testrunner, bstackBuildTag?: string): string[] {
    if (process.env.TEST_OBSERVABILITY_BUILD_TAG) {
        return process.env.TEST_OBSERVABILITY_BUILD_TAG.split(',')
    }
    if (options.testObservabilityOptions && options.testObservabilityOptions.buildTag) {
        return options.testObservabilityOptions.buildTag
    }
    if (bstackBuildTag) {
        return [bstackBuildTag]
    }
    return []
}

export function getBrowserStackUser(config: Options.Testrunner) {
    if (process.env.BROWSERSTACK_USERNAME) {
        return process.env.BROWSERSTACK_USERNAME
    }
    return config.user
}

export function getBrowserStackKey(config: Options.Testrunner) {
    if (process.env.BROWSERSTACK_ACCESS_KEY) {
        return process.env.BROWSERSTACK_ACCESS_KEY
    }
    return config.key
}

export function isUndefined(value: any) {
    return value === undefined || value === null
}

export function isTrue(value?: any) {
    return (value + '').toLowerCase() === 'true'
}

export function frameworkSupportsHook(hook: string, framework?: string) {
    if (framework === 'mocha' && (hook === 'before' || hook === 'after' || hook === 'beforeEach' || hook === 'afterEach')) {
        return true
    }

    if (framework === 'cucumber') {
        return true
    }

    return false
}

export function patchConsoleLogs() {
    const BSTestOpsPatcher = new logPatcher({})

    Object.keys(consoleHolder).forEach((method: keyof typeof console) => {
        const origMethod = (console[method] as any).bind(console)

        // Make sure we don't override Constructors
        // Arrow functions are not construable
        if (typeof console[method] === 'function'
            && method !== 'Console'
        ) {
            (console as any)[method] = (...args: unknown[]) => {
                origMethod(...args);
                (BSTestOpsPatcher as any)[method](...args)
            }
        }
    })
}

export function getFailureObject(error: string|Error) {
    const stack = (error as Error).stack
    const message = typeof error === 'string' ? error : error.message
    const backtrace = stack ? removeAnsiColors(stack.toString()) : ''

    return {
        failure: [{ backtrace: [backtrace] }],
        failure_reason: removeAnsiColors(message.toString()),
        failure_type: message ? (message.toString().match(/AssertionError/) ? 'AssertionError' : 'UnhandledError') : null
    }
}

export const sleep = (ms = 100) => new Promise((resolve) => setTimeout(resolve, ms))

export async function uploadLogs(user: string | undefined, key: string | undefined, clientBuildUuid: string) {
    if (!user || !key) {
        return
    }
    const fileStream = fs.createReadStream(BStackLogger.logFilePath)
    const uploadAddress = UPLOAD_LOGS_ADDRESS
    const zip = zlib.createGzip({ level: 1 })
    fileStream.pipe(zip)

    const formData = new FormData()
    formData.append('data', new FileStream(zip), 'logs.gz')
    formData.append('clientBuildUuid', clientBuildUuid)

    const requestOptions = {
        body: formData,
        headers: {
            'Authorization': getBasicAuthHeader(user, key)
        }
    }

    const response = await nodeRequest(
        'POST', UPLOAD_LOGS_ENDPOINT, requestOptions, uploadAddress
    )

    return response
}

export const isObject = (object: any) => {
    return object !== null && typeof object === 'object' && !Array.isArray(object)
}

export const ObjectsAreEqual = (object1: any, object2: any) => {
    const objectKeys1 = Object.keys(object1)
    const objectKeys2 = Object.keys(object2)
    if (objectKeys1.length !== objectKeys2.length) {
        return false
    }
    for (const key of objectKeys1) {
        const value1 = object1[key]
        const value2 = object2[key]
        const isBothAreObjects = isObject(value1) && isObject(value2)
        if ((isBothAreObjects && !ObjectsAreEqual(value1, value2)) || (!isBothAreObjects && value1 !== value2)) {
            return false
        }
    }
    return true
}

export const getPlatformVersion = o11yErrorHandler(function getPlatformVersion(caps: WebdriverIO.Capabilities) {
    if (!caps) {
        return undefined
    }
    const bstackOptions = (caps)?.['bstack:options']
    const keys = ['platformVersion', 'platform_version', 'osVersion', 'os_version']

    for (const key of keys) {
        if (bstackOptions && bstackOptions?.[key as keyof Capabilities.BrowserStackCapabilities]) {
            return String(bstackOptions?.[key as keyof Capabilities.BrowserStackCapabilities])
        } else if (caps[key as keyof WebdriverIO.Capabilities]) {
            return String(caps[key as keyof WebdriverIO.Capabilities])
        }
    }
    return undefined
})

<<<<<<< HEAD
export const isObjectEmpty = (objectName: unknown) => {
    return (
        objectName &&
        Object.keys(objectName).length === 0 &&
        objectName.constructor === Object
    )
}

export const getErrorString = (err: unknown) => {
    if (!err) {
        return undefined
    }
    if (typeof err === 'string') {
        return  err // works, `e` narrowed to string
    } else if (err instanceof Error) {
        return err.message // works, `e` narrowed to Error
    }
=======
export const getBasicAuthHeader = (username: string, password: string) => {
    const encodedAuth = Buffer.from(`${username}:${password}`, 'utf8').toString('base64')
    return `Basic ${encodedAuth}`
>>>>>>> fff5ffeb
}<|MERGE_RESOLUTION|>--- conflicted
+++ resolved
@@ -292,26 +292,15 @@
         const jsonResponse: LaunchResponse = await response.json()
         BStackLogger.debug(`[Start_Build] Success response: ${JSON.stringify(jsonResponse)}`)
         process.env.BS_TESTOPS_BUILD_COMPLETED = 'true'
-<<<<<<< HEAD
-        const jsonResponse = await response.json()
         if (jsonResponse.jwt) {
+            process.env.BS_TESTOPS_JWT = jsonResponse.jwt
             launchBuildUsage.success()
-            process.env.BS_TESTOPS_JWT = (await response.json()).jwt
         }
         if (jsonResponse.build_hashed_id) {
             process.env.BS_TESTOPS_BUILD_HASHED_ID = jsonResponse.build_hashed_id
             TestOpsConfig.getInstance().buildHashedId = jsonResponse.build_hashed_id
         }
-        if ((await response.json()).allow_screenshots) {
-=======
-        if (jsonResponse.jwt) {
-            process.env.BS_TESTOPS_JWT = jsonResponse.jwt
-        }
-        if (jsonResponse.build_hashed_id) {
-            process.env.BS_TESTOPS_BUILD_HASHED_ID = jsonResponse.build_hashed_id
-        }
         if (jsonResponse.allow_screenshots) {
->>>>>>> fff5ffeb
             process.env.BS_TESTOPS_ALLOW_SCREENSHOTS = jsonResponse.allow_screenshots.toString()
         }
     } catch (error: any) {
@@ -611,12 +600,8 @@
             },
             body: JSON.stringify(data)
         })
-<<<<<<< HEAD
-        BStackLogger.debug(`[STOP_BUILD] Success response: ${JSON.stringify(await response.json())}`)
+        BStackLogger.debug(`[STOP_BUILD] Success response: ${await response.text()}`)
         stopBuildUsage.success()
-=======
-        BStackLogger.debug(`[STOP_BUILD] Success response: ${await response.text()}`)
->>>>>>> fff5ffeb
         return {
             status: 'success',
             message: ''
@@ -1218,7 +1203,11 @@
     return undefined
 })
 
-<<<<<<< HEAD
+export const getBasicAuthHeader = (username: string, password: string) => {
+    const encodedAuth = Buffer.from(`${username}:${password}`, 'utf8').toString('base64')
+    return `Basic ${encodedAuth}`
+}
+
 export const isObjectEmpty = (objectName: unknown) => {
     return (
         objectName &&
@@ -1236,9 +1225,4 @@
     } else if (err instanceof Error) {
         return err.message // works, `e` narrowed to Error
     }
-=======
-export const getBasicAuthHeader = (username: string, password: string) => {
-    const encodedAuth = Buffer.from(`${username}:${password}`, 'utf8').toString('base64')
-    return `Basic ${encodedAuth}`
->>>>>>> fff5ffeb
 }