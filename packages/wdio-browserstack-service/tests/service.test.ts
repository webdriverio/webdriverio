import gotMock from 'got'
import logger from '@wdio/logger'
import type { Browser, MultiRemoteBrowser } from 'webdriverio'

import BrowserstackService from '../src/service'
import * as utils from '../src/util'
import InsightsHandler from '../src/insights-handler'

interface GotMock extends jest.Mock {
    put: jest.Mock
}

const got = gotMock as unknown as GotMock
const expect = global.expect as unknown as jest.Expect

const jasmineSuiteTitle = 'Jasmine__TopLevel__Suite'
const sessionBaseUrl = 'https://api.browserstack.com/automate/sessions'
const sessionId = 'session123'
const sessionIdA = 'session456'

const log = logger('test')
let service: BrowserstackService
let browser: Browser<'async'> | MultiRemoteBrowser<'async'>

jest.useFakeTimers().setSystemTime(new Date('2020-01-01'))
jest.mock('uuid', () => ({ v4: () => '123456789' }))

beforeEach(() => {
    (log.info as jest.Mock).mockClear()
    got.mockClear()
    got.put.mockClear()
    got.mockReturnValue(Promise.resolve({
        body: {
            automation_session: {
                browser_url: 'https://www.browserstack.com/automate/builds/1/sessions/2'
            }
        }
    }))
    got.put.mockReturnValue(Promise.resolve({}))

    browser = {
        sessionId: sessionId,
        config: {},
        capabilities: {
            device: '',
            os: 'OS X',
            os_version: 'Sierra',
            browserName: 'chrome'
        },
        instances: ['browserA', 'browserB'],
        isMultiremote: false,
        browserA: {
            sessionId: sessionIdA,
            capabilities: {
                'bstack:options': {
                    device: '',
                    os: 'Windows',
                    osVersion: 10,
                    browserName: 'chrome'
                }
            }
        },
<<<<<<< HEAD
        browserB: {},
        execute: jest.fn(),
        on: jest.fn(),
    } as any as Browser
    service = new BrowserstackService({ testObservability: false }, [] as any, { user: 'foo', key: 'bar' } as any)
=======
        browserB: {}
    } as unknown as Browser<'async'> | MultiRemoteBrowser<'async'>
    service = new BrowserstackService({} as any, [] as any, { user: 'foo', key: 'bar' } as any)
>>>>>>> 8b7701a7
})

it('should initialize correctly', () => {
    service = new BrowserstackService({}, [] as any, {} as any)
    expect(service['_failReasons']).toEqual([])
})

describe('onReload()', () => {
    it('should update and get session', async () => {
        const updateSpy = jest.spyOn(service, '_update')
        const isBrowserstackSessionSpy = jest.spyOn(utils, 'isBrowserstackSession').mockReturnValue(true)
        service['_browser'] = browser
        await service.onReload('1', '2')
        expect(updateSpy).toHaveBeenCalled()
        expect(got.put).toHaveBeenCalled()
        expect(got).toHaveBeenCalled()
        expect(isBrowserstackSessionSpy).toHaveBeenCalled()
    })

    it('should update and get multiremote session', async () => {
        // @ts-expect-error
        browser.isMultiremote = true
        service['_browser'] = browser
        const updateSpy = jest.spyOn(service, '_update')
        const isBrowserstackSessionSpy = jest.spyOn(utils, 'isBrowserstackSession').mockReturnValue(true)
        await service.onReload('1', '2')
        expect(updateSpy).toHaveBeenCalled()
        expect(got.put).toHaveBeenCalled()
        expect(got).toHaveBeenCalled()
        expect(isBrowserstackSessionSpy).toHaveBeenCalled()
    })

    it('should reset failures', async () => {
        const updateSpy = jest.spyOn(service, '_update')
        service['_browser'] = browser

        service['_failReasons'] = ['Custom Error: Button should be enabled', 'Expected something']
        await service.onReload('1', '2')
        expect(updateSpy).toHaveBeenCalledWith('1', {
            status: 'failed',
            reason: 'Custom Error: Button should be enabled' + '\n' + 'Expected something'
        })
        expect(service['_failReasons']).toEqual([])
    })

    it('should return if no browser object', async () => {
        const updateSpy = jest.spyOn(service, '_update')
        service['_browser'] = undefined

        await service.onReload('1', '2')
        expect(updateSpy).toBeCalledTimes(0)
    })
})

describe('beforeSession', () => {
    it('should set some default to make missing user and key parameter apparent', () => {
        service.beforeSession({} as any)
        expect(service['_config']).toEqual({ user: 'NotSetUser', key: 'NotSetKey' })
    })

    it('should set username default to make missing user parameter apparent', () => {
        service.beforeSession({ user: 'foo' } as any)
        expect(service['_config']).toEqual({ user: 'foo', key: 'NotSetKey' })
    })

    it('should set key default to make missing key parameter apparent', () => {
        service.beforeSession({ key: 'bar' } as any)
        expect(service['_config']).toEqual({ user: 'NotSetUser', key: 'bar' })
    })
})

describe('_multiRemoteAction', () => {
    it('resolve if no browser object', () => {
        const tmpService = new BrowserstackService({ testObservability: false }, [] as any,
            { user: 'foo', key: 'bar', cucumberOpts: { strict: false } } as any)
        tmpService['_browser'] = undefined
        expect(tmpService._multiRemoteAction({} as any)).toEqual(Promise.resolve())
    })
})

describe('_update', () => {
    const tmpService = new BrowserstackService({ testObservability: false }, [] as any,
        { user: 'foo', key: 'bar', cucumberOpts: { strict: false } } as any)

    describe('should return if not a browserstack session', () => {
        const logDebugSpy = jest.spyOn(log, 'debug').mockImplementation((string) => string)
        const isBrowserstackSessionSpy = jest.spyOn(utils, 'isBrowserstackSession').mockImplementation()
        isBrowserstackSessionSpy.mockReturnValue(false)
        const getCloudProviderSpy = jest.spyOn(utils, 'getCloudProvider').mockReturnValue('browserstack')

        beforeEach(() => {
            logDebugSpy.mockClear()
            isBrowserstackSessionSpy.mockClear()
            getCloudProviderSpy.mockClear()
        })

        it('should resolve if not a browserstack session', () => {
            tmpService['_browser'] = undefined
            tmpService._update('sessionId', {})
            expect(isBrowserstackSessionSpy).toBeCalledTimes(0)
            expect(logDebugSpy).toBeCalledTimes(0)
        })

        afterEach(() => {
            logDebugSpy.mockClear()
            isBrowserstackSessionSpy.mockClear()
            getCloudProviderSpy.mockClear()
        })
    })
})

describe('_printSessionURL', () => {
    it('should get and log session details', async () => {
        browser.isMultiremote = false
        service['_browser'] = browser
        const logInfoSpy = jest.spyOn(log, 'info').mockImplementation((string) => string)
        const isBrowserstackSessionSpy = jest.spyOn(utils, 'isBrowserstackSession').mockReturnValue(true)
        await service._printSessionURL()
        expect(got).toHaveBeenCalledWith(
            `${sessionBaseUrl}/${sessionId}.json`,
            { username: 'foo', password: 'bar', responseType: 'json' })
        expect(logInfoSpy).toHaveBeenCalled()
        expect(logInfoSpy).toHaveBeenCalledWith(
            'OS X Sierra chrome session: https://www.browserstack.com/automate/builds/1/sessions/2'
        )
        expect(isBrowserstackSessionSpy).toHaveBeenCalled()
    })

    it('should get and log multi remote session details', async () => {
        // @ts-expect-error
        browser.isMultiremote = true
        service['_browser'] = browser
        const logInfoSpy = jest.spyOn(log, 'info').mockImplementation((string) => string)
        const isBrowserstackSessionSpy = jest.spyOn(utils, 'isBrowserstackSession').mockReturnValue(true)
        await service._printSessionURL()
        expect(got).toHaveBeenCalledWith(
            `${sessionBaseUrl}/${sessionIdA}.json`,
            { username: 'foo', password: 'bar', responseType: 'json' })
        expect(logInfoSpy).toHaveBeenCalled()
        expect(logInfoSpy).toHaveBeenCalledWith(
            'Windows 10 chrome session: https://www.browserstack.com/automate/builds/1/sessions/2'
        )
        expect(isBrowserstackSessionSpy).toHaveBeenCalled()
    })

    describe('if cant print', () => {
        describe('no browser object', () => {
            const logInfoSpy = jest.spyOn(log, 'info').mockImplementation((string) => string)
            const isBrowserstackSessionSpy = jest.spyOn(utils, 'isBrowserstackSession').mockReturnValue(true)

            beforeEach(() => {
                logInfoSpy.mockClear()
                isBrowserstackSessionSpy.mockClear()
            })

            it('should resolve if not no browser object', async () => {
                service['_browser'] = undefined
                await service._printSessionURL()
                expect(isBrowserstackSessionSpy).toBeCalledTimes(0)
                expect(logInfoSpy).toBeCalledTimes(0)
            })

            afterEach(() => {
                logInfoSpy.mockClear()
                isBrowserstackSessionSpy.mockClear()
            })
        })
    })
})

describe('_printSessionURL Appium', () => {
    beforeEach(() => {
        got.mockReturnValue(Promise.resolve({
            body: {
                automation_session: {
                    name: 'Smoke Test',
                    duration: 65,
                    os: 'ios',
                    os_version: '12.1',
                    browser_version: 'app',
                    browser: null,
                    device: 'iPhone XS',
                    status: 'failed',
                    reason: 'CLIENT_STOPPED_SESSION',
                    browser_url: 'https://app-automate.browserstack.com/builds/1/sessions/2'
                }
            }
        }))

        browser.capabilities = {
            device: 'iPhone XS',
            os: 'iOS',
            os_version: '12.1',
            browserName: '',
        }
    })

    it('should get and log session details', async () => {
        service['_browser'] = browser
        await service._printSessionURL()
        expect(log.info).toHaveBeenCalled()
        expect(log.info).toHaveBeenCalledWith(
            'iPhone XS iOS 12.1 session: https://app-automate.browserstack.com/builds/1/sessions/2'
        )
    })
})

describe('before', () => {
    it('should set auth to default values if not provided', async () => {
        let service = new BrowserstackService({} as any, [{}] as any, { capabilities: {} })

        await service.beforeSession({} as any as any)
        await service.before(service['_config'] as any, [], browser)

        expect(service['_failReasons']).toEqual([])
        expect(service['_config'].user).toEqual('NotSetUser')
        expect(service['_config'].key).toEqual('NotSetKey')

        service = new BrowserstackService({}, [{}] as any, { capabilities: {} })
        service.beforeSession({ user: 'blah' } as any as any)
        await service.before(service['_config'], [], browser)

        expect(service['_failReasons']).toEqual([])

        expect(service['_config'].user).toEqual('blah')
        expect(service['_config'].key).toEqual('NotSetKey')
        service = new BrowserstackService({}, [{}] as any, { capabilities: {} })
        service.beforeSession({ key: 'blah' } as any as any)
        await service.before(service['_config'], [], browser)

        expect(service['_failReasons']).toEqual([])
        expect(service['_config'].user).toEqual('NotSetUser')
        expect(service['_config'].key).toEqual('blah')
    })

    it('should initialize correctly', () => {
        const service = new BrowserstackService({}, [{}] as any, {
            user: 'foo',
            key: 'bar',
            capabilities: {}
        })
        service.before(service['_config'], [], browser)

        expect(service['_failReasons']).toEqual([])
        expect(service['_sessionBaseUrl']).toEqual(sessionBaseUrl)
    })

    it('should initialize correctly for multiremote', () => {
        const service = new BrowserstackService(
            {},
            [{}] as any,
            {
                user: 'foo',
                key: 'bar',
                capabilities: [{}]
            }
        )
        service.before(service['_config'], [], browser)

        expect(service['_failReasons']).toEqual([])
        expect(service['_sessionBaseUrl']).toEqual(sessionBaseUrl)
    })

    it('should initialize correctly for appium', () => {
        const service = new BrowserstackService(
            {},
            [{ app: 'test-app' }] as any,
            {
                user: 'foo',
                key: 'bar',
                capabilities: {
                    app: 'test-app'
                } as any
            }
        )
        browser.capabilities = {
            app: 'test-app',
            device: 'iPhone XS',
            os: 'iOS',
            os_version: '12.1',
            browserName: '',
        }
        service.before(service['_config'], [], browser)

        expect(service['_failReasons']).toEqual([])
        expect(service['_sessionBaseUrl']).toEqual('https://api-cloud.browserstack.com/app-automate/sessions')
    })

    it('should initialize correctly for appium without global browser capabilities', () => {
        const service = new BrowserstackService({}, {
            app: 'bs://BrowserStackMobileAppId'
        }, {
            user: 'foo',
            key: 'bar',
            capabilities: {
                app: 'test-app' as any
            }
        })
        service.before(service['_config'], [], browser)

        expect(service['_failReasons']).toEqual([])
        expect(service['_sessionBaseUrl']).toEqual('https://api-cloud.browserstack.com/app-automate/sessions')
    })

    it('should initialize correctly for appium if using valid W3C Webdriver capabilities', () => {
        const service = new BrowserstackService({}, {
            app: 'bs://BrowserStackMobileAppId'
        }, {
            user: 'foo',
            key: 'bar',
            capabilities: {
                ['appium:app']: 'test-app'
            }
        }, browser)
        service.before(service._config, [], browser)

        expect(service._failReasons).toEqual([])
        expect(service._sessionBaseUrl).toEqual('https://api-cloud.browserstack.com/app-automate/sessions')
    })

    it('should log the url', async () => {
        const service = new BrowserstackService({}, [{}] as any, { capabilities: {} })

        await service.before(service['_config'], [], browser)
        expect(log.info).toHaveBeenCalled()
        expect(log.info).toHaveBeenCalledWith(
            'OS X Sierra chrome session: https://www.browserstack.com/automate/builds/1/sessions/2')
    })
})

<<<<<<< HEAD
describe('beforeHook', () => {
    service = new BrowserstackService({}, [] as any,
        { user: 'foo', key: 'bar', cucumberOpts: { strict: false } } as any)

    it('call insightsHandler.beforeHook', () => {
        service['insightsHandler'] = new InsightsHandler()
        const methodSpy = jest.spyOn(service['insightsHandler'], 'beforeHook')
        service.beforeHook({ title: 'foo2', parent: 'bar2' } as any,
        {} as any)

        expect(methodSpy).toBeCalled()
    })
})

describe('afterHook', () => {
    service = new BrowserstackService({}, [] as any,
        { user: 'foo', key: 'bar', cucumberOpts: { strict: false } } as any)

    it('call insightsHandler.afterHook', () => {
        service['insightsHandler'] = new InsightsHandler()
        const methodSpy = jest.spyOn(service['insightsHandler'], 'afterHook')
        service.afterHook({ title: 'foo2', parent: 'bar2' } as any,
        undefined as never, {} as any)

        expect(methodSpy).toBeCalled()
    })
})

describe('beforeStep', () => {
    service = new BrowserstackService({}, [] as any,
        { user: 'foo', key: 'bar', cucumberOpts: { strict: false } } as any)

    it('call insightsHandler.beforeStep', () => {
        jest.spyOn(utils, 'getUniqueIdentifierForCucumber').mockReturnValue('test title')
        service['insightsHandler'] = new InsightsHandler()
        const methodSpy = jest.spyOn(service['insightsHandler'], 'beforeStep')
        service.beforeStep({ title: 'foo2', parent: 'bar2' } as any,
        undefined as never)

        expect(methodSpy).toBeCalled()
    })
})

describe('afterStep', () => {
    service = new BrowserstackService({}, [] as any,
        { user: 'foo', key: 'bar', cucumberOpts: { strict: false } } as any)

    it('call insightsHandler.afterStep', () => {
        jest.spyOn(utils, 'getUniqueIdentifierForCucumber').mockReturnValue('test title')
        service['insightsHandler'] = new InsightsHandler()
        const methodSpy = jest.spyOn(service['insightsHandler'], 'afterStep')
        service.afterStep({ title: 'foo2', parent: 'bar2' } as any,
        undefined as never, {} as any)

        expect(methodSpy).toBeCalled()
    })
})

describe('beforeScenario', () => {
    service = new BrowserstackService({}, [] as any,
        { user: 'foo', key: 'bar', cucumberOpts: { strict: false } } as any)

    it('call insightsHandler.beforeScenario', () => {
        service['insightsHandler'] = new InsightsHandler()
        jest.spyOn(utils, 'getUniqueIdentifierForCucumber').mockReturnValue('test title')
        const methodSpy = jest.spyOn(service['insightsHandler'], 'beforeScenario')
        service.beforeScenario({ pickle: { name: '', tags: [] }, gherkinDocument: { uri: '', feature: { name: '', description: '' } } } as any)

        expect(methodSpy).toBeCalled()
    })
})

describe('beforeTest', () => {
    service = new BrowserstackService({}, [] as any,
        { user: 'foo', key: 'bar', cucumberOpts: { strict: false } } as any)

    it('call insightsHandler.beforeTest', () => {
        service['insightsHandler'] = new InsightsHandler()
        const methodSpy = jest.spyOn(service['insightsHandler'], 'beforeTest')
        service.beforeTest({ title: 'foo2', parent: 'bar2' } as any,
        undefined as never)

        expect(methodSpy).toBeCalled()
=======
describe('beforeSuite', () => {
    it('should send request to set the session name as suite name for Mocha tests', async () => {
        await service.before(service['_config'] as any, [], browser)
        expect(service['_suiteTitle']).toBeUndefined()
        expect(service['_fullTitle']).toBeUndefined()
        await service.beforeSuite({ title: 'foobar' } as any)
        expect(service['_suiteTitle']).toBe('foobar')
        expect(service['_fullTitle']).toBe('foobar')
        expect(got.put).toBeCalledWith(
            `${sessionBaseUrl}/${sessionId}.json`,
            {
                json: { name: 'foobar' },
                username: 'foo',
                password: 'bar'
            }
        )
    })

    it('should not send request to set the session name as suite name for Jasmine tests', async () => {
        await service.before(service['_config'] as any, [], browser)
        expect(service['_suiteTitle']).toBeUndefined()
        expect(service['_fullTitle']).toBeUndefined()
        await service.beforeSuite({ title: jasmineSuiteTitle } as any)
        expect(service['_suiteTitle']).toBe(jasmineSuiteTitle)
        expect(service['_fullTitle']).toBeUndefined()
        expect(got.put).not.toBeCalled()
    })

    it('should not send request to set the session name if option setSessionName is false', async () => {
        const service = new BrowserstackService({ setSessionName: false } as any, [] as any, { user: 'foo', key: 'bar' } as any)
        await service.beforeSuite({ title: 'Project Title' } as any)
        expect(got.put).not.toBeCalled()
    })
})

describe('beforeTest', () => {
    it('should not send request to set the session name if option setSessionName is false', async () => {
        const service = new BrowserstackService({ setSessionName: false } as any, [] as any, { user: 'foo', key: 'bar' } as any)
        await service.beforeSuite({ title: 'Project Title' } as any)
        await service.beforeTest({ title: 'Test Title', parent: 'Suite Title' } as any)
        expect(got.put).not.toBeCalled()
    })

    describe('sessionNamePrependTopLevelSuiteTitle is true', () => {
        it('should set title for Mocha tests using concatenation of top level suite name, innermost suite name, and test title', async () => {
            const service = new BrowserstackService({ sessionNamePrependTopLevelSuiteTitle: true } as any, [] as any, { user: 'foo', key: 'bar' } as any)
            await service.before(service['_config'] as any, [], browser)
            await service.beforeSuite({ title: 'Project Title' } as any)
            expect(service['_fullTitle']).toBe('Project Title')
            await service.beforeTest({ title: 'Test Title', parent: 'Suite Title' } as any)
            expect(service['_fullTitle']).toBe('Project Title - Suite Title - Test Title')
            expect(got.put).toBeCalledTimes(2)
            expect(got.put).toBeCalledWith(
                `${sessionBaseUrl}/${sessionId}.json`,
                {
                    json: { name: 'Project Title' },
                    username: 'foo',
                    password: 'bar'
                }
            )
            expect(got.put).toBeCalledWith(
                `${sessionBaseUrl}/${sessionId}.json`,
                {
                    json: { name: 'Project Title - Suite Title - Test Title' },
                    username: 'foo',
                    password: 'bar'
                }
            )
        })
    })

    describe('sessionNameOmitTestTitle is true', () => {
        beforeEach(() => {
            service = new BrowserstackService({ sessionNameOmitTestTitle: true } as any, [] as any, { user: 'foo', key: 'bar' } as any)
        })
        it('should not set title for Mocha tests', async () => {
            await service.before(service['_config'] as any, [], browser)
            await service.beforeSuite({ title: 'Suite Title' } as any)
            expect(service['_fullTitle']).toBe('Suite Title')
            await service.beforeTest({ title: 'bar', parent: 'Suite Title' } as any)
            expect(service['_fullTitle']).toBe('Suite Title')
            await service.afterTest({ title: 'bar', parent: 'Suite Title' } as any, undefined as never, {} as any)
            expect(service['_fullTitle']).toBe('Suite Title')
            expect(got.put).toBeCalledTimes(1)
            expect(got.put).toBeCalledWith(
                `${sessionBaseUrl}/${sessionId}.json`,
                {
                    json: { name: 'Suite Title' },
                    username: 'foo',
                    password: 'bar'
                }
            )
        })
    })

    describe('sessionNamePrependTopLevelSuiteTitle is true, sessionNameOmitTestTitle is true', () => {
        beforeEach(() => {
            service = new BrowserstackService({ sessionNameOmitTestTitle: true, sessionNamePrependTopLevelSuiteTitle: true } as any, [] as any, { user: 'foo', key: 'bar' } as any)
        })
        it('should set title for Mocha tests using concatenation of top level suite name and innermost suite name', async () => {
            await service.before(service['_config'] as any, [], browser)
            await service.beforeSuite({ title: 'Project Title' } as any)
            expect(service['_fullTitle']).toBe('Project Title')
            await service.beforeTest({ title: 'Test Title', parent: 'Suite Title' } as any)
            expect(service['_fullTitle']).toBe('Project Title - Suite Title')
            expect(got.put).toBeCalledTimes(2)
            expect(got.put).toBeCalledWith(
                `${sessionBaseUrl}/${sessionId}.json`,
                {
                    json: { name: 'Project Title' },
                    username: 'foo',
                    password: 'bar'
                }
            )
            expect(got.put).toBeCalledWith(
                `${sessionBaseUrl}/${sessionId}.json`,
                {
                    json: { name: 'Project Title - Suite Title' },
                    username: 'foo',
                    password: 'bar'
                }
            )
        })
    })

    describe('sessionNameFormat is defined', () => {
        beforeEach(() => {
            service = new BrowserstackService({
                sessionNameFormat: (config, caps, suiteTitle, testTitle) => {
                    if (testTitle) {
                        return `${config.region} - ${(caps as any).browserName} - ${suiteTitle} - ${testTitle}`
                    }
                    return `${config.region} - ${(caps as any).browserName} - ${suiteTitle}`
                }
            } as any, {
                browserName: 'foobar'
            }, {
                user: 'foo',
                key: 'bar',
                region: 'barfoo'
            } as any)
        })
        it('should set title via sessionNameFormat method', async () => {
            await service.before(service['_config'] as any, [], browser)
            service['_browser'] = browser
            service['_suiteTitle'] = 'Suite Title'
            await service.beforeSuite({ title: 'Suite Title' } as any)
            expect(service['_fullTitle']).toBe('barfoo - foobar - Suite Title')
            await service.beforeTest({ title: 'Test Title', parent: 'Suite Title' } as any)
            expect(service['_fullTitle']).toBe('barfoo - foobar - Suite Title - Test Title')
            expect(got.put).toBeCalledTimes(2)
            expect(got.put).toBeCalledWith(
                `${sessionBaseUrl}/${sessionId}.json`,
                {
                    json: { name: 'barfoo - foobar - Suite Title' },
                    username: 'foo',
                    password: 'bar'
                }
            )
            expect(got.put).toBeCalledWith(
                `${sessionBaseUrl}/${sessionId}.json`,
                {
                    json: { name: 'barfoo - foobar - Suite Title - Test Title' },
                    username: 'foo',
                    password: 'bar'
                }
            )
        })
    })

    describe('Jasmine only', () => {
        it('should set suite name of first test as title', async () => {
            await service.before(service['_config'] as any, [], browser)
            await service.beforeSuite({ title: jasmineSuiteTitle } as any)
            await service.beforeTest({ fullName: 'foo bar baz', description: 'baz' } as any)
            service.afterTest({ fullName: 'foo bar baz', description: 'baz' } as any, undefined as never, {} as any)
            expect(service['_fullTitle']).toBe('foo bar')
            expect(got.put).toBeCalledWith(
                `${sessionBaseUrl}/${sessionId}.json`,
                {
                    json: { name: 'foo bar' },
                    username: 'foo',
                    password: 'bar'
                }
            )
        })

        it('should set parent suite name as title', async () => {
            await service.before(service['_config'] as any, [], browser)
            await service.beforeSuite({ title: jasmineSuiteTitle } as any)
            await service.beforeTest({ fullName: 'foo bar baz', description: 'baz' } as any)
            await service.beforeTest({ fullName: 'foo xyz', description: 'xyz' } as any)
            service.afterTest({ fullName: 'foo bar baz', description: 'baz' } as any, undefined as never, {} as any)
            service.afterTest({ fullName: 'foo xyz', description: 'xyz' } as any, undefined as never, {} as any)
            expect(service['_fullTitle']).toBe('foo')
            expect(got.put).toBeCalledWith(
                `${sessionBaseUrl}/${sessionId}.json`,
                {
                    json: { name: 'foo' },
                    username: 'foo',
                    password: 'bar'
                }
            )
        })
>>>>>>> 8b7701a7
    })
})

describe('afterTest', () => {
    it('should increment failure reasons on fails', () => {
        service.before(service['_config'], [], browser)
        service['_fullTitle'] = ''
        service.beforeSuite({ title: 'foo' } as any)
        service.beforeTest({ title: 'foo', parent: 'bar' } as any)
        service.afterTest(
            { title: 'foo', parent: 'bar' } as any,
            undefined as never,
            { error: { message: 'cool reason' }, result: 1, duration: 5, passed: false } as any)
        expect(service['_failReasons']).toContain('cool reason')

        service.beforeTest({ title: 'foo2', parent: 'bar2' } as any)
        service.afterTest(
            { title: 'foo2', parent: 'bar2' } as any,
            undefined as never,
            { error: { message: 'not so cool reason' }, result: 1, duration: 7, passed: false } as any)

        expect(service['_failReasons']).toHaveLength(2)
        expect(service['_failReasons']).toContain('cool reason')
        expect(service['_failReasons']).toContain('not so cool reason')

        service.beforeTest({ title: 'foo3', parent: 'bar3' } as any)
        service.afterTest(
            { title: 'foo3', parent: 'bar3' } as any,
            undefined as never,
            { error: undefined, result: 1, duration: 7, passed: false } as any)

        expect(service['_fullTitle']).toBe('bar3 - foo3')
        expect(service['_failReasons']).toHaveLength(3)
        expect(service['_failReasons']).toContain('cool reason')
        expect(service['_failReasons']).toContain('not so cool reason')
        expect(service['_failReasons']).toContain('Unknown Error')
    })

    it('should not increment failure reasons on passes', () => {
        service.before(service['_config'], [], browser)
        service.beforeSuite({ title: 'foo' } as any)
        service.beforeTest({ title: 'foo', parent: 'bar' } as any)
        service.afterTest(
            { title: 'foo', parent: 'bar' } as any,
            undefined as never,
            { error: { message: 'cool reason' }, result: 1, duration: 5, passed: true } as any)
        expect(service['_failReasons']).toEqual([])

        service.beforeTest({ title: 'foo2', parent: 'bar2' } as any)
        service.afterTest(
            { title: 'foo2', parent: 'bar2' } as any,
            undefined as never,
            { error: { message: 'not so cool reason' }, result: 1, duration: 5, passed: true } as any)

        expect(service['_fullTitle']).toBe('bar2 - foo2')
        expect(service['_failReasons']).toEqual([])
    })
})

describe('afterScenario', () => {
    it('should increment failure reasons on non-passing statuses (strict mode off)', () => {
        service = new BrowserstackService({ testObservability: false }, [] as any,
            { user: 'foo', key: 'bar', cucumberOpts: { strict: false } } as any)

        expect(service['_failReasons']).toEqual([])

        service.afterScenario({ pickle: {}, result: { duration: { seconds: 0, nanos: 1000000 }, willBeRetried: false, status: 'SKIPPED' } })
        expect(service['_failReasons']).toEqual([])

        service.afterScenario({ pickle: {}, result: { duration: { seconds: 0, nanos: 1000000 }, willBeRetried: false, status: 'FAILED', message: 'I am Error, most likely' } })
        expect(service['_failReasons']).toEqual(['I am Error, most likely'])

        service.afterScenario({ pickle: {}, result: { duration: { seconds: 0, nanos: 1000000 }, willBeRetried: false, status: 'SKIPPED' } })
        expect(service['_failReasons']).toEqual(['I am Error, most likely'])

        service.afterScenario({ pickle: {}, result: { duration: { seconds: 0, nanos: 1000000 }, willBeRetried: false, status: 'FAILED', message: 'I too am Error' } })
        expect(service['_failReasons']).toEqual(['I am Error, most likely', 'I too am Error'])

        service.afterScenario({ pickle: {}, result: { duration: { seconds: 0, nanos: 1000000 }, willBeRetried: false, status: 'UNDEFINED', message: 'Step XYZ is undefined' } })
        expect(service['_failReasons']).toEqual(['I am Error, most likely', 'I too am Error', 'Step XYZ is undefined'])

        service.afterScenario({ pickle: {}, result: { duration: { seconds: 0, nanos: 1000000 }, willBeRetried: false, status: 'AMBIGUOUS', message: 'Step XYZ2 is ambiguous' } })
        expect(service['_failReasons']).toEqual(
            ['I am Error, most likely',
                'I too am Error',
                'Step XYZ is undefined',
                'Step XYZ2 is ambiguous'])

        service.afterScenario({ pickle: { name: 'Can do something' }, result: { duration: { seconds: 0, nanos: 1000000 }, willBeRetried: false, status: 'PENDING' } })
        expect(service['_failReasons']).toEqual(
            ['I am Error, most likely',
                'I too am Error',
                'Step XYZ is undefined',
                'Step XYZ2 is ambiguous'])

        service.afterScenario({ pickle: {}, result: { duration: { seconds: 0, nanos: 1000000 }, willBeRetried: false, status: 'SKIPPED' } })
        expect(service['_failReasons']).toEqual([
            'I am Error, most likely',
            'I too am Error',
            'Step XYZ is undefined',
            'Step XYZ2 is ambiguous'])
    })

    it('should increment failure reasons on non-passing statuses (strict mode on)', () => {
        service = new BrowserstackService({ testObservability: false }, [] as any,
            { user: 'foo', key: 'bar', cucumberOpts: { strict: true }, capabilities: {} })

        expect(service['_failReasons']).toEqual([])

        service.afterScenario({ pickle: {}, result: { duration: { seconds: 0, nanos: 1000000 }, willBeRetried: false, status: 'SKIPPED' } })
        expect(service['_failReasons']).toEqual([])

        service.afterScenario({ pickle: {}, result: { duration: { seconds: 0, nanos: 1000000 }, willBeRetried: false, message: 'I am Error, most likely', status: 'FAILED' } })
        expect(service['_failReasons']).toEqual(['I am Error, most likely'])

        service.afterScenario({ pickle: {}, result: { duration: { seconds: 0, nanos: 1000000 }, willBeRetried: false, status: 'SKIPPED' } })
        expect(service['_failReasons']).toEqual(['I am Error, most likely'])

        service.afterScenario({ pickle: {}, result: { duration: { seconds: 0, nanos: 1000000 }, willBeRetried: false, status: 'FAILED', message: 'I too am Error' } })
        expect(service['_failReasons']).toEqual(['I am Error, most likely', 'I too am Error'])

        service.afterScenario({ pickle: {}, result: { duration: { seconds: 0, nanos: 1000000 }, willBeRetried: false, status: 'UNDEFINED', message: 'Step XYZ is undefined' } })
        expect(service['_failReasons']).toEqual(['I am Error, most likely', 'I too am Error', 'Step XYZ is undefined'])

        service.afterScenario({ pickle: {}, result: { duration: { seconds: 0, nanos: 1000000 }, willBeRetried: false, status: 'AMBIGUOUS', message: 'Step XYZ2 is ambiguous' } })
        expect(service['_failReasons']).toEqual(
            ['I am Error, most likely',
                'I too am Error',
                'Step XYZ is undefined',
                'Step XYZ2 is ambiguous'])

        service.afterScenario({ pickle: { name: 'Can do something' }, result: { duration: { seconds: 0, nanos: 1000000 }, willBeRetried: false, status: 'PENDING' } })
        expect(service['_failReasons']).toEqual(
            ['I am Error, most likely',
                'I too am Error',
                'Step XYZ is undefined',
                'Step XYZ2 is ambiguous',
                'Some steps/hooks are pending for scenario "Can do something"'])

        service.afterScenario({ pickle: {}, result: { duration: { seconds: 0, nanos: 1000000 }, willBeRetried: false, status: 'SKIPPED' } })
        expect(service['_failReasons']).toEqual([
            'I am Error, most likely',
            'I too am Error',
            'Step XYZ is undefined',
            'Step XYZ2 is ambiguous',
            'Some steps/hooks are pending for scenario "Can do something"'])
    })
})

describe('after', () => {
    it('should call _update when session has no errors (exit code 0)', async () => {
        const updateSpy = jest.spyOn(service, '_update')
        await service.before(service['_config'], [], browser)

        service['_failReasons'] = []
        service['_fullTitle'] = 'foo - bar'

        await service.after(0)

        expect(updateSpy).toHaveBeenCalledWith(service['_browser']?.sessionId,
            {
                status: 'passed',
                name: 'foo - bar'
            })
        expect(got.put).toHaveBeenCalledWith(
            `${sessionBaseUrl}/${sessionId}.json`,
            { json: {
                status: 'passed',
                name: 'foo - bar'
            }, username: 'foo', password: 'bar' })
    })

    it('should call _update when session has errors (exit code 1)', async () => {
        const updateSpy = jest.spyOn(service, '_update')
        await service.before(service['_config'], [], browser)

        service['_fullTitle'] = 'foo - bar'
        service['_failReasons'] = ['I am failure']
        await service.after(1)

        expect(updateSpy).toHaveBeenCalledWith(service['_browser']?.sessionId,
            {
                status: 'failed',
                name: 'foo - bar',
                reason: 'I am failure'
            })
        expect(got.put).toHaveBeenCalledWith(
            `${sessionBaseUrl}/${sessionId}.json`,
            { json: {
                status: 'failed',
                name: 'foo - bar',
                reason: 'I am failure'
            }, username: 'foo', password: 'bar' })
    })

    it('should not set session status if option setSessionStatus is false', async () => {
        const service = new BrowserstackService({ setSessionStatus: false } as any, [] as any, { user: 'foo', key: 'bar' } as any)
        const updateSpy = jest.spyOn(service, '_update')
        await service.before(service['_config'] as any, [], browser)

        service['_fullTitle'] = 'foo - bar'
        service['_failReasons'] = ['I am failure']
        await service.after(1)

        expect(updateSpy).not.toHaveBeenCalled()
        expect(got.put).not.toHaveBeenCalled()
    })

    it('should not set session name if option setSessionName is false', async () => {
        const service = new BrowserstackService({ setSessionName: false } as any, [] as any, { user: 'foo', key: 'bar' } as any)
        const updateSpy = jest.spyOn(service, '_update')
        await service.before(service['_config'] as any, [], browser)

        service['_failReasons'] = []
        service['_fullTitle'] = 'foo - bar'

        await service.after(0)

        expect(updateSpy).toHaveBeenCalledWith(service['_browser']?.sessionId, { status: 'passed' })
        expect(got.put).toHaveBeenCalledWith(
            `${sessionBaseUrl}/${sessionId}.json`,
            { json: { status: 'passed' }, username: 'foo', password: 'bar' })
    })

    describe('Cucumber only', function () {
        it('should call _update with status "failed" if strict mode is "on" and all tests are pending', async () => {
            service = new BrowserstackService({ testObservability: false }, [] as any,
                { user: 'foo', key: 'bar', cucumberOpts: { strict: true } } as any)

            const updateSpy = jest.spyOn(service, '_update')

            await service.before(service['_config'], [], browser)
            await service.beforeFeature(null, { name: 'Feature1' })

            await service.afterScenario({ pickle: { name: 'Can do something but pending 1' },  result: { status: 'PENDING' } })
            await service.afterScenario({ pickle: { name: 'Can do something but pending 2' },  result: { status: 'PENDING' } })
            await service.afterScenario({ pickle: { name: 'Can do something but pending 3' },  result: { status: 'PENDING' } })

            await service.after(1)

            expect(updateSpy).toHaveBeenLastCalledWith(service['_browser']?.sessionId, {
                name: 'Feature1',
                reason: 'Some steps/hooks are pending for scenario "Can do something but pending 1"' + '\n' +
                        'Some steps/hooks are pending for scenario "Can do something but pending 2"' + '\n' +
                        'Some steps/hooks are pending for scenario "Can do something but pending 3"',
                status: 'failed',
            })
            expect(updateSpy).toHaveBeenCalled()
        })

        it('should call _update with status "passed" when strict mode is "off" and only passed and pending tests ran', async () => {
            service = new BrowserstackService({ testObservability: false }, [] as any,
                { user: 'foo', key: 'bar', cucumberOpts: { strict: false } } as any)

            const updateSpy = jest.spyOn(service, '_update')

            await service.before(service['_config'], [], browser)
            await service.beforeFeature(null, { name: 'Feature1' })

            await service.afterScenario({ pickle: { name: 'Can do something' },  result: { status: 'PASSED' } })
            await service.afterScenario({ pickle: { name: 'Can do something' },  result: { status: 'PENDING' } })
            await service.afterScenario({ pickle: { name: 'Can do something' },  result: { status: 'PASSED' } })

            await service.after(0)

            expect(updateSpy).toHaveBeenCalled()
            expect(updateSpy).toHaveBeenLastCalledWith(service['_browser']?.sessionId, {
                name: 'Feature1',
                status: 'passed',
            })
        })

        it('should call _update with status is "failed" when strict mode is "on" and only passed and pending tests ran', async () => {
            service = new BrowserstackService({ testObservability: false }, [] as any,
                { user: 'foo', key: 'bar', cucumberOpts: { strict: true } } as any)

            const updateSpy = jest.spyOn(service, '_update')

            await service.before(service['_config'], [], browser)
            await service.beforeFeature(null, { name: 'Feature1' })

            await service.afterScenario({ pickle: { name: 'Can do something 1' },  result: { status: 'PASSED' } })
            await service.afterScenario({ pickle: { name: 'Can do something but pending' },  result: { status: 'PENDING' } })
            await service.afterScenario({ pickle: { name: 'Can do something 2' },  result: { status: 'PASSED' } })

            await service.after(1)

            expect(updateSpy).toHaveBeenCalled()
            expect(updateSpy).toHaveBeenCalledWith(service['_browser']?.sessionId, {
                name: 'Feature1',
                reason: 'Some steps/hooks are pending for scenario "Can do something but pending"',
                status: 'failed',
            })
        })

        it('should call _update with status "passed" when all tests are skipped', async () => {
            const updateSpy = jest.spyOn(service, '_update')

            await service.before(service['_config'], [], browser)
            await service.beforeFeature(null, { name: 'Feature1' })

            await service.afterScenario({ pickle: { name: 'Can do something skipped 1' },  result: { status: 'SKIPPED' } })
            await service.afterScenario({ pickle: { name: 'Can do something skipped 2' },  result: { status: 'SKIPPED' } })
            await service.afterScenario({ pickle: { name: 'Can do something skipped 3' },  result: { status: 'SKIPPED' } })

            await service.after(0)

            expect(updateSpy).toHaveBeenCalledWith(service['_browser']?.sessionId, {
                name: 'Feature1',
                status: 'passed',
            })
        })

        it('should call _update with status "failed" when strict mode is "on" and only failed and pending tests ran', async () => {
            service = new BrowserstackService({ testObservability: false }, [] as any,
                { user: 'foo', key: 'bar', cucumberOpts: { strict: true } } as any)

            const updateSpy = jest.spyOn(service, '_update')
            const afterSpy = jest.spyOn(service, 'after')

            await service.beforeSession(service['_config'] as any)
            await service.before(service['_config'], [], browser)
            await service.beforeFeature(null, { name: 'Feature1' })

            expect(updateSpy).toHaveBeenCalledWith(service['_browser']?.sessionId, {
                name: 'Feature1'
            })

            await service.afterScenario({ pickle: { name: 'Can do something failed 1' },  result: { message: 'I am error, hear me roar', status: 'FAILED' } })
            await service.afterScenario({ pickle: { name: 'Can do something but pending 2' },  result: { status: 'PENDING' } })
            await service.afterScenario({ pickle: { name: 'Can do something but passed 3' },  result: { status: 'SKIPPED' } })

            await service.after(1)

            expect(updateSpy).toHaveBeenCalledTimes(2)
            expect(updateSpy).toHaveBeenLastCalledWith(
                service['_browser']?.sessionId, {
                    name: 'Feature1',
                    reason:
                        'I am error, hear me roar' +
                        '\n' +
                        'Some steps/hooks are pending for scenario "Can do something but pending 2"',
                    status: 'failed',
                })
            expect(afterSpy).toHaveBeenCalledTimes(1)
        })

        it('should call _update with status "failed" when strict mode is "off" and only failed and pending tests ran', async () => {
            const updateSpy = jest.spyOn(service, '_update')

            await service.beforeSession(service['_config'] as any)
            await service.before(service['_config'], [], browser)
            await service.beforeFeature(null, { name: 'Feature1' })

            expect(updateSpy).toHaveBeenCalledWith(service['_browser']?.sessionId, {
                name: 'Feature1'
            })

            await service.afterScenario({ pickle: { name: 'Can do something failed 1' },  result: { message: 'I am error, hear me roar', status: 'FAILED' } })
            await service.afterScenario({ pickle: { name: 'Can do something but pending 2' },  result: { status: 'PENDING' } })
            await service.afterScenario({ pickle: { name: 'Can do something but passed 3' },  result: { status: 'SKIPPED' } })

            await service.after(1)

            expect(updateSpy).toHaveBeenCalledTimes(2)
            expect(updateSpy).toHaveBeenLastCalledWith(
                service['_browser']?.sessionId, {
                    name: 'Feature1',
                    reason: 'I am error, hear me roar',
                    status: 'failed',
                }
            )
        })

        describe('preferScenarioName', () => {
            describe('enabled', () => {
                [
                    { status: 'FAILED', body: {
                        name: 'Can do something single',
                        reason: 'Unknown Error',
                        status: 'failed',
                    } }
                    /*, 5, 4, 0*/
                ].map(({ status, body }) =>
                    it(`should call _update /w status failed and name of Scenario when single "${status}" Scenario ran`, async () => {
                        service = new BrowserstackService({ testObservability: false, preferScenarioName : true }, [] as any,
                            { user: 'foo', key: 'bar', cucumberOpts: { strict: false } } as any)
                        service.before({}, [], browser)

                        const updateSpy = jest.spyOn(service, '_update')

                        await service.beforeFeature(null, { name: 'Feature1' })
                        await service.afterScenario({ pickle: { name: 'Can do something single' }, result: { status } })
                        await service.after(1)

                        expect(updateSpy).toHaveBeenLastCalledWith(service['_browser']?.sessionId, body)
                    })
                )

                it('should call _update /w status passed and name of Scenario when single "passed" Scenario ran', async () => {
                    service = new BrowserstackService({ testObservability: false, preferScenarioName : true }, [] as any,
                        { user: 'foo', key: 'bar', cucumberOpts: { strict: false } } as any)
                    service.before({}, [], browser)

                    const updateSpy = jest.spyOn(service, '_update')

                    await service.beforeFeature(null, { name: 'Feature1' })

                    await service.afterScenario({ pickle: { name: 'Can do something single' }, result: { status: 'passed' } })

                    await service.after(0)

                    expect(updateSpy).toHaveBeenLastCalledWith(service['_browser']?.sessionId, {
                        name: 'Can do something single',
                        status: 'passed',
                    })
                })
            })

            describe('disabled', () => {
                ['FAILED', 'AMBIGUOUS', 'UNDEFINED', 'UNKNOWN'].map(status =>
                    it(`should call _update /w status failed and name of Feature when single "${status}" Scenario ran`, async () => {
                        service = new BrowserstackService({ testObservability: false, preferScenarioName : false }, [] as any,
                            { user: 'foo', key: 'bar', cucumberOpts: { strict: false } } as any)
                        service.before({}, [], browser)

                        const updateSpy = jest.spyOn(service, '_update')

                        await service.beforeFeature(null, { name: 'Feature1' })

                        await service.afterScenario({ pickle: { name: 'Can do something single' }, result: { status } })

                        await service.after(1)

                        expect(updateSpy).toHaveBeenLastCalledWith(service['_browser']?.sessionId, {
                            name: 'Feature1',
                            reason: 'Unknown Error',
                            status: 'failed',
                        })
                    })
                )

                it('should call _update /w status passed and name of Feature when single "passed" Scenario ran', async () => {
                    service = new BrowserstackService({ testObservability: false, preferScenarioName : false }, [] as any,
                        { user: 'foo', key: 'bar', cucumberOpts: { strict: false } } as any)
                    service.before({}, [], browser)

                    const updateSpy = jest.spyOn(service, '_update')

                    await service.beforeFeature(null, { name: 'Feature1' })

                    await service.afterScenario({
                        pickle: { name: 'Can do something single' },
                        result: { status: 'PASSED' }
                    })
                    await service.after(0)

                    expect(updateSpy).toHaveBeenLastCalledWith(service['_browser']?.sessionId, {
                        name: 'Feature1',
                        status: 'passed',
                    })
                })
            })
        })
    })

    describe('Observability only', function () {
        it('should call _update with status "failed" if strict mode is "on" and all tests are pending', async () => {
            service = new BrowserstackService({ testObservability: true } as any, [] as any,
                { user: 'foo', key: 'bar', cucumberOpts: { strict: true } } as any)

            service['_failReasons'] = []
            const updateSpy = jest.spyOn(service, '_updateJob')
            await service.after(1)

            expect(updateSpy).toHaveBeenCalled()
        })
    })
})

describe('_updateCaps', () => {
    it('calls fn', () => {
        const fnSpy = jest.fn()
        service._updateCaps(fnSpy)
        expect(fnSpy).toBeCalledTimes(1)
    })

    it('calls fn - caps present', () => {
        const fnSpy = jest.fn()
        service['_caps'] = { capabilities: { browserName: 'chrome' } } as any
        service._updateCaps(fnSpy)
        expect(fnSpy).toBeCalledTimes(1)
    })
})<|MERGE_RESOLUTION|>--- conflicted
+++ resolved
@@ -60,17 +60,11 @@
                 }
             }
         },
-<<<<<<< HEAD
         browserB: {},
         execute: jest.fn(),
         on: jest.fn(),
-    } as any as Browser
+    } as unknown as Browser<'async'> | MultiRemoteBrowser<'async'>
     service = new BrowserstackService({ testObservability: false }, [] as any, { user: 'foo', key: 'bar' } as any)
-=======
-        browserB: {}
-    } as unknown as Browser<'async'> | MultiRemoteBrowser<'async'>
-    service = new BrowserstackService({} as any, [] as any, { user: 'foo', key: 'bar' } as any)
->>>>>>> 8b7701a7
 })
 
 it('should initialize correctly', () => {
@@ -401,7 +395,6 @@
     })
 })
 
-<<<<<<< HEAD
 describe('beforeHook', () => {
     service = new BrowserstackService({}, [] as any,
         { user: 'foo', key: 'bar', cucumberOpts: { strict: false } } as any)
@@ -474,18 +467,6 @@
     })
 })
 
-describe('beforeTest', () => {
-    service = new BrowserstackService({}, [] as any,
-        { user: 'foo', key: 'bar', cucumberOpts: { strict: false } } as any)
-
-    it('call insightsHandler.beforeTest', () => {
-        service['insightsHandler'] = new InsightsHandler()
-        const methodSpy = jest.spyOn(service['insightsHandler'], 'beforeTest')
-        service.beforeTest({ title: 'foo2', parent: 'bar2' } as any,
-        undefined as never)
-
-        expect(methodSpy).toBeCalled()
-=======
 describe('beforeSuite', () => {
     it('should send request to set the session name as suite name for Mocha tests', async () => {
         await service.before(service['_config'] as any, [], browser)
@@ -690,7 +671,6 @@
                 }
             )
         })
->>>>>>> 8b7701a7
     })
 })
 
