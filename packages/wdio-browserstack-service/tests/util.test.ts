--- conflicted
+++ resolved
@@ -35,16 +35,13 @@
     shouldAddServiceVersion,
     stopBuildUpstream,
     uploadEventData,
-<<<<<<< HEAD
     validateCapsWithA11y,
     shouldScanTestForAccessibility,
     isAccessibilityAutomationSession,
     createAccessibilityTestRun,
-    isTrue
-=======
+    isTrue,
     frameworkSupportsHook,
     getFailureObject
->>>>>>> 366298d0
 } from '../src/util'
 
 const log = logger('test')
@@ -956,7 +953,50 @@
     })
 })
 
-<<<<<<< HEAD
+describe('frameworkSupportsHook', function () {
+    describe('mocha', function () {
+        it('should return true for beforeHook', function () {
+            expect(frameworkSupportsHook('before', 'mocha')).toBe(true)
+        })
+    })
+
+    describe('cucumber', function () {
+        it('should return true for cucumber', function () {
+            expect(frameworkSupportsHook('before', 'cucumber')).toBe(true)
+        })
+    })
+
+    it('should return false for any other framework', function () {
+        expect(frameworkSupportsHook('before', 'jasmine')).toBe(false)
+    })
+})
+
+describe('getFailureObject', function () {
+    it('should return parsed failure object for string error', function () {
+        const error = 'some error'
+        expect(getFailureObject(error)).toEqual({
+            failure: [{ backtrace: [''] }],
+            failure_reason: 'some error',
+            failure_type: 'UnhandledError'
+        })
+    })
+
+    it('should parse for assertion error', function () {
+        const error = new Error('AssertionError: 2 is not equal to 4')
+        expect(getFailureObject(error)).toMatchObject({
+            failure_reason: 'AssertionError: 2 is not equal to 4',
+            failure_type: 'AssertionError'
+        })
+    })
+
+    it ('should get stacktrace for error object', function () {
+        const error = new Error('some error')
+        expect(getFailureObject(error)).toMatchObject({
+            failure: [{ backtrace: [error.stack?.toString()] }]
+        })
+    })
+})
+
 describe('validateCapsWithA11y', () => {
     let logInfoMock: any
     beforeEach(() => {
@@ -1267,48 +1307,3 @@
         })).toEqual('user_key')
     })
 })
-=======
-describe('frameworkSupportsHook', function () {
-    describe('mocha', function () {
-        it('should return true for beforeHook', function () {
-            expect(frameworkSupportsHook('before', 'mocha')).toBe(true)
-        })
-    })
-
-    describe('cucumber', function () {
-        it('should return true for cucumber', function () {
-            expect(frameworkSupportsHook('before', 'cucumber')).toBe(true)
-        })
-    })
-
-    it('should return false for any other framework', function () {
-        expect(frameworkSupportsHook('before', 'jasmine')).toBe(false)
-    })
-})
-
-describe('getFailureObject', function () {
-    it('should return parsed failure object for string error', function () {
-        const error = 'some error'
-        expect(getFailureObject(error)).toEqual({
-            failure: [{ backtrace: [''] }],
-            failure_reason: 'some error',
-            failure_type: 'UnhandledError'
-        })
-    })
-
-    it('should parse for assertion error', function () {
-        const error = new Error('AssertionError: 2 is not equal to 4')
-        expect(getFailureObject(error)).toMatchObject({
-            failure_reason: 'AssertionError: 2 is not equal to 4',
-            failure_type: 'AssertionError'
-        })
-    })
-
-    it ('should get stacktrace for error object', function () {
-        const error = new Error('some error')
-        expect(getFailureObject(error)).toMatchObject({
-            failure: [{ backtrace: [error.stack?.toString()] }]
-        })
-    })
-})
->>>>>>> 366298d0
