--- conflicted
+++ resolved
@@ -39,14 +39,9 @@
     "@types/recursive-readdir": "^2.2.0",
     "@wdio/config": "7.20.1",
     "@wdio/logger": "7.19.0",
-<<<<<<< HEAD
-    "@wdio/types": "7.19.5",
-    "@wdio/utils": "7.19.7",
     "@wdio/protocols": "7.19.0",
-=======
     "@wdio/types": "7.20.0",
     "@wdio/utils": "7.20.0",
->>>>>>> 61355446
     "async-exit-hook": "^2.0.1",
     "chalk": "^4.0.0",
     "chokidar": "^3.0.0",
