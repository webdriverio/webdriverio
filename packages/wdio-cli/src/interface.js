import chalk from 'chalk'
import logUpdate from 'log-update'
import cliSpinners from 'cli-spinners'
import EventEmitter from 'events'
import logger from '@wdio/logger'

import { getRunnerName } from './utils'

<<<<<<< HEAD
const log = logger('wdio-cli')
=======
const log = logger('@wdio/cli')
>>>>>>> 47058476

const clockSpinner = cliSpinners['clock']
const MAX_RUNNING_JOBS_DISPLAY_COUNT = 10

export default class WDIOCLInterface extends EventEmitter {
    constructor (config, specs, totalWorkerCnt, stdout, stderr) {
        super()
        this.hasAnsiSupport = !!chalk.supportsColor.hasBasic
        this.isTTY = !!process.stdout.isTTY
        this.specs = specs
        this.config = config
        this.totalWorkerCnt = totalWorkerCnt
        this.sigintTriggered = false
        this.isWatchMode = false
<<<<<<< HEAD

        this.interface = new CLInterface()
        this.interface.on('bufferchange', ::this.updateView)
=======
        this.inDebugMode = false
        this.stdout = stdout
        this.stdoutBuffer = []
        this.stderr = stderr
        this.stderrBuffer = []

>>>>>>> 47058476
        this.on('job:start', ::this.addJob)
        this.on('job:end', ::this.clearJob)

        this.setup()
    }

    setup () {
        this.clockTimer = 0
        this.jobs = new Map()
        this.start = Date.now()
        // The relationship between totalWorkerCnt and these counters are as follows:
        //   totalWorkerCnt - retries = finished = passed + failed
        this.result = {
            finished: 0,
            passed: 0,
            retries: 0,
            failed: 0
        }
        this.messages = {
            /**
             * messages from worker reporters
             */
            reporter: {},
            /**
             * messages from worker itself
             */
            worker: {}
        }
        this.clearConsole()
    }

    clearConsole () {
        this.display = []
    }

    /**
     * add job to interface
     */
    addJob({ cid, caps, specs }) {
        this.jobs.set(cid, { caps, specs })
        this.updateView()
    }

    /**
     * clear job from interface
     */
    clearJob ({ cid, passed, retries }) {
        const job = this.jobs.get(cid)

        this.jobs.delete(cid)
        const retry = !passed && retries > 0
        if (!retry) {
            this.result.finished++
        }

        if (passed) {
            this.result.passed++
        } else if (retry) {
            this.totalWorkerCnt++
            this.result.retries++
        } else {
            this.result.failed++
        }

        if (!process.env.CI) {
            return this.updateView(true)
        }

        return this.printJobUpdateCI(job, passed, retries)
    }

    /**
     * print job result in stdout for CI tests
     */
<<<<<<< HEAD
    onMessage (event) {
        if (event.origin === 'debugger' && event.name === 'start') {
            clearTimeout(this.interval)
            this.interface.clearAll()
            this.interface.inDebugMode = true
            this.interface.log(chalk.yellow(event.params.introMessage))
        }

        if (event.origin === 'debugger' && event.name === 'stop') {
            this.interface.inDebugMode = false
            this.sigintTriggered = false
=======
    printJobUpdateCI (job, passed, retries) {
        const filename = job.specs.join(', ').replace(process.cwd(), '')
        const cap = getRunnerName(job.caps)
        const status = passed ? 'PASS' : 'FAIL'
        const retryCount = retries > 0 ? `(${retries} retries)` : ''

        this.log(
            chalk.white[passed ? 'bgGreen' : 'bgRed'](status) + ' -',
            cap,
            filename,
            retryCount
        )
    }

    /**
     * for testing purposes call console log in a static method
     */
    /* istanbul ignore next */
    log (...args) {
        /* istanbul ignore next */
        // eslint-disable-next-line no-console
        console.log(...args)
    }

    /**
     * event handler that is triggered when runner sends up events
     */
    onMessage (event) {
        if (event.origin === 'debugger' && event.name === 'start') {
            this.resetClock()
            this.clearConsole()

            logUpdate.clear()
            logUpdate(chalk.yellow(event.params.introMessage))
            this.inDebugMode = true
            return
        }

        if (event.origin === 'debugger' && event.name === 'stop') {
            this.sigintTriggered = false
            this.inDebugMode = false
>>>>>>> 47058476
            return this.updateView()
        }

        if (!event.origin || !this.messages[event.origin]) {
            return log.warn(`Can't identify message from worker: ${JSON.stringify(event)}, ignoring!`)
        }

        if (!this.messages[event.origin][event.name]) {
            this.messages[event.origin][event.name] = []
        }
        this.messages[event.origin][event.name].push(event.content)
        this.updateView()
    }

    sigintTrigger () {
        /**
         * allow to exit repl mode via Ctrl+C
         */
        if (this.inDebugMode) {
            return
        }

        this.sigintTriggered = true
        this.updateView()
    }

    updateView (wasJobCleared) {
        const totalJobs = this.totalWorkerCnt - this.result.retries
        const pendingJobs = totalJobs - this.jobs.size - this.result.finished
        const runningJobs = this.jobs.size
        const isFinished = runningJobs === 0

        if (this.sigintTriggered) {
<<<<<<< HEAD
            clearTimeout(this.interval)
            this.interface.log('\n')
            return this.interface.log(!isFinished
                ? 'Ending WebDriver sessions gracefully ...\n' +
                '(press ctrl+c again to hard kill the runner)'
                : 'Ended WebDriver sessions gracefully after a SIGINT signal was received!'
            )
        }

        if(isFinished) {
=======
            this.resetClock()
            const shutdownMessage = !isFinished
                ? 'Ending WebDriver sessions gracefully ...\n' +
                '(press ctrl+c again to hard kill the runner)'
                : 'Ended WebDriver sessions gracefully after a SIGINT signal was received!'
            return logUpdate(this.display.join('\n') + '\n\n' + shutdownMessage)
        }

        if(isFinished || this.inDebugMode) {
>>>>>>> 47058476
            return
        }

        /**
         * check if environment supports ansi or does not
         * support TTY and print a limited update if not
         */
        if (!this.hasAnsiSupport || !this.isTTY) {
            /**
             * only update if a job finishes
             */
            if (!wasJobCleared) {
                return
            }

            const clockSpinnerSymbol = this.getClockSymbol()
            return this.display.push([
                `${clockSpinnerSymbol} ` +
                `${this.jobs.size} running, ` +
                `${this.result.passed} passed, ` +
                (this.result.retries ? `${this.result.retries} retries, ` : '') +
                `${this.result.failed} failed, ` +
                `${totalJobs} total ` +
                `(${Math.round((this.result.finished / totalJobs) * 100)}% completed)`].join(' '))
        }

<<<<<<< HEAD
        this.interface.clearAll()
        this.interface.log()
=======
        this.clearConsole()
        this.display.push('')
>>>>>>> 47058476

        /**
         * print running jobs
         */
        for (const [cid, job] of Array.from(this.jobs.entries()).slice(0, MAX_RUNNING_JOBS_DISPLAY_COUNT)) {
            const filename = job.specs.join(', ').replace(process.cwd(), '')
<<<<<<< HEAD
            this.interface.log(
=======
            this.display.push([
>>>>>>> 47058476
                chalk.bgYellow.black(' RUNNING '),
                cid,
                'in',
                getRunnerName(job.caps),
                '-',
                filename
<<<<<<< HEAD
            )
=======
            ].join(' '))
>>>>>>> 47058476
        }

        /**
         * show number of pending and running jobs
         */
        if (pendingJobs || runningJobs > MAX_RUNNING_JOBS_DISPLAY_COUNT) {
            const logString = []
            if (runningJobs > MAX_RUNNING_JOBS_DISPLAY_COUNT) {
                logString.push(
                    runningJobs - MAX_RUNNING_JOBS_DISPLAY_COUNT,
                    'running tests' + (pendingJobs ? ' -' : ''))
            }
            if (pendingJobs) {
                logString.push(pendingJobs, 'pending tests')
            }
            this.display.push(chalk.yellow('...', ...logString.filter(l => Boolean(l))))
        }

        /**
         * print reporters in watch mode
         */
        if (this.isWatchMode) {
            this.printReporters()
        }

        /**
         * add empty line between "pending tests" and results
         */
        if (this.jobs.size) {
            this.display.push('')
        }

<<<<<<< HEAD
        this.printStdout(5)
=======
        this.printStdout(10)
>>>>>>> 47058476
        this.printSummary()
        this.updateClock()
    }

    printReporters () {
<<<<<<< HEAD
        this.interface.log()
=======
        this.display.push('')
>>>>>>> 47058476

        /**
         * print reporter output
         */
        for (const [reporterName, messages] of Object.entries(this.messages.reporter)) {
<<<<<<< HEAD
            this.interface.log(chalk.bgYellow.black(`"${reporterName}" Reporter:`))
            this.interface.log(messages.join(''))
            this.interface.log()
=======
            this.display.push(chalk.bgYellow.black(`"${reporterName}" Reporter:`))
            this.display.push(messages.join(''))
            this.display.push('')
        }
    }

    /**
     * print stdout and stderr from runners
     */
    printStdout (length) {
        const stdout = this.stdout.getContentsAsString('utf8')
        if (stdout) {
            this.stdoutBuffer.push(stdout)
        }

        const stderr = this.stderr.getContentsAsString('utf8')
        if (stderr) {
            this.stderrBuffer.push(stderr)
        }

        if (this.stdoutBuffer.length) {
            const bufferLength = this.stdoutBuffer.length
            const maxBufferLength = !length || length > bufferLength ? bufferLength : length
            const buffer = this.stdoutBuffer.slice(bufferLength - maxBufferLength)
            this.display.push(chalk.bgYellow.black('Stdout:\n') + buffer.join(''))
        }

        if (this.stderrBuffer.length) {
            const bufferLength = this.stderrBuffer.length
            const maxBufferLength = !length || length > bufferLength ? bufferLength : length
            const buffer = this.stderrBuffer.slice(bufferLength - maxBufferLength)
            this.display.push(chalk.bgRed.black('Stderr:\n') + buffer.join(''))
>>>>>>> 47058476
        }
    }

<<<<<<< HEAD
    /**
     * print stdout and stderr from runners
     */
    printStdout (length) {
        if (this.interface.stdoutBuffer.length) {
            const bufferLength = this.interface.stdoutBuffer.length
            const maxBufferLength = !length || length > bufferLength ? bufferLength : length
            const buffer = this.interface.stdoutBuffer.slice(bufferLength - maxBufferLength)
            this.interface.log(chalk.bgYellow.black('Stdout:\n') + buffer.join(''))
        }
        if (this.interface.stderrBuffer.length) {
            const bufferLength = this.interface.stderrBuffer.length
            const maxBufferLength = !length || length > bufferLength ? bufferLength : length
            const buffer = this.interface.stderrBuffer.slice(bufferLength - maxBufferLength)
            this.interface.log(chalk.bgRed.black('Stderr:\n') + buffer.join(''))
        }
=======
>>>>>>> 47058476
        if (this.messages.worker.error) {
            const bufferLength = this.messages.worker.error.length
            const maxBufferLength = !length || length > bufferLength ? bufferLength : length
            const buffer = this.messages.worker.error.slice(bufferLength - maxBufferLength)
<<<<<<< HEAD
            this.interface.log(chalk.bgRed.black('Worker Error:\n') + buffer.map(
                (e) => e.stack
            ).join('\n') + '\n')
=======
            this.display.push(chalk.bgRed.black('Worker Error:\n') + buffer.map(
                (e) => e.stack
            ).join('\n'))
>>>>>>> 47058476
        }
    }

    printSummary() {
<<<<<<< HEAD
        const totalJobs = this.totalWorkerCnt

        return this.interface.log(
            'Test Suites:\t', chalk.green(this.result.passed, 'passed') + ', ' +
            (this.result.failed ? chalk.red(this.result.failed, 'failed') + ', ' : '') +
            totalJobs, 'total',
            `(${totalJobs ? Math.round((this.result.finished / totalJobs) * 100) : 0}% completed)`
        )
=======
        const totalJobs = this.totalWorkerCnt - this.result.retries
        return this.display.push([
            'Test Suites:\t', chalk.green(this.result.passed, 'passed') + ', ' +
            (this.result.retries ? chalk.yellow(this.result.retries, 'retries') + ', ' : '') +
            (this.result.failed ? chalk.red(this.result.failed, 'failed') + ', ' : '') +
            totalJobs, 'total',
            `(${totalJobs ? Math.round((this.result.finished / totalJobs) * 100) : 0}% completed)`
        ].join(' '))
>>>>>>> 47058476
    }

    updateClock (interval = 100) {
        const clockSpinnerSymbol = this.getClockSymbol()

        this.resetClock()

        /**
         * clear time row if given
         */
        if (this.display.length && this.display[this.display.length - 1].startsWith('Time:')) {
            this.display.pop()
        }

        this.display.push('Time:\t\t ' + clockSpinnerSymbol + ' ' + ((Date.now() - this.start) / 1000).toFixed(2) + 's')
        this.interval = setTimeout(() => this.updateClock(interval), interval)
        logUpdate(this.display.join('\n'))
    }

    getClockSymbol () {
        return clockSpinner.frames[this.clockTimer = ++this.clockTimer % clockSpinner.frames.length]
    }

<<<<<<< HEAD
    reset () {
        clearTimeout(this.interval)
        this.interface.log('\n')

        if (this.isWatchMode) {
            return
        }

        this.interface.reset()
    }

    finalise () {
        this.interface.clearAll()
        this.printReporters()
        this.printStdout()
        this.printSummary()
        this.updateClock()
        this.reset()
=======
    resetClock () {
        clearTimeout(this.interval)
    }

    finalise () {
        this.clearConsole()
        this.printStdout()
        this.printReporters()
        this.printSummary()
        this.updateClock()
        this.resetClock()

        /**
         * add line break at the end of result
         */
        // eslint-disable-next-line
        console.log('')
>>>>>>> 47058476
    }
}<|MERGE_RESOLUTION|>--- conflicted
+++ resolved
@@ -6,11 +6,7 @@
 
 import { getRunnerName } from './utils'
 
-<<<<<<< HEAD
-const log = logger('wdio-cli')
-=======
 const log = logger('@wdio/cli')
->>>>>>> 47058476
 
 const clockSpinner = cliSpinners['clock']
 const MAX_RUNNING_JOBS_DISPLAY_COUNT = 10
@@ -25,18 +21,12 @@
         this.totalWorkerCnt = totalWorkerCnt
         this.sigintTriggered = false
         this.isWatchMode = false
-<<<<<<< HEAD
-
-        this.interface = new CLInterface()
-        this.interface.on('bufferchange', ::this.updateView)
-=======
         this.inDebugMode = false
         this.stdout = stdout
         this.stdoutBuffer = []
         this.stderr = stderr
         this.stderrBuffer = []
 
->>>>>>> 47058476
         this.on('job:start', ::this.addJob)
         this.on('job:end', ::this.clearJob)
 
@@ -111,19 +101,6 @@
     /**
      * print job result in stdout for CI tests
      */
-<<<<<<< HEAD
-    onMessage (event) {
-        if (event.origin === 'debugger' && event.name === 'start') {
-            clearTimeout(this.interval)
-            this.interface.clearAll()
-            this.interface.inDebugMode = true
-            this.interface.log(chalk.yellow(event.params.introMessage))
-        }
-
-        if (event.origin === 'debugger' && event.name === 'stop') {
-            this.interface.inDebugMode = false
-            this.sigintTriggered = false
-=======
     printJobUpdateCI (job, passed, retries) {
         const filename = job.specs.join(', ').replace(process.cwd(), '')
         const cap = getRunnerName(job.caps)
@@ -165,7 +142,6 @@
         if (event.origin === 'debugger' && event.name === 'stop') {
             this.sigintTriggered = false
             this.inDebugMode = false
->>>>>>> 47058476
             return this.updateView()
         }
 
@@ -199,18 +175,6 @@
         const isFinished = runningJobs === 0
 
         if (this.sigintTriggered) {
-<<<<<<< HEAD
-            clearTimeout(this.interval)
-            this.interface.log('\n')
-            return this.interface.log(!isFinished
-                ? 'Ending WebDriver sessions gracefully ...\n' +
-                '(press ctrl+c again to hard kill the runner)'
-                : 'Ended WebDriver sessions gracefully after a SIGINT signal was received!'
-            )
-        }
-
-        if(isFinished) {
-=======
             this.resetClock()
             const shutdownMessage = !isFinished
                 ? 'Ending WebDriver sessions gracefully ...\n' +
@@ -220,7 +184,6 @@
         }
 
         if(isFinished || this.inDebugMode) {
->>>>>>> 47058476
             return
         }
 
@@ -247,35 +210,22 @@
                 `(${Math.round((this.result.finished / totalJobs) * 100)}% completed)`].join(' '))
         }
 
-<<<<<<< HEAD
-        this.interface.clearAll()
-        this.interface.log()
-=======
         this.clearConsole()
         this.display.push('')
->>>>>>> 47058476
 
         /**
          * print running jobs
          */
         for (const [cid, job] of Array.from(this.jobs.entries()).slice(0, MAX_RUNNING_JOBS_DISPLAY_COUNT)) {
             const filename = job.specs.join(', ').replace(process.cwd(), '')
-<<<<<<< HEAD
-            this.interface.log(
-=======
             this.display.push([
->>>>>>> 47058476
                 chalk.bgYellow.black(' RUNNING '),
                 cid,
                 'in',
                 getRunnerName(job.caps),
                 '-',
                 filename
-<<<<<<< HEAD
-            )
-=======
             ].join(' '))
->>>>>>> 47058476
         }
 
         /**
@@ -308,31 +258,18 @@
             this.display.push('')
         }
 
-<<<<<<< HEAD
-        this.printStdout(5)
-=======
         this.printStdout(10)
->>>>>>> 47058476
         this.printSummary()
         this.updateClock()
     }
 
     printReporters () {
-<<<<<<< HEAD
-        this.interface.log()
-=======
         this.display.push('')
->>>>>>> 47058476
 
         /**
          * print reporter output
          */
         for (const [reporterName, messages] of Object.entries(this.messages.reporter)) {
-<<<<<<< HEAD
-            this.interface.log(chalk.bgYellow.black(`"${reporterName}" Reporter:`))
-            this.interface.log(messages.join(''))
-            this.interface.log()
-=======
             this.display.push(chalk.bgYellow.black(`"${reporterName}" Reporter:`))
             this.display.push(messages.join(''))
             this.display.push('')
@@ -365,56 +302,19 @@
             const maxBufferLength = !length || length > bufferLength ? bufferLength : length
             const buffer = this.stderrBuffer.slice(bufferLength - maxBufferLength)
             this.display.push(chalk.bgRed.black('Stderr:\n') + buffer.join(''))
->>>>>>> 47058476
-        }
-    }
-
-<<<<<<< HEAD
-    /**
-     * print stdout and stderr from runners
-     */
-    printStdout (length) {
-        if (this.interface.stdoutBuffer.length) {
-            const bufferLength = this.interface.stdoutBuffer.length
-            const maxBufferLength = !length || length > bufferLength ? bufferLength : length
-            const buffer = this.interface.stdoutBuffer.slice(bufferLength - maxBufferLength)
-            this.interface.log(chalk.bgYellow.black('Stdout:\n') + buffer.join(''))
-        }
-        if (this.interface.stderrBuffer.length) {
-            const bufferLength = this.interface.stderrBuffer.length
-            const maxBufferLength = !length || length > bufferLength ? bufferLength : length
-            const buffer = this.interface.stderrBuffer.slice(bufferLength - maxBufferLength)
-            this.interface.log(chalk.bgRed.black('Stderr:\n') + buffer.join(''))
-        }
-=======
->>>>>>> 47058476
+        }
+
         if (this.messages.worker.error) {
             const bufferLength = this.messages.worker.error.length
             const maxBufferLength = !length || length > bufferLength ? bufferLength : length
             const buffer = this.messages.worker.error.slice(bufferLength - maxBufferLength)
-<<<<<<< HEAD
-            this.interface.log(chalk.bgRed.black('Worker Error:\n') + buffer.map(
-                (e) => e.stack
-            ).join('\n') + '\n')
-=======
             this.display.push(chalk.bgRed.black('Worker Error:\n') + buffer.map(
                 (e) => e.stack
             ).join('\n'))
->>>>>>> 47058476
         }
     }
 
     printSummary() {
-<<<<<<< HEAD
-        const totalJobs = this.totalWorkerCnt
-
-        return this.interface.log(
-            'Test Suites:\t', chalk.green(this.result.passed, 'passed') + ', ' +
-            (this.result.failed ? chalk.red(this.result.failed, 'failed') + ', ' : '') +
-            totalJobs, 'total',
-            `(${totalJobs ? Math.round((this.result.finished / totalJobs) * 100) : 0}% completed)`
-        )
-=======
         const totalJobs = this.totalWorkerCnt - this.result.retries
         return this.display.push([
             'Test Suites:\t', chalk.green(this.result.passed, 'passed') + ', ' +
@@ -423,7 +323,6 @@
             totalJobs, 'total',
             `(${totalJobs ? Math.round((this.result.finished / totalJobs) * 100) : 0}% completed)`
         ].join(' '))
->>>>>>> 47058476
     }
 
     updateClock (interval = 100) {
@@ -447,26 +346,6 @@
         return clockSpinner.frames[this.clockTimer = ++this.clockTimer % clockSpinner.frames.length]
     }
 
-<<<<<<< HEAD
-    reset () {
-        clearTimeout(this.interval)
-        this.interface.log('\n')
-
-        if (this.isWatchMode) {
-            return
-        }
-
-        this.interface.reset()
-    }
-
-    finalise () {
-        this.interface.clearAll()
-        this.printReporters()
-        this.printStdout()
-        this.printSummary()
-        this.updateClock()
-        this.reset()
-=======
     resetClock () {
         clearTimeout(this.interval)
     }
@@ -484,6 +363,5 @@
          */
         // eslint-disable-next-line
         console.log('')
->>>>>>> 47058476
     }
 }