import { EventEmitter } from 'node:events'
import chalk, { supportsColor } from 'chalk'
import logger from '@wdio/logger'
import { SnapshotManager } from '@vitest/snapshot/manager'
import type { SnapshotResult } from '@vitest/snapshot'
import type { Workers } from '@wdio/types'

import { HookError } from './utils.js'
import { getRunnerName } from './utils.js'

const log = logger('@wdio/cli')
const EVENT_FILTER = ['sessionStarted', 'sessionEnded', 'finishedCommand', 'ready', 'workerResponse', 'workerEvent']

interface TestError {
    type: string
    message: string
    stack?: string
}

interface CLIInterfaceEvent {
    origin?: string
    name: string
    cid?: string
    fullTitle?: string
    // eslint-disable-next-line @typescript-eslint/no-explicit-any
    content?: any
    // eslint-disable-next-line @typescript-eslint/no-explicit-any
    params?: any
    error?: TestError
}

export default class WDIOCLInterface extends EventEmitter {
    #snapshotManager = new SnapshotManager({
        updateSnapshot: 'new' // ignored in this context
    })

    public hasAnsiSupport: boolean
    public result = {
        finished: 0,
        passed: 0,
        retries: 0,
        failed: 0
    }

    private _jobs: Map<string, Workers.Job> = new Map()
    private _specFileRetries: number
    private _specFileRetriesDelay: number

    private _skippedSpecs = 0
    private _inDebugMode = false
    private _start = new Date()
<<<<<<< HEAD
    private _messages: {
        reporter: Record<string, string[]>
        debugger: Record<string, string[]>
    } = {
            reporter: {},
            debugger: {}
        }
=======
    private _messages = {
        reporter: {} as Record<string, string[]>,
        debugger: {} as Record<string, string[]>
    }
>>>>>>> 6464dc7d

    constructor(
        private _config: WebdriverIO.Config,
        public totalWorkerCnt: number,
        private _isWatchMode = false
    ) {
        super()

        /**
         * Colors can be forcibly enabled/disabled with env variable `FORCE_COLOR`
         * `FORCE_COLOR=1` - forcibly enable colors
         * `FORCE_COLOR=0` - forcibly disable colors
         */
        this.hasAnsiSupport = supportsColor && supportsColor.hasBasic

        this.totalWorkerCnt = totalWorkerCnt
        this._isWatchMode = _isWatchMode
        this._specFileRetries = _config.specFileRetries || 0
        this._specFileRetriesDelay = _config.specFileRetriesDelay || 0

        this.on('job:start', this.addJob.bind(this))
        this.on('job:end', this.clearJob.bind(this))

        this.setup()
        this.onStart()
    }

    #hasShard() {
        return this._config.shard && this._config.shard.total !== 1
    }

    setup() {
        this._jobs = new Map()
        this._start = new Date()

        /**
         * The relationship between totalWorkerCnt and these counters are as follows:
         * totalWorkerCnt - retries = finished = passed + failed
         */
        this.result = {
            finished: 0,
            passed: 0,
            retries: 0,
            failed: 0
        }

        this._messages = {
            reporter: {},
            debugger: {}
        }
    }

    onStart() {
        const shardNote = this.#hasShard()
            ? ` (Shard ${this._config.shard!.current} of ${this._config.shard!.total})`
            : ''
        this.log(chalk.bold(`\nExecution of ${chalk.blue(this.totalWorkerCnt)} workers${shardNote} started at`), this._start.toISOString())
        if (this._inDebugMode) {
            this.log(chalk.bgYellow(chalk.black('DEBUG mode enabled!')))
        }
        if (this._isWatchMode) {
            this.log(chalk.bgYellow(chalk.black('WATCH mode enabled!')))
        }
        this.log('')
    }

    onSpecRunning(rid: string) {
        this.onJobComplete(rid, this._jobs.get(rid), 0, chalk.bold(chalk.cyan('RUNNING')))
    }

    onSpecRetry(rid: string, job?: Workers.Job, retries = 0) {
        const delayMsg = this._specFileRetriesDelay > 0 ? ` after ${this._specFileRetriesDelay}s` : ''
        this.onJobComplete(rid, job, retries, chalk.bold(chalk.yellow('RETRYING') + delayMsg))
    }

    onSpecPass(rid: string, job?: Workers.Job, retries = 0) {
        this.onJobComplete(rid, job, retries, chalk.bold(chalk.green('PASSED')))
    }

    onSpecFailure(rid: string, job?: Workers.Job, retries = 0) {
        this.onJobComplete(rid, job, retries, chalk.bold(chalk.red('FAILED')))
    }

    onSpecSkip(rid: string, job?: Workers.Job) {
        this.onJobComplete(rid, job, 0, 'SKIPPED', log.info)
    }

    onJobComplete(cid: string, job?: Workers.Job, retries = 0, message = '', _logger: Function = this.log) {
        const details = [`[${cid}]`, message]
        if (job) {
            details.push('in', getRunnerName(job.caps as WebdriverIO.Capabilities), this.getFilenames(job.specs))
        }
        if (retries > 0) {
            details.push(`(${retries} retries)`)
        }

        return _logger(...details)
    }

    onTestError(payload: CLIInterfaceEvent) {
        const error: TestError = {
            type: payload.error?.type || 'Error',
            message: payload.error?.message || (typeof payload.error === 'string' ? payload.error : 'Unknown error.'),
            stack: payload.error?.stack
        }

        return this.log(`[${payload.cid}]`, `${chalk.red(error.type)} in "${payload.fullTitle}"\n${chalk.red(error.stack || error.message)}`)
    }

    getFilenames(specs: string[] = []) {
        if (specs.length > 0) {
            return '- ' + specs.join(', ').replace(new RegExp(`${process.cwd()}`, 'g'), '')
        }
        return ''
    }

    /**
     * add job to interface
     */
    addJob({ cid, caps, specs, hasTests }: Workers.Job & { cid: string }) {
        this._jobs.set(cid, { caps, specs, hasTests })
        if (hasTests) {
            this.onSpecRunning(cid)
        } else {
            this._skippedSpecs++
        }
    }

    /**
     * clear job from interface
     */
    clearJob({ cid, passed, retries }: { cid: string, passed: boolean, retries: number }) {
        const job = this._jobs.get(cid)

        this._jobs.delete(cid)
        const retryAttempts = this._specFileRetries - retries
        const retry = !passed && retries > 0
        if (!retry) {
            this.result.finished++
        }

        if (job && job.hasTests === false) {
            return this.onSpecSkip(cid, job)
        }

        if (passed) {
            this.result.passed++
            this.onSpecPass(cid, job, retryAttempts)
        } else if (retry) {
            this.totalWorkerCnt++
            this.result.retries++
            this.onSpecRetry(cid, job, retryAttempts)
        } else {
            this.result.failed++
            this.onSpecFailure(cid, job, retryAttempts)
        }
    }

    /**
     * for testing purposes call console log in a static method
     */
    log(...args: unknown[]) {
        console.log(...args)
        return args
    }

    logHookError(error: Error | HookError) {
        if (error instanceof HookError) {
            return this.log(`${chalk.red(error.name)} in "${error.origin}"\n${chalk.red(error.stack || error.message)}`)
        }
        return this.log(`${chalk.red(error.name)}: ${chalk.red(error.stack || error.message)}`)
    }

    /**
     * event handler that is triggered when runner sends up events
     */
    onMessage(event: CLIInterfaceEvent) {
        if (event.name === 'reporterRealTime') {
            this.log(event.content)
            return
        }
        if (event.origin === 'debugger' && event.name === 'start') {
            this.log(chalk.yellow(event.params.introMessage))
            this._inDebugMode = true
            return this._inDebugMode
        }

        if (event.origin === 'debugger' && event.name === 'stop') {
            this._inDebugMode = false
            return this._inDebugMode
        }

        if (event.name === 'testFrameworkInit') {
            return this.emit('job:start', event.content)
        }

        if (event.name === 'snapshot') {
            const snapshotResults = event.content as SnapshotResult[]
            return snapshotResults.forEach((snapshotResult) => {
                this.#snapshotManager.add(snapshotResult)
            })
        }

        if (event.name === 'error') {
            return this.log(
                `[${event.cid}]`,
                chalk.white(chalk.bgRed(chalk.bold(' Error: '))),
                event.content ? (event.content.message || event.content.stack || event.content) : ''
            )
        }

        if (event.origin !== 'reporter' && event.origin !== 'debugger') {
            /**
             * filter certain events though
             */
            if (EVENT_FILTER.includes(event.name)) {
                return
            }
            return this.log(event.cid, event.origin, event.name, event.content)
        }

        if (event.name === 'printFailureMessage') {
            return this.onTestError(event.content)
        }

        if (!this._messages[event.origin][event.name]) {
            this._messages[event.origin][event.name] = []
        }

        this._messages[event.origin][event.name].push(event.content)
    }

    sigintTrigger() {
        /**
         * allow to exit repl mode via Ctrl+C
         */
        if (this._inDebugMode) {
            return false
        }

        const isRunning = this._jobs.size !== 0 || this._isWatchMode
        const shutdownMessage = isRunning
            ? 'Ending WebDriver sessions gracefully ...\n' +
            '(press ctrl+c again to hard kill the runner)'
            : 'Ended WebDriver sessions gracefully after a SIGINT signal was received!'
        return this.log('\n\n' + shutdownMessage)
    }

    printReporters() {
        /**
         * print reporter output
         */
        const reporter = this._messages.reporter
        this._messages.reporter = {}
        for (const [reporterName, messages] of Object.entries(reporter)) {
            this.log('\n', chalk.bold(chalk.magenta(`"${reporterName}" Reporter:`)))
            this.log(messages.join(''))
        }
    }

    printSummary() {
        const totalJobs = this.totalWorkerCnt - this.result.retries
        const elapsed = (new Date(Date.now() - this._start.getTime())).toUTCString().match(/(\d\d:\d\d:\d\d)/)![0]
        const retries = this.result.retries ? chalk.yellow(this.result.retries, 'retries') + ', ' : ''
        const failed = this.result.failed ? chalk.red(this.result.failed, 'failed') + ', ' : ''
        const skipped = this._skippedSpecs > 0 ? chalk.gray(this._skippedSpecs, 'skipped') + ', ' : ''
        const percentCompleted = totalJobs ? Math.round(this.result.finished / totalJobs * 100) : 0

        const snapshotSummary = this.#snapshotManager.summary
        const snapshotNotes: string[] = []

        if (snapshotSummary.added > 0) {
            snapshotNotes.push(chalk.green(`${snapshotSummary.added} snapshot(s) added.`))
        }
        if (snapshotSummary.updated > 0) {
            snapshotNotes.push(chalk.yellow(`${snapshotSummary.updated} snapshot(s) updated.`))
        }
        if (snapshotSummary.unmatched > 0) {
            snapshotNotes.push(chalk.red(`${snapshotSummary.unmatched} snapshot(s) unmatched.`))
        }
        if (snapshotSummary.unchecked > 0) {
            snapshotNotes.push(chalk.gray(`${snapshotSummary.unchecked} snapshot(s) unchecked.`))
        }

        if (snapshotNotes.length > 0) {
            this.log('\nSnapshot Summary:')
            snapshotNotes.forEach((note) => this.log(note))
        }

        return this.log(
            '\nSpec Files:\t', chalk.green(this.result.passed, 'passed') + ', ' + retries + failed + skipped + totalJobs, 'total', `(${percentCompleted}% completed)`, 'in', elapsed,
            this.#hasShard()
                ? `\nShard:\t\t ${this._config.shard!.current} / ${this._config.shard!.total}`
                : '',
            '\n'
        )
    }

    finalise() {
        this.printReporters()
        this.printSummary()
    }
}<|MERGE_RESOLUTION|>--- conflicted
+++ resolved
@@ -49,20 +49,10 @@
     private _skippedSpecs = 0
     private _inDebugMode = false
     private _start = new Date()
-<<<<<<< HEAD
-    private _messages: {
-        reporter: Record<string, string[]>
-        debugger: Record<string, string[]>
-    } = {
-            reporter: {},
-            debugger: {}
-        }
-=======
     private _messages = {
         reporter: {} as Record<string, string[]>,
         debugger: {} as Record<string, string[]>
     }
->>>>>>> 6464dc7d
 
     constructor(
         private _config: WebdriverIO.Config,
