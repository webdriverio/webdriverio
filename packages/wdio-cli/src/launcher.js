--- conflicted
+++ resolved
@@ -58,26 +58,6 @@
      * @return  {Promise}               that only gets resolves with either an exitCode or an error
      */
     async run () {
-<<<<<<< HEAD
-        let config = this.configParser.getConfig()
-        let caps = filterCaps(this.configParser.getCapabilities(), this.argv)
-        const launcher = initialiseServices(config, caps, 'launcher')
-
-        /**
-         * run pre test tasks for runner plugins
-         * (e.g. deploy Lambda function to AWS)
-         */
-        await this.runner.initialise()
-
-        /**
-         * run onPrepare hook
-         */
-        log.info('Run onPrepare hook')
-        await runOnPrepareHook(config.onPrepare, config, caps)
-        await runServiceHook(launcher, 'onPrepare', config, caps)
-
-=======
->>>>>>> 74ba56c6
         /**
          * catches ctrl+c event
          */
@@ -87,7 +67,7 @@
 
         try {
             const config = this.configParser.getConfig()
-            const caps = this.configParser.getCapabilities()
+            let caps = filterCaps(this.configParser.getCapabilities(), this.argv)
             const launcher = initialiseServices(config, caps, 'launcher')
 
             /**
