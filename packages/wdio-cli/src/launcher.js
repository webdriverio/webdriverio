import path from 'path'
import fs from 'fs-extra'
import exitHook from 'async-exit-hook'

import logger from '@wdio/logger'
import { ConfigParser } from '@wdio/config'
import { initialisePlugin, initialiseServices } from '@wdio/utils'

import CLInterface from './interface'
import { runOnPrepareHook, runOnCompleteHook, runServiceHook } from './utils'

const log = logger('@wdio/cli:Launcher')

class Launcher {
    constructor (configFile, argv, isWatchMode) {
        this.argv = argv
        this.configFile = configFile

        this.configParser = new ConfigParser()
        this.configParser.addConfigFile(configFile)
        this.configParser.merge(argv)

        this.dataProvidersMap = this.configParser.getDataProviders()

        const config = this.configParser.getConfig()
        const capabilities = this.configParser.getCapabilities()
        const specs = this.configParser.getSpecs()

        if (config.outputDir) {
            fs.ensureDirSync(path.join(config.outputDir))
            process.env.WDIO_LOG_PATH = path.join(config.outputDir, 'wdio.log')
        }

        logger.setLogLevelsConfig(config.logLevels, config.logLevel)

        const totalWorkerCnt = Array.isArray(capabilities)
            ? (capabilities.map((c) => this.calculateWorkerCountForCapability(c), this).reduce((a, b) => a + b, 0)): 1

        const Runner = initialisePlugin(config.runner, 'runner')
        this.runner = new Runner(configFile, config)

        this.interface = new CLInterface(config, specs, totalWorkerCnt, isWatchMode)
        config.runnerEnv.FORCE_COLOR = Number(this.interface.hasAnsiSupport)

        this.isMultiremote = !Array.isArray(capabilities)
        this.exitCode = 0
        this.hasTriggeredExitRoutine = false
        this.hasStartedAnyProcess = false
        this.schedule = []
        this.rid = []
        this.runnerStarted = 0
        this.runnerFailed = 0
    }

    /**
     * calculates the worker count based on dataprovider injected for each spec file
     * @return {Number} the worker count required for each capability
     */
    calculateWorkerCountForCapability(c) {
        let capabilityWorkerCount = 0
        let specs = this.configParser.getSpecs(c.specs, c.exclude)
        specs.forEach(function(spec) {
            let dataProvider = this.dataProvidersMap[spec]
            let dataProviderSpecsCount = (dataProvider === undefined) ? 1 : dataProvider.dataSet.length
            capabilityWorkerCount += dataProviderSpecsCount
        }, this)
        return capabilityWorkerCount
    } 

    /**
     * run sequence
     * @return  {Promise} that only gets resolves with either an exitCode or an error
     */
    async run () {
        let config = this.configParser.getConfig()
        let caps = this.configParser.getCapabilities()
        const launcher = initialiseServices(config, caps, 'launcher')

        /**
         * run pre test tasks for runner plugins
         * (e.g. deploy Lambda function to AWS)
         */
        await this.runner.initialise()

        /**
         * run onPrepare hook
         */
        log.info('Run onPrepare hook')
        await runOnPrepareHook(config.onPrepare, config, caps)
        await runServiceHook(launcher, 'onPrepare', config, caps)

        /**
         * catches ctrl+c event
         */
        exitHook(::this.exitHandler)

        let exitCode = await this.runMode(config, caps)

        /**
         * run onComplete hook
         * even if it fails we still want to see result and end logger stream
         */
        log.info('Run onComplete hook')
        await runServiceHook(launcher, 'onComplete', exitCode, config, caps)

        const onCompleteResults = await runOnCompleteHook(config.onComplete, config, caps, exitCode, this.interface.result)

        // if any of the onComplete hooks failed, update the exit code
        exitCode = onCompleteResults.includes(1) ? 1 : exitCode

        await logger.waitForBuffer()

        this.interface.finalise()
        return exitCode
    }

    /**
     * run without triggering onPrepare/onComplete hooks
     */
    runMode (config, caps) {
        /**
         * fail if no caps were found
         */
        if (!caps || (!this.isMultiremote && !caps.length)) {
            return new Promise((resolve) => {
                log.error('Missing capabilities, exiting with failure')
                return resolve(1)
            })
        }

        /**
         * avoid retries in watch mode
         */
        const specFileRetries = config.watch ? 0 : config.specFileRetries

        /**
         * schedule test runs
         */
        let cid = 0
<<<<<<< HEAD
        if (this.isMultiremote) {
            /**
             * Multiremote mode
             */
            this.schedule.push({
                cid: cid++,
                caps,
                specs: this.configParser.getSpecs(caps.specs, caps.exclude).map(s => ({ files: [s], retries: specFileRetries })),
                availableInstances: config.maxInstances || 1,
                runningInstances: 0
=======
        for (let capabilities of caps) {
            let specs = [];

            this.configParser.getSpecs(capabilities.specs, capabilities.exclude).forEach((specFile) => {
                
                let dataProvider = this.dataProvidersMap[specFile]
                if (typeof dataProvider === 'undefined') {
                    specs.push({ files: [specFile], testData: '', retries: config.specFileRetries })
                } else {
                    dataProvider.dataSet.forEach((data) => {
                        specs.push({ files: [specFile], testData: data, retries: config.specFileRetries })
                    })
                }

            })

            this.schedule.push({
                cid: cid++,
                caps: capabilities,
                specs: specs,
                availableInstances: capabilities.maxInstances || config.maxInstancesPerCapability,
                runningInstances: 0,
                seleniumServer: { hostname: config.hostname, port: config.port, protocol: config.protocol }
>>>>>>> eaf5de18
            })
        } else {
            /**
             * Regular mode
             */
            for (let capabilities of caps) {
                this.schedule.push({
                    cid: cid++,
                    caps: capabilities,
                    specs: this.configParser.getSpecs(capabilities.specs, capabilities.exclude).map(s => ({ files: [s], retries: specFileRetries })),
                    availableInstances: capabilities.maxInstances || config.maxInstancesPerCapability,
                    runningInstances: 0,
                    seleniumServer: { hostname: config.hostname, port: config.port, protocol: config.protocol }
                })
            }
        }

        return new Promise((resolve) => {
            this.resolve = resolve

            /**
             * fail if no specs were found or specified
             */
            if (Object.values(this.schedule).reduce((specCnt, schedule) => specCnt + schedule.specs.length, 0) === 0) {
                log.error('No specs found to run, exiting with failure')
                return resolve(1)
            }

            /**
             * return immediately if no spec was run
             */
            if (this.runSpecs()) {
                resolve(0)
            }
        })
    }

    /**
     * run multiple single remote tests
     * @return {Boolean} true if all specs have been run and all instances have finished
     */
    runSpecs () {
        let config = this.configParser.getConfig()

        /**
         * stop spawning new processes when CTRL+C was triggered
         */
        if (this.hasTriggeredExitRoutine) {
            return true
        }

        while (this.getNumberOfRunningInstances() < config.maxInstances) {
            let schedulableCaps = this.schedule
                /**
                 * bail if number of errors exceeds allowed
                 */
                .filter(() => {
                    const filter = typeof config.bail !== 'number' || config.bail < 1 ||
                                   config.bail > this.runnerFailed

                    /**
                     * clear number of specs when filter is false
                     */
                    if (!filter) {
                        this.schedule.forEach((t) => { t.specs = [] })
                    }

                    return filter
                })
                /**
                 * make sure complete number of running instances is not higher than general maxInstances number
                 */
                .filter(() => this.getNumberOfRunningInstances() < config.maxInstances)
                /**
                 * make sure the capability has available capacities
                 */
                .filter((a) => a.availableInstances > 0)
                /**
                 * make sure capability has still caps to run
                 */
                .filter((a) => a.specs.length > 0)
                /**
                 * make sure we are running caps with less running instances first
                 */
                .sort((a, b) => a.runningInstances > b.runningInstances)

            /**
             * continue if no capability were schedulable
             */
            if (schedulableCaps.length === 0) {
                break
            }

            let specs = schedulableCaps[0].specs.shift()
            this.startInstance(
                specs.files,
                schedulableCaps[0].caps,
                schedulableCaps[0].cid,
                schedulableCaps[0].seleniumServer,
                specs.rid,
                specs.retries,
                specs.testData
            )
            schedulableCaps[0].availableInstances--
            schedulableCaps[0].runningInstances++
        }

        return this.getNumberOfRunningInstances() === 0 && this.getNumberOfSpecsLeft() === 0
    }

    /**
     * gets number of all running instances
     * @return {number} number of running instances
     */
    getNumberOfRunningInstances () {
        return this.schedule.map((a) => a.runningInstances).reduce((a, b) => a + b)
    }

    /**
     * get number of total specs left to complete whole suites
     * @return {number} specs left to complete suite
     */
    getNumberOfSpecsLeft () {
        return this.schedule.map((a) => a.specs.length).reduce((a, b) => a + b)
    }

    /**
     * Start instance in a child process.
     * @param  {Array} specs  Specs to run
     * @param  {Number} cid  Capabilities ID
     * @param  {String} rid  Runner ID override
     * @param  {Number} retries  Number of retries remaining
     * @param  {Object} testData  Test data for the instance
     */

    startInstance (specs, caps, cid, server, rid, retries, testData) {
        let config = this.configParser.getConfig()
        // Retried tests receive the cid of the failing test as rid
        // so they can run with the same cid of the failing test.
        cid = rid || this.getRunnerId(cid)
        let processNumber = this.runnerStarted + 1

        // process.debugPort defaults to 5858 and is set even when process
        // is not being debugged.
        let debugArgs = []
        let debugType
        let debugHost = ''
        let debugPort = process.debugPort
        for (let i in process.execArgv) {
            const debugArgs = process.execArgv[i].match('--(debug|inspect)(?:-brk)?(?:=(.*):)?')
            if (debugArgs) {
                let [, type, host] = debugArgs
                if (type) {
                    debugType = type
                }
                if (host) {
                    debugHost = `${host}:`
                }
            }
        }

        if (debugType) {
            debugArgs.push(`--${debugType}=${debugHost}${(debugPort + processNumber)}`)
        }

        // if you would like to add --debug-brk, use a different port, etc...
        let capExecArgs = [
            ...(config.execArgv || []),
            ...(caps.execArgv || [])
        ]

        // The default value for child.fork execArgs is process.execArgs,
        // so continue to use this unless another value is specified in config.
        let defaultArgs = (capExecArgs.length) ? process.execArgv : []

        // If an arg appears multiple times the last occurrence is used
        let execArgv = [...defaultArgs, ...debugArgs, ...capExecArgs]

        // prefer launcher settings in capabilities over general launcher
        const worker = this.runner.run({
            cid,
            command: 'run',
            configFile: this.configFile,
            argv: this.argv,
            testData,
            caps,
            specs,
            server,
            execArgv,
            retries
        })
        worker.on('message', ::this.interface.onMessage)
        worker.on('error', ::this.interface.onMessage)
        worker.on('exit', ::this.endHandler)

        this.interface.emit('job:start', { cid, caps, specs })
        this.runnerStarted++
    }

    /**
     * generates a runner id
     * @param  {Number} cid capability id (unique identifier for a capability)
     * @return {String}     runner id (combination of cid and test id e.g. 0a, 0b, 1a, 1b ...)
     */
    getRunnerId (cid) {
        if (!this.rid[cid]) {
            this.rid[cid] = 0
        }
        return `${cid}-${this.rid[cid]++}`
    }

    /**
     * Close test runner process once all child processes have exited
     * @param  {Number} cid       Capabilities ID
     * @param  {Number} exitCode  exit code of child process
     * @param  {Array} specs      Specs that were run
     * @param  {Number} retries   Number or retries remaining
     */
    endHandler ({ cid, exitCode, specs, retries, testData }) {
        const passed = exitCode === 0

        if (!passed && retries > 0) {
            this.schedule[parseInt(cid)].specs.push({ files: specs, testData: testData, retries: retries - 1, rid: cid })
        } else {
            this.exitCode = this.exitCode || exitCode
            this.runnerFailed += !passed ? 1 : 0
        }
        this.interface.emit('job:end', { cid, passed, retries })

        /**
         * Update schedule now this process has ended
         */
        // get cid (capability id) from rid (runner id)
        cid = parseInt(cid, 10)

        this.schedule[cid].availableInstances++
        this.schedule[cid].runningInstances--

        if (!this.runSpecs()) {
            return
        }

        this.resolve(passed ? this.exitCode : 1)
    }

    /**
     * Make sure all started selenium sessions get closed properly and prevent
     * having dead driver processes. To do so let the runner end its Selenium
     * session first before killing
     */
    exitHandler (callback) {
        if (!callback) {
            return
        }

        this.hasTriggeredExitRoutine = true
        this.interface.sigintTrigger()
        return this.runner.shutdown().then(callback)
    }
}

export default Launcher<|MERGE_RESOLUTION|>--- conflicted
+++ resolved
@@ -19,8 +19,6 @@
         this.configParser = new ConfigParser()
         this.configParser.addConfigFile(configFile)
         this.configParser.merge(argv)
-
-        this.dataProvidersMap = this.configParser.getDataProviders()
 
         const config = this.configParser.getConfig()
         const capabilities = this.configParser.getCapabilities()
@@ -57,15 +55,35 @@
      * @return {Number} the worker count required for each capability
      */
     calculateWorkerCountForCapability(c) {
-        let capabilityWorkerCount = 0
-        let specs = this.configParser.getSpecs(c.specs, c.exclude)
-        specs.forEach(function(spec) {
-            let dataProvider = this.dataProvidersMap[spec]
-            let dataProviderSpecsCount = (dataProvider === undefined) ? 1 : dataProvider.dataSet.length
-            capabilityWorkerCount += dataProviderSpecsCount
-        }, this)
-        return capabilityWorkerCount
-    } 
+        let specs = this.getSpecsWithDataProviderAndRetries(c.specs, c.exclude)
+        return specs.length
+    }
+    
+    /**
+     * Combinate test data from data provider and retries with specs
+     */
+    getSpecsWithDataProviderAndRetries(capSpecs, capExclude) {
+        
+       /**
+        * avoid retries in watch mode
+        */
+        const specFileRetries = config.watch ? 0 : config.specFileRetries
+        let specs = []
+        let dataProvidersMap = this.configParser.getDataProviders()
+        
+        this.configParser.getSpecs(capSpecs, capExclude).forEach((specFile) => {
+            let dataProvider = dataProvidersMap[specFile]
+            if (typeof dataProvider === 'undefined') {
+                specs.push({ files: [specFile], testData: '', retries: specFileRetries })
+            } else {
+                dataProvider.dataSet.forEach((data) => {
+                    specs.push({ files: [specFile], testData: data, retries: specFileRetries })
+                })
+            }
+        })
+        
+        return specs
+    }
 
     /**
      * run sequence
@@ -128,16 +146,12 @@
             })
         }
 
-        /**
-         * avoid retries in watch mode
-         */
-        const specFileRetries = config.watch ? 0 : config.specFileRetries
-
+        let specs = this.getSpecsWithDataProviderAndRetries(c.specs, c.exclude)
+        
         /**
          * schedule test runs
          */
         let cid = 0
-<<<<<<< HEAD
         if (this.isMultiremote) {
             /**
              * Multiremote mode
@@ -145,34 +159,9 @@
             this.schedule.push({
                 cid: cid++,
                 caps,
-                specs: this.configParser.getSpecs(caps.specs, caps.exclude).map(s => ({ files: [s], retries: specFileRetries })),
+                specs: this.getSpecsWithDataProviderAndRetries(caps.specs, caps.exclude),
                 availableInstances: config.maxInstances || 1,
                 runningInstances: 0
-=======
-        for (let capabilities of caps) {
-            let specs = [];
-
-            this.configParser.getSpecs(capabilities.specs, capabilities.exclude).forEach((specFile) => {
-                
-                let dataProvider = this.dataProvidersMap[specFile]
-                if (typeof dataProvider === 'undefined') {
-                    specs.push({ files: [specFile], testData: '', retries: config.specFileRetries })
-                } else {
-                    dataProvider.dataSet.forEach((data) => {
-                        specs.push({ files: [specFile], testData: data, retries: config.specFileRetries })
-                    })
-                }
-
-            })
-
-            this.schedule.push({
-                cid: cid++,
-                caps: capabilities,
-                specs: specs,
-                availableInstances: capabilities.maxInstances || config.maxInstancesPerCapability,
-                runningInstances: 0,
-                seleniumServer: { hostname: config.hostname, port: config.port, protocol: config.protocol }
->>>>>>> eaf5de18
             })
         } else {
             /**
@@ -182,7 +171,7 @@
                 this.schedule.push({
                     cid: cid++,
                     caps: capabilities,
-                    specs: this.configParser.getSpecs(capabilities.specs, capabilities.exclude).map(s => ({ files: [s], retries: specFileRetries })),
+                    specs: this.getSpecsWithDataProviderAndRetries(capabilities.specs, capabilities.exclude),
                     availableInstances: capabilities.maxInstances || config.maxInstancesPerCapability,
                     runningInstances: 0,
                     seleniumServer: { hostname: config.hostname, port: config.port, protocol: config.protocol }
