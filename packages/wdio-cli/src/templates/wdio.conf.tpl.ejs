--- conflicted
+++ resolved
@@ -99,8 +99,6 @@
     // Level of logging verbosity: trace | debug | info | warn | error | silent
     logLevel: '<%= answers.logLevel %>',
     //
-<<<<<<< HEAD
-=======
     // Set specific log levels per logger
     // loggers:
     // - webdriver, webdriverio
@@ -115,7 +113,6 @@
         // 'wdio-applitools-service': 'info'
     // },
     //
->>>>>>> 47058476
     // If you only want to run your tests until a specific amount of tests have failed use
     // bail (default is 0 - don't bail, run all tests).
     bail: 0,
