--- conflicted
+++ resolved
@@ -65,11 +65,8 @@
     projectRootDir: string
     destSpecRootPath: string
     destPageObjectRootPath: string
-<<<<<<< HEAD
     destStepRootPath: string;
-=======
     destSerenityLibRootPath: string
->>>>>>> e14cfd2e
     relativePath: string
     hasRootTSConfig: boolean
     tsConfigFilePath: string
