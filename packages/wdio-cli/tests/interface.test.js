--- conflicted
+++ resolved
@@ -223,10 +223,6 @@
             .toHaveBeenCalledWith('\n\nEnded WebDriver sessions gracefully after a SIGINT signal was received!')
     })
 
-<<<<<<< HEAD
-        output = flatten(wdioClInterface.interface.log.mock.calls)
-        expect(output).toContain('Ended WebDriver sessions gracefully after a SIGINT signal was received!')
-=======
     it('should print the reporters when printReporters is called', () => {
         wdioClInterface.onMessage({
             origin: 'reporter',
@@ -272,46 +268,6 @@
             'black Stdout:\nfoobar',
             'black Stderr:\nfoobar'
         ])
->>>>>>> 47058476
-    })
-
-    it('should print the reporters when printReporters is called', () => {
-        wdioClInterface.onMessage({
-            origin: 'reporter',
-            name: 'foo',
-            content: 'some reporter output'
-        })
-        wdioClInterface.onMessage({
-            origin: 'worker',
-            name: 'error',
-            content: { stack: 'foobar' }
-        })
-        wdioClInterface.result.finished = 5
-        wdioClInterface.result.passed = 3
-        wdioClInterface.interface.stdoutBuffer = ['foo', 'bar']
-        wdioClInterface.interface.stderrBuffer = ['bar', 'foo']
-
-        wdioClInterface.updateView()
-        let output = flatten(wdioClInterface.interface.log.mock.calls)
-        expect(output.length).toBe(0)
-
-        wdioClInterface.printReporters()
-
-        output = flatten(wdioClInterface.interface.log.mock.calls)
-        expect(output).toContain('black "foo" Reporter:')
-    })
-
-    it('should allow to print stdout logs', () => {
-        wdioClInterface.interface.stdoutBuffer = ['out-1', 'out-2', 'out-3', 'out-4', 'out-5']
-        wdioClInterface.interface.stderrBuffer = ['err-1', 'err-2', 'err-3', 'err-4', 'err-5']
-        wdioClInterface.messages.worker.error = ['worker-1', 'worker-2', 'worker-3', 'worker-4', 'worker-5']
-        wdioClInterface.printStdout(3)
-        expect(wdioClInterface.interface.log.mock.calls[0][0])
-            .toBe('black Stdout:\nout-3out-4out-5')
-        expect(wdioClInterface.interface.log.mock.calls[1][0])
-            .toBe('black Stderr:\nerr-3err-4err-5')
-        expect(wdioClInterface.interface.log.mock.calls[2][0])
-            .toBe('black Worker Error:\n\n\n\n')
     })
 
     it('should be able to mark display when SIGINT is called', () => {
@@ -339,15 +295,9 @@
             name: 'start',
             params: { introMessage: 'foobar' }
         })
-<<<<<<< HEAD
-        expect(wdioClInterface.interface.clearAll).toHaveBeenCalledTimes(1)
-        expect(wdioClInterface.interface.inDebugMode).toBe(true)
-        expect(flatten(wdioClInterface.interface.log.mock.calls))
-=======
         expect(wdioClInterface.display).toHaveLength(0)
         expect(wdioClInterface.inDebugMode).toBe(true)
         expect(flatten(logUpdate.mock.calls))
->>>>>>> 47058476
             .toContain('yellow foobar')
     })
 
@@ -365,22 +315,6 @@
         expect(wdioClInterface.sigintTriggered).toBe(false)
     })
 
-<<<<<<< HEAD
-    it('should allow to reset', () => {
-        wdioClInterface.reset()
-        expect(wdioClInterface.interface.reset).toBeCalledTimes(1)
-        expect(wdioClInterface.interface.log).toHaveBeenCalledWith('\n')
-    })
-
-    it('should not call reset in watch mode', () => {
-        wdioClInterface.isWatchMode = true
-        wdioClInterface.reset()
-        expect(wdioClInterface.interface.reset).toBeCalledTimes(0)
-        expect(wdioClInterface.interface.log).toHaveBeenCalledWith('\n')
-    })
-
-=======
->>>>>>> 47058476
     it('has finalise to create a final display', () => {
         wdioClInterface.clearAll = jest.fn()
         wdioClInterface.printReporters = jest.fn()
@@ -393,9 +327,5 @@
         expect(wdioClInterface.printStdout).toBeCalledTimes(1)
         expect(wdioClInterface.printSummary).toBeCalledTimes(1)
         expect(wdioClInterface.updateClock).toBeCalledTimes(1)
-<<<<<<< HEAD
-        expect(wdioClInterface.reset).toBeCalledTimes(1)
-=======
->>>>>>> 47058476
     })
 })