<<<<<<< HEAD
import logger from '@wdio/logger'

import { filterPackageName, getLauncher, runServiceHook, getRunnerName } from '../src/utils'

jest.mock('@wdio/config', () => {
    class LauncherMock {
        constructor () {
            this.onPrepare = jest.fn()
            this.onComplete = jest.fn()
        }
    }

    return {
        initialisePlugin: jest.fn()
            .mockImplementationOnce(
                () => LauncherMock)
            .mockImplementationOnce(
                () => undefined)
            .mockImplementationOnce(
                () => { throw new Error('Couldn\'t find plugin') })
            .mockImplementationOnce(() => { throw new Error('buhh') })
    }
})
=======
import { filterPackageName, runServiceHook, getRunnerName } from '../src/utils'
>>>>>>> 47058476

test('filterPackageName', () => {
    const reporter = [
        ' dot - https://www.npmjs.com/package/@wdio/dot-reporter',
        ' spec - https://www.npmjs.com/package/@wdio/spec-reporter',
        ' junit - https://www.npmjs.com/package/@wdio/junit-reporter',
        ' random - https://www.npmjs.com/package/wdio-random-reporter'
    ]
    expect(filterPackageName('reporter')(reporter)).toEqual([
        '@wdio/dot-reporter',
        '@wdio/spec-reporter',
        '@wdio/junit-reporter',
        'wdio-random-reporter'
    ])
})

<<<<<<< HEAD
test('getLauncher', () => {
    expect(getLauncher({})).toEqual([])

    const inlineService = {
        onPrepare: jest.fn(),
        beforeTest: jest.fn()
    }
    expect(getLauncher({
        services: [
            inlineService,
            'unscoped',
            'scoped',
            'non-existing'
        ]
    })).toHaveLength(2)
})

test('getLauncher not failing on syntax error', () => {
    expect(() => getLauncher({
        services: ['other-unscoped']
    })).toHaveLength(0)
    expect(logger().error).toBeCalledTimes(1)
})

test('getLauncher sets correct service scope', () => {
    const hookSuccess = jest.fn()

    const inlineService = {
        onPrepare() {
            this._otherMethod()
        },
        _otherMethod: hookSuccess
    }

    const launcher = getLauncher({
        services: [
            inlineService
        ]
    })

    runServiceHook(launcher, 'onPrepare', 1, true, 'abc')
    expect(hookSuccess).toBeCalledTimes(1)
})

=======
>>>>>>> 47058476
test('runServiceHook', () => {
    const hookSuccess = jest.fn()
    const hookFailing = jest.fn().mockImplementation(() => { throw new Error('buhh') })
    runServiceHook([
        { onPrepare: hookSuccess },
        { onPrepare: 'foobar' },
        { onPrepare: hookFailing },
        { onComplete: hookSuccess }
    ], 'onPrepare', 1, true, 'abc')
    expect(hookSuccess).toBeCalledTimes(1)
    expect(hookFailing).toBeCalledTimes(1)
})

test('getRunnerName', () => {
    expect(getRunnerName({ browserName: 'foobar' })).toBe('foobar')
    expect(getRunnerName({ appPackage: 'foobar' })).toBe('foobar')
    expect(getRunnerName({ appWaitActivity: 'foobar' })).toBe('foobar')
    expect(getRunnerName({ app: 'foobar' })).toBe('foobar')
    expect(getRunnerName({ platformName: 'foobar' })).toBe('foobar')
    expect(getRunnerName({})).toBe('undefined')
})<|MERGE_RESOLUTION|>--- conflicted
+++ resolved
@@ -1,30 +1,4 @@
-<<<<<<< HEAD
-import logger from '@wdio/logger'
-
-import { filterPackageName, getLauncher, runServiceHook, getRunnerName } from '../src/utils'
-
-jest.mock('@wdio/config', () => {
-    class LauncherMock {
-        constructor () {
-            this.onPrepare = jest.fn()
-            this.onComplete = jest.fn()
-        }
-    }
-
-    return {
-        initialisePlugin: jest.fn()
-            .mockImplementationOnce(
-                () => LauncherMock)
-            .mockImplementationOnce(
-                () => undefined)
-            .mockImplementationOnce(
-                () => { throw new Error('Couldn\'t find plugin') })
-            .mockImplementationOnce(() => { throw new Error('buhh') })
-    }
-})
-=======
 import { filterPackageName, runServiceHook, getRunnerName } from '../src/utils'
->>>>>>> 47058476
 
 test('filterPackageName', () => {
     const reporter = [
@@ -41,53 +15,6 @@
     ])
 })
 
-<<<<<<< HEAD
-test('getLauncher', () => {
-    expect(getLauncher({})).toEqual([])
-
-    const inlineService = {
-        onPrepare: jest.fn(),
-        beforeTest: jest.fn()
-    }
-    expect(getLauncher({
-        services: [
-            inlineService,
-            'unscoped',
-            'scoped',
-            'non-existing'
-        ]
-    })).toHaveLength(2)
-})
-
-test('getLauncher not failing on syntax error', () => {
-    expect(() => getLauncher({
-        services: ['other-unscoped']
-    })).toHaveLength(0)
-    expect(logger().error).toBeCalledTimes(1)
-})
-
-test('getLauncher sets correct service scope', () => {
-    const hookSuccess = jest.fn()
-
-    const inlineService = {
-        onPrepare() {
-            this._otherMethod()
-        },
-        _otherMethod: hookSuccess
-    }
-
-    const launcher = getLauncher({
-        services: [
-            inlineService
-        ]
-    })
-
-    runServiceHook(launcher, 'onPrepare', 1, true, 'abc')
-    expect(hookSuccess).toBeCalledTimes(1)
-})
-
-=======
->>>>>>> 47058476
 test('runServiceHook', () => {
     const hookSuccess = jest.fn()
     const hookFailing = jest.fn().mockImplementation(() => { throw new Error('buhh') })
