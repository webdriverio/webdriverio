--- conflicted
+++ resolved
@@ -20,14 +20,10 @@
         runner: any
         interface: any
 
-<<<<<<< HEAD
         constructor (configFile: string, args: LauncherMockRunCommandArguments) {
-=======
-        constructor (configFile, args) {
             if ( this.configParser.autoCompile ) {
                 this.configParser.autoCompile()
             }
->>>>>>> 3391f11c
             this.configParser.addConfigFile(configFile)
             this.configParser.merge(args)
             this.isMultiremote = args.isMultiremote || false
