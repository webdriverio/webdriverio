{
  "name": "@wdio/config",
<<<<<<< HEAD
  "version": "5.4.18",
=======
  "version": "5.7.8",
>>>>>>> 47058476
  "description": "A helper utility to parse and validate WebdriverIO options",
  "author": "Christian Bromann <christian@saucelabs.com>",
  "homepage": "https://github.com/webdriverio/webdriverio/tree/master/packages/wdio-config",
  "license": "MIT",
  "main": "./build/index",
  "engines": {
    "node": ">= 8.11.0"
  },
  "scripts": {
    "build": "run-s clean compile",
    "clean": "rimraf ./build",
    "compile": "babel src/ -d build/ --config-file ../../babel.config.js",
    "test": "run-s test:*",
    "test:eslint": "eslint src test",
    "test:unit": "jest"
  },
  "repository": {
    "type": "git",
    "url": "git://github.com/webdriverio/webdriverio.git"
  },
  "keywords": [
    "webdriver",
    "wdio",
    "wdio-utility"
  ],
  "bugs": {
    "url": "https://github.com/webdriverio/webdriverio/issues"
  },
  "dependencies": {
<<<<<<< HEAD
    "@wdio/logger": "^5.4.6",
=======
    "@wdio/logger": "^5.7.8",
>>>>>>> 47058476
    "deepmerge": "^2.0.1",
    "glob": "^7.1.2"
  },
  "publishConfig": {
    "access": "public"
  }
}<|MERGE_RESOLUTION|>--- conflicted
+++ resolved
@@ -1,10 +1,6 @@
 {
   "name": "@wdio/config",
-<<<<<<< HEAD
-  "version": "5.4.18",
-=======
   "version": "5.7.8",
->>>>>>> 47058476
   "description": "A helper utility to parse and validate WebdriverIO options",
   "author": "Christian Bromann <christian@saucelabs.com>",
   "homepage": "https://github.com/webdriverio/webdriverio/tree/master/packages/wdio-config",
@@ -34,11 +30,7 @@
     "url": "https://github.com/webdriverio/webdriverio/issues"
   },
   "dependencies": {
-<<<<<<< HEAD
-    "@wdio/logger": "^5.4.6",
-=======
     "@wdio/logger": "^5.7.8",
->>>>>>> 47058476
     "deepmerge": "^2.0.1",
     "glob": "^7.1.2"
   },
