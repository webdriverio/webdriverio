--- conflicted
+++ resolved
@@ -6,16 +6,12 @@
 export const DEFAULT_CONFIGS = {
     sync: true,
     specs: [],
-    dataProviders: [],
     suites: {},
     exclude: [],
     outputDir: undefined,
     logLevel: 'info',
-<<<<<<< HEAD
-=======
     logLevels: {},
     excludeDriverLogs: [],
->>>>>>> 47058476
     baseUrl: undefined,
     bail: 0,
     waitforInterval: 500,
