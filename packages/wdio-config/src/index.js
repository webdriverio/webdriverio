import ConfigParser from './lib/ConfigParser'
<<<<<<< HEAD
import { validateConfig, getSauceEndpoint, detectBackend, initialisePlugin } from './utils'
=======
import { validateConfig, getSauceEndpoint, detectBackend } from './utils'
>>>>>>> 47058476
import {
    wrapCommand, runFnInFiberContext, runTestInFiberContext, executeHooksWithArgs,
    hasWdioSyncSupport
} from './shim'
import { DEFAULT_CONFIGS } from './constants'

export {
    validateConfig,
    getSauceEndpoint,
    detectBackend,
    ConfigParser,

    /**
     * wdio-sync shim
     */
    wrapCommand,
    runFnInFiberContext,
    runTestInFiberContext,
    executeHooksWithArgs,
    hasWdioSyncSupport,

    /**
     * constants
     */
    DEFAULT_CONFIGS
}<|MERGE_RESOLUTION|>--- conflicted
+++ resolved
@@ -1,9 +1,5 @@
 import ConfigParser from './lib/ConfigParser'
-<<<<<<< HEAD
-import { validateConfig, getSauceEndpoint, detectBackend, initialisePlugin } from './utils'
-=======
 import { validateConfig, getSauceEndpoint, detectBackend } from './utils'
->>>>>>> 47058476
 import {
     wrapCommand, runFnInFiberContext, runTestInFiberContext, executeHooksWithArgs,
     hasWdioSyncSupport
