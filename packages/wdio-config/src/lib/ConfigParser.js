import fs from 'fs'
import path from 'path'
import glob from 'glob'
import merge from 'deepmerge'

import logger from '@wdio/logger'

import { detectBackend } from '../utils'

import { DEFAULT_CONFIGS, SUPPORTED_HOOKS } from '../constants'

<<<<<<< HEAD
import { initializeDataProviders } from '../dataproviders'

const log = logger('wdio-config:ConfigParser')
=======
const log = logger('@wdio/config:ConfigParser')
>>>>>>> 47058476
const MERGE_OPTIONS = { clone: false }

export default class ConfigParser {
    constructor () {
        this._config = DEFAULT_CONFIGS
        this._capabilities = []
        this._dataProvidersMap = null
    }

    /**
     * merges config file with default values
     * @param {String} filename path of file relative to current directory
     */
    addConfigFile (filename) {
        if (typeof filename !== 'string') {
            throw new Error('addConfigFile requires filepath')
        }

        var filePath = path.resolve(process.cwd(), filename)

        try {
            /**
             * clone the original config
             */
            var fileConfig = merge(require(filePath).config, {}, MERGE_OPTIONS)

            /**
             * merge capabilities
             */
            const defaultTo = Array.isArray(this._capabilities) ? [] : {}
            this._capabilities = merge(this._capabilities, fileConfig.capabilities || defaultTo, MERGE_OPTIONS)
            delete fileConfig.capabilities

            /**
             * add service hooks and remove them from config
             */
            this.addService(fileConfig)
            for (let hookName of SUPPORTED_HOOKS) {
                delete fileConfig[hookName]
            }

            this._config = merge(this._config, fileConfig, MERGE_OPTIONS)

            /**
             * For Sauce Labs RDC we need to determine if the config file has a `testobject_api_key`
             * If so, we need to provide a boolean to the `detectBackend` to set the correct hostname
             *
             * NOTE: This will not work for multi remote
             */
            const isRDC = Array.isArray(this._capabilities) && this._capabilities.some(capability => 'testobject_api_key' in capability)

            /**
             * detect Selenium backend
             */
            this._config = merge(detectBackend(this._config, isRDC), this._config, MERGE_OPTIONS)
        } catch (e) {
            log.error(`Failed loading configuration file: ${filePath}:`, e.message)
            throw e
        }
    }

    /**
     * merge external object with config object
     * @param  {Object} object  desired object to merge into the config object
     */
    merge (object = {}) {
        this._config = merge(this._config, object, MERGE_OPTIONS)
        let spec = Array.isArray(object.spec) ? object.spec : []
        let exclude = Array.isArray(object.exclude) ? object.exclude : []

        /**
         * overwrite config specs that got piped into the wdio command
         */
        if (object.specs && object.specs.length > 0) {
            this._config.specs = object.specs
        } else if (object.exclude && object.exclude.length > 0) {
            this._config.exclude = object.exclude
        }

        /**
         * merge capabilities
         */
        const defaultTo = Array.isArray(this._capabilities) ? [] : {}
        this._capabilities = merge(this._capabilities, this._config.capabilities || defaultTo, MERGE_OPTIONS)

        /**
         * run single spec file only, regardless of multiple-spec specification
         */
        if (spec.length > 0) {
            this._config.specs = [...this.setFilePathToFilterOptions(spec, this._config.specs)]
        }
        if (exclude.length > 0) {
            this._config.exclude = [...this.setFilePathToFilterOptions(exclude, this._config.exclude)]
        }

        /**
         * user and key could get added via cli arguments so we need to detect again
         * Note: cli arguments are on the right and overwrite config
         * if host and port are default, remove them to get new values
         */
        let defaultBackend = detectBackend({})
        if (
            (this._config.hostname === defaultBackend.hostname) &&
            (this._config.port === defaultBackend.port) &&
            (this._config.protocol === defaultBackend.protocol)
        ) {
            delete this._config.hostname
            delete this._config.port
            delete this._config.protocol
        }

        this._config = merge(detectBackend(this._config), this._config, MERGE_OPTIONS)
    }

    /**
     * add hooks from services to runner config
     * @param {Object} service  a service is basically an object that contains hook methods
     */
    addService (service) {
        for (let hookName of SUPPORTED_HOOKS) {
            if (!service[hookName]) {
                continue
            }

            if (typeof service[hookName] === 'function') {
                this._config[hookName].push(service[hookName].bind(service))
            } else if (Array.isArray(service[hookName])) {
                for (let hook of service[hookName]) {
                    if (typeof hook === 'function') {
                        this._config[hookName].push(hook.bind(service))
                    }
                }
            }
        }
    }

    /**
     * get excluded files from config pattern
     */
    getSpecs (capSpecs, capExclude) {
        let specs = ConfigParser.getFilePaths(this._config.specs)
        let spec  = Array.isArray(this._config.spec) ? this._config.spec : []
        let exclude = ConfigParser.getFilePaths(this._config.exclude)
        let suites = Array.isArray(this._config.suite) ? this._config.suite : []

        /**
         * check if user has specified a specific suites to run
         */
        if (suites.length > 0) {
            let suiteSpecs = []
            for (let suiteName of suites) {
                // ToDo: log warning if suite was not found
                let suite = this._config.suites[suiteName]
                if (suite && Array.isArray(suite)) {
                    suiteSpecs = suiteSpecs.concat(ConfigParser.getFilePaths(suite))
                }
            }

            if (suiteSpecs.length === 0) {
                throw new Error(`The suite(s) "${suites.join('", "')}" you specified don't exist ` +
                                'in your config file or doesn\'t contain any files!')
            }

            // Allow --suite and --spec to both be defined on the command line
            // Removing any duplicate tests that could be included
            const tmpSpecs = spec.length > 0 ? [...specs, ...suiteSpecs] : suiteSpecs

            return [...new Set(tmpSpecs)]
        }

        if (Array.isArray(capSpecs)) {
            specs = specs.concat(ConfigParser.getFilePaths(capSpecs))
        }

        if (Array.isArray(capExclude)) {
            exclude = exclude.concat(ConfigParser.getFilePaths(capExclude))
        }

        return specs.filter(spec => exclude.indexOf(spec) < 0)
    }

    /**
     * sets config attribute with file paths from filtering
     * options from cli argument
     *
     * @param  {String} cliArgFileList  list of files in a string from
     * @param  {Object} config  config object that stores the spec and exlcude attributes
     * cli argument
     * @return {String[]} List of files that should be included or excluded
     */
    setFilePathToFilterOptions (cliArgFileList, config) {
        const filesToFilter = new Set()
        const fileList = ConfigParser.getFilePaths(config)
        cliArgFileList.forEach(filteredFile => {
            if (fs.existsSync(filteredFile) && fs.lstatSync(filteredFile).isFile()) {
                filesToFilter.add(path.resolve(process.cwd(), filteredFile))
            } else {
                fileList.forEach(file => {
                    if (file.match(filteredFile)) {
                        filesToFilter.add(file)
                    }
                })
            }
        })
        if (filesToFilter.size === 0) {
            throw new Error(`spec file(s) ${cliArgFileList.join(', ')} not found`)
        }
        return filesToFilter
    }

    /**
     * return configs
     */
    getConfig () {
        return this._config
    }

    /**
     * return capabilities
     */
    getCapabilities (i) {
        if (typeof i === 'number' && this._capabilities[i]) {
            return this._capabilities[i]
        }

        return this._capabilities
    }

    /**
     * returns a flatten list of globed files
     *
     * @param  {String[]} filenames  list of files to glob
     * @return {String[]} list of files
     */
    static getFilePaths (patterns, omitWarnings) {
        let files = []

        if (typeof patterns === 'string') {
            patterns = [patterns]
        }

        if (!Array.isArray(patterns)) {
            throw new Error('specs or exclude property should be an array of strings')
        }

        for (let pattern of patterns) {
            let filenames = glob.sync(pattern)

            filenames = filenames.filter(filename =>
                filename.slice(-3) === '.js' ||
                filename.slice(-4) === '.es6' ||
                filename.slice(-3) === '.ts' ||
                filename.slice(-8) === '.feature' ||
                filename.slice(-7) === '.coffee')

            filenames = filenames.map(filename =>
                path.isAbsolute(filename) ? path.normalize(filename) : path.resolve(process.cwd(), filename))

            if (filenames.length === 0 && !omitWarnings) {
                log.warn('pattern', pattern, 'did not match any file')
            }

            files = merge(files, filenames, MERGE_OPTIONS)
        }

        return files
    }

    getDataProviders () {
        if (!this._dataProvidersMap) {
            this._dataProvidersMap = initializeDataProviders(this._config.dataProviders)
        }
        return this._dataProvidersMap
    }
}<|MERGE_RESOLUTION|>--- conflicted
+++ resolved
@@ -9,13 +9,9 @@
 
 import { DEFAULT_CONFIGS, SUPPORTED_HOOKS } from '../constants'
 
-<<<<<<< HEAD
 import { initializeDataProviders } from '../dataproviders'
 
-const log = logger('wdio-config:ConfigParser')
-=======
 const log = logger('@wdio/config:ConfigParser')
->>>>>>> 47058476
 const MERGE_OPTIONS = { clone: false }
 
 export default class ConfigParser {
