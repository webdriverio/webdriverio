--- conflicted
+++ resolved
@@ -50,11 +50,7 @@
      * Sauce Labs
      * e.g. 50aa152c-1932-B2f0-9707-18z46q2n1mb0
      */
-<<<<<<< HEAD
-    if ((typeof user === 'string' && key.length === 36) ||
-=======
     if ((typeof user === 'string' && typeof key === 'string' && key.length === 36) ||
->>>>>>> 47058476
         // When SC is used a user needs to be provided and `isRDC` needs to be true
         (typeof user === 'string' && isRDC) ||
         // Or only RDC
@@ -98,66 +94,6 @@
 }
 
 /**
-<<<<<<< HEAD
- * Allows to safely require a package, it only throws if the package was found
- * but failed to load due to syntax errors
- * @param  {string} name  of package
- * @return {object}       package content
- */
-export function safeRequire (name) {
-    try {
-        return require(name)
-    } catch (e) {
-        if (!e.message.match(`Cannot find module '${name}'`)) {
-            throw new Error(`Couldn't initialise "${name}".\n${e.stack}`)
-        }
-
-        return null
-    }
-}
-
-/**
- * initialise WebdriverIO compliant plugins like reporter or services in the following way:
- * 1. if package name is scoped (starts with "@"), require scoped package name
- * 2. otherwise try to require "@wdio/<name>-<type>"
- * 3. otherwise try to require "wdio-<name>-<type>"
- */
-export function initialisePlugin (name, type, target = 'default') {
-    /**
-     * directly import packages that are scoped
-     */
-    if (name[0] === '@') {
-        const service = safeRequire(name)
-        return service[target]
-    }
-
-    /**
-     * check for scoped version of plugin first (e.g. @wdio/sauce-service)
-     */
-    const scopedPlugin = safeRequire(`@wdio/${name.toLowerCase()}-${type}`)
-    if (scopedPlugin) {
-        return scopedPlugin[target]
-    }
-
-    /**
-     * check for old type of
-     */
-    const plugin = safeRequire(`wdio-${name.toLowerCase()}-${type}`)
-    if (plugin) {
-        return plugin[target]
-    }
-
-    throw new Error(
-        `Couldn't find plugin "${name}" ${type}, neither as wdio scoped package `+
-        `"@wdio/${name.toLowerCase()}-${type}" nor as community package ` +
-        `"wdio-${name.toLowerCase()}-${type}". Please make sure you have it installed!`
-    )
-}
-
-
-/**
-=======
->>>>>>> 47058476
  * validates configurations based on default values
  * @param  {Object} defaults  object describing all allowed properties
  * @param  {Object} options   option to check agains
