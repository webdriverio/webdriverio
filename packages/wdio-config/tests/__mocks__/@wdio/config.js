--- conflicted
+++ resolved
@@ -1,17 +1,5 @@
 import { DEFAULT_CONFIGS as DEFAULT_CONFIGS_IMPORT } from '../../../src/constants'
 import { getSauceEndpoint as getSauceEndpointMock } from '../../../src/utils'
-<<<<<<< HEAD
-
-class DotReporter {
-    constructor (options) {
-        this.options = options
-        this.emit = jest.fn()
-    }
-}
-
-class RunnerMock {}
-=======
->>>>>>> 47058476
 
 class ConfigParserMock {
     constructor () {
@@ -33,32 +21,8 @@
     }
 }
 
-<<<<<<< HEAD
-class FoobarServiceMock {
-    beforeSuite () {}
-    afterCommand () {}
-}
-
-const pluginMocks = {
-    reporter: {
-        dot: DotReporter
-    },
-    service: {
-        foobar: FoobarServiceMock
-    },
-    runner: {
-        local: RunnerMock
-    }
-}
-
 export const DEFAULT_CONFIGS = DEFAULT_CONFIGS_IMPORT
 export const getSauceEndpoint = getSauceEndpointMock
-export const initialisePlugin = jest.fn().mockImplementation(
-    (name, type) => pluginMocks[type][name])
-=======
-export const DEFAULT_CONFIGS = DEFAULT_CONFIGS_IMPORT
-export const getSauceEndpoint = getSauceEndpointMock
->>>>>>> 47058476
 export const validateConfig = jest.fn().mockImplementation(
     (_, config) => Object.assign(
         DEFAULT_CONFIGS_IMPORT,
