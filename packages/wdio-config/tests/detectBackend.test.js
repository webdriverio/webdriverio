--- conflicted
+++ resolved
@@ -113,28 +113,18 @@
     })
 
     it('should detect saucelabs us rdc user', () => {
-<<<<<<< HEAD
-        const caps = detectBackend({ region: 'us'}, true)
-=======
         const caps = detectBackend({ region: 'us' }, true)
->>>>>>> 47058476
         expect(caps.hostname).toBe('us1.appium.testobject.com')
         expect(caps.port).toBe(443)
         expect(caps.protocol).toBe('https')
     })
 
     it('should detect saucelabs eu rdc user', () => {
-<<<<<<< HEAD
-        const caps = detectBackend({ region: 'eu'}, true)
-=======
         const caps = detectBackend({ region: 'eu' }, true)
->>>>>>> 47058476
         expect(caps.hostname).toBe('eu1.appium.testobject.com')
         expect(caps.port).toBe(443)
         expect(caps.protocol).toBe('https')
     })
-<<<<<<< HEAD
-=======
 
     it('should throw if user and key are given but can not be connected to a cloud', () => {
         expect(() => detectBackend({
@@ -152,5 +142,4 @@
         expect(caps.hostname).toBe('foobar.com')
         expect(caps.port).toBe(4444)
     })
->>>>>>> 47058476
 })