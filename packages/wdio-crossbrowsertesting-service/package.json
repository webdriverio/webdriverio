{
  "name": "@wdio/crossbrowsertesting-service",
  "version": "8.29.1",
  "description": "A WebdriverIO service that manages local tunnel and job metadata for CrossBrowserTesting users.",
  "author": "Daphne Magsby <daphnem@crossbrowsertesting.com>",
  "homepage": "https://github.com/webdriverio/webdriverio/tree/main/packages/wdio-crossbrowsertesting-service",
  "license": "MIT",
  "engines": {
    "node": ">=18"
  },
  "repository": {
    "type": "git",
    "url": "git://github.com/webdriverio/webdriverio.git",
    "directory": "packages/wdio-crossbrowsertesting-service"
  },
  "keywords": [
    "wdio-plugin",
    "wdio-service",
    "crossbrowsertesting"
  ],
  "bugs": {
    "url": "https://github.com/webdriverio/webdriverio/issues"
  },
  "type": "module",
  "types": "./build/index.d.ts",
  "exports": {
    ".": "./build/index.js",
    "./package.json": "./package.json"
  },
  "typeScriptVersion": "3.8.3",
  "dependencies": {
    "@wdio/logger": "8.28.0",
    "@wdio/types": "8.29.1",
    "cbt_tunnels": "^1.2.2",
<<<<<<< HEAD
    "webdriverio": "8.27.0"
=======
    "got": "^12.6.1",
    "webdriverio": "8.29.1"
>>>>>>> 6aa3d3fd
  },
  "devDependencies": {
    "@types/node": "^20.1.0",
    "@wdio/globals": "8.29.1"
  },
  "publishConfig": {
    "access": "public"
  }
}<|MERGE_RESOLUTION|>--- conflicted
+++ resolved
@@ -32,12 +32,7 @@
     "@wdio/logger": "8.28.0",
     "@wdio/types": "8.29.1",
     "cbt_tunnels": "^1.2.2",
-<<<<<<< HEAD
-    "webdriverio": "8.27.0"
-=======
-    "got": "^12.6.1",
     "webdriverio": "8.29.1"
->>>>>>> 6aa3d3fd
   },
   "devDependencies": {
     "@types/node": "^20.1.0",
