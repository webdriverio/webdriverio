{
  "name": "@wdio/devtools-service",
<<<<<<< HEAD
  "version": "5.4.6",
=======
  "version": "5.7.8",
>>>>>>> 47058476
  "description": "A WebdriverIO service that allows you to run Chrome DevTools commands in your tests",
  "author": "Christian Bromann <christian@saucelabs.com>",
  "homepage": "https://github.com/webdriverio/webdriverio/tree/master/packages/wdio-devtools-service",
  "license": "MIT",
  "main": "./build/index",
  "engines": {
    "node": ">= 8.11.0"
  },
  "scripts": {
    "build": "run-s clean compile",
    "clean": "rimraf ./build",
    "compile": "babel src/ -d build/ --config-file ../../babel.config.js",
    "test": "run-s test:*",
    "test:eslint": "eslint src test",
    "test:unit": "jest"
  },
  "repository": {
    "type": "git",
    "url": "git://github.com/webdriverio/webdriverio.git"
  },
  "keywords": [
    "webdriver",
    "wdio",
    "wdio-service",
    "devtools",
    "chrome",
    "selenium",
    "test"
  ],
  "bugs": {
    "url": "https://github.com/webdriverio/webdriverio/issues"
  },
  "dependencies": {
<<<<<<< HEAD
    "@wdio/logger": "^5.4.6",
=======
    "@wdio/logger": "^5.7.8",
>>>>>>> 47058476
    "chrome-remote-interface": "^0.25.5",
    "speedline": "^1.4.1",
    "stable": "^0.1.8"
  },
  "peerDependencies": {
    "@wdio/cli": "^5.0.0"
  },
  "publishConfig": {
    "access": "public"
  }
}<|MERGE_RESOLUTION|>--- conflicted
+++ resolved
@@ -1,10 +1,6 @@
 {
   "name": "@wdio/devtools-service",
-<<<<<<< HEAD
-  "version": "5.4.6",
-=======
   "version": "5.7.8",
->>>>>>> 47058476
   "description": "A WebdriverIO service that allows you to run Chrome DevTools commands in your tests",
   "author": "Christian Bromann <christian@saucelabs.com>",
   "homepage": "https://github.com/webdriverio/webdriverio/tree/master/packages/wdio-devtools-service",
@@ -38,11 +34,7 @@
     "url": "https://github.com/webdriverio/webdriverio/issues"
   },
   "dependencies": {
-<<<<<<< HEAD
-    "@wdio/logger": "^5.4.6",
-=======
     "@wdio/logger": "^5.7.8",
->>>>>>> 47058476
     "chrome-remote-interface": "^0.25.5",
     "speedline": "^1.4.1",
     "stable": "^0.1.8"
