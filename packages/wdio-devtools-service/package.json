{
  "name": "@wdio/devtools-service",
  "version": "5.9.0",
  "description": "A WebdriverIO service that allows you to run Chrome DevTools commands in your tests",
  "author": "Christian Bromann <christian@saucelabs.com>",
  "homepage": "https://github.com/webdriverio/webdriverio/tree/master/packages/wdio-devtools-service",
  "license": "MIT",
  "main": "./build/index",
  "engines": {
    "node": ">= 8.11.0"
  },
  "scripts": {
    "build": "run-s clean compile",
    "clean": "rimraf ./build",
    "compile": "babel src/ -d build/ --config-file ../../babel.config.js",
    "test": "run-s test:*",
    "test:eslint": "eslint src test",
    "test:unit": "jest"
  },
  "repository": {
    "type": "git",
    "url": "git://github.com/webdriverio/webdriverio.git"
  },
  "keywords": [
    "webdriver",
    "wdio",
    "wdio-service",
    "devtools",
    "chrome",
    "selenium",
    "test"
  ],
  "bugs": {
    "url": "https://github.com/webdriverio/webdriverio/issues"
  },
  "dependencies": {
    "@wdio/logger": "^5.9.0",
<<<<<<< HEAD
    "chrome-remote-interface": "^0.25.5",
    "lighthouse": "^4.3.1",
    "puppeteer-core": "^1.15.0",
=======
    "chrome-remote-interface": "^0.27.1",
>>>>>>> 0d526a80
    "speedline": "^1.4.1",
    "stable": "^0.1.8",
    "weighted-mean": "^1.0.2"
  },
  "peerDependencies": {
    "@wdio/cli": "^5.0.0"
  },
  "publishConfig": {
    "access": "public"
  }
}<|MERGE_RESOLUTION|>--- conflicted
+++ resolved
@@ -35,13 +35,9 @@
   },
   "dependencies": {
     "@wdio/logger": "^5.9.0",
-<<<<<<< HEAD
-    "chrome-remote-interface": "^0.25.5",
+    "chrome-remote-interface": "^0.27.1",
     "lighthouse": "^4.3.1",
     "puppeteer-core": "^1.15.0",
-=======
-    "chrome-remote-interface": "^0.27.1",
->>>>>>> 0d526a80
     "speedline": "^1.4.1",
     "stable": "^0.1.8",
     "weighted-mean": "^1.0.2"
