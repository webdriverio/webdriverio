{
  "name": "@wdio/devtools-service",
  "version": "7.6.1",
  "description": "A WebdriverIO service that allows you to run Chrome DevTools commands in your tests",
  "author": "Christian Bromann <christian@saucelabs.com>",
  "homepage": "https://github.com/webdriverio/webdriverio/tree/main/packages/wdio-devtools-service",
  "license": "MIT",
  "main": "./build/index",
  "engines": {
    "node": ">=12.0.0"
  },
  "repository": {
    "type": "git",
    "url": "git://github.com/webdriverio/webdriverio.git"
  },
  "keywords": [
    "webdriver",
    "wdio",
    "wdio-service",
    "devtools",
    "chrome",
    "selenium",
    "test"
  ],
  "bugs": {
    "url": "https://github.com/webdriverio/webdriverio/issues"
  },
  "dependencies": {
    "@babel/core": "^7.12.10",
    "@tracerbench/trace-event": "^6.0.0",
    "@types/node": "^14.14.31",
    "@wdio/logger": "7.5.3",
    "@wdio/types": "7.6.0",
    "atob": "^2.1.2",
    "babel-plugin-istanbul": "^6.0.0",
<<<<<<< HEAD
    "core-js": "~3.13.1",
    "devtools-protocol": "^0.0.885657",
=======
    "core-js": "~3.12.0",
    "devtools-protocol": "^0.0.887064",
>>>>>>> 7d852739
    "istanbul-lib-coverage": "^3.0.0",
    "istanbul-lib-report": "^3.0.0",
    "istanbul-reports": "^3.0.2",
    "lighthouse": "7.3.0",
    "puppeteer-core": "^9.1.0",
    "speedline": "^1.4.1",
    "stable": "^0.1.8",
    "webdriverio": "7.6.1"
  },
  "devDependencies": {
    "@types/atob": "^2.1.2"
  },
  "peerDependencies": {
    "@wdio/cli": "^7.0.0"
  },
  "publishConfig": {
    "access": "public"
  },
  "types": "./build/index.d.ts"
}<|MERGE_RESOLUTION|>--- conflicted
+++ resolved
@@ -33,13 +33,9 @@
     "@wdio/types": "7.6.0",
     "atob": "^2.1.2",
     "babel-plugin-istanbul": "^6.0.0",
-<<<<<<< HEAD
+    "devtools-protocol": "^0.0.885657",
     "core-js": "~3.13.1",
-    "devtools-protocol": "^0.0.885657",
-=======
-    "core-js": "~3.12.0",
     "devtools-protocol": "^0.0.887064",
->>>>>>> 7d852739
     "istanbul-lib-coverage": "^3.0.0",
     "istanbul-lib-report": "^3.0.0",
     "istanbul-reports": "^3.0.2",
