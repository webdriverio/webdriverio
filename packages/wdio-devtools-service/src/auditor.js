--- conflicted
+++ resolved
@@ -77,14 +77,9 @@
         return result.details.items[0]
     }
 
-<<<<<<< HEAD
-    async getMetrics() {
-        const timeToFirstByte = await this._audit(TTFBMetric, { URL: this.url })
-=======
     async getMetrics () {
         const serverResponseTime = await this._audit(ServerResponseTime, { URL: this.url })
         const cumulativeLayoutShift = await this._audit(CumulativeLayoutShift)
->>>>>>> a20fb822
         const result = await this._audit(Metrics)
         const metrics = result.details.items[0] || {}
         return {
@@ -111,17 +106,6 @@
     }
 
     async getPerformanceScore() {
-<<<<<<< HEAD
-        const {
-            firstMeaningfulPaint, firstCPUIdle, firstInteractive, speedIndex, estimatedInputLatency
-        } = await this.getMetrics()
-
-        /**
-         * return null if any of the metrics could not bet calculated and
-         * therefor are undefined
-         */
-        if (!firstMeaningfulPaint || !firstCPUIdle || !firstInteractive || !speedIndex || !estimatedInputLatency) {
-=======
         const auditResults = {}
         auditResults['speed-index'] =  await this._audit(SpeedIndex)
         auditResults['first-contentful-paint'] =  await this._audit(FirstContentfulPaint)
@@ -132,7 +116,6 @@
 
         if (!auditResults.interactive || !auditResults['cumulative-layout-shift'] || !auditResults['first-contentful-paint'] ||
             !auditResults['largest-contentful-paint'] || !auditResults['speed-index'] || !auditResults['total-blocking-time']) {
->>>>>>> a20fb822
             log.info('One or multiple required metrics couldn\'t be found, setting performance score to: null')
             return null
         }
