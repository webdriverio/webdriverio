import CommandHandler from '../src/commands'

<<<<<<< HEAD
class MyEmitter extends EventEmitter { }

=======
>>>>>>> a20fb822
jest.mock('../src/utils', () => ({
    readIOStream: jest.fn().mockReturnValue('foobar'),
    sumByKey: jest.fn().mockReturnValue('foobar')
}))

const pageMock = {
    tracing: {
        start: jest.fn(),
        stop: jest.fn()
    }
}

const sessionMock = {
    on: jest.fn(),
    emit: jest.fn(),
    send: jest.fn()
}

beforeEach(() => {
    pageMock.tracing.start.mockClear()
    pageMock.tracing.stop.mockClear()
    sessionMock.on.mockClear()
    sessionMock.emit.mockClear()
    sessionMock.send.mockClear()
    global.browser = {
        addCommand: jest.fn()
    }
})

test('initialization', () => {
    new CommandHandler(sessionMock, pageMock)
    expect(global.browser.addCommand.mock.calls).toHaveLength(7)
    expect(sessionMock.on).toBeCalled()
})

test('cdp', async () => {
    sessionMock.send.mockReturnValue(Promise.resolve('foobar'))
    const handler = new CommandHandler(sessionMock, pageMock)
    expect(await handler.cdp('Network', 'enable')).toBe('foobar')
    expect(sessionMock.send).toBeCalledWith('Network.enable', {})
})

test('getNodeId', async () => {
    sessionMock.send.mockResolvedValueOnce({ root: { nodeId: 123 } })
    sessionMock.send.mockResolvedValueOnce({ nodeId: 42 })
    const handler = new CommandHandler(sessionMock, pageMock)

    expect(await handler.getNodeId('selector')).toBe(42)
    expect(sessionMock.send).toBeCalledWith('DOM.getDocument')
    expect(sessionMock.send).toBeCalledWith(
        'DOM.querySelector',
        { nodeId: 123, selector: 'selector' })
})

test('getNodeIds', async () => {
    sessionMock.send.mockResolvedValueOnce({ root: { nodeId: 123 } })
    sessionMock.send.mockResolvedValueOnce({ nodeIds: [42, 43] })
    const handler = new CommandHandler(sessionMock, pageMock)

    expect(await handler.getNodeIds('selector')).toEqual([42, 43])
    expect(sessionMock.send).toBeCalledWith('DOM.getDocument')
    expect(sessionMock.send).toBeCalledWith(
        'DOM.querySelectorAll',
        { nodeId: 123, selector: 'selector' })
})

test('startTracing', () => {
    const handler = new CommandHandler(sessionMock, pageMock)
    handler.startTracing()

    expect(handler.isTracing).toBe(true)
<<<<<<< HEAD
    expect(handler.startTracing.bind(handler)).toThrow()
=======
    expect(::handler.startTracing).toThrow()
    expect(pageMock.tracing.start).toBeCalledTimes(1)
>>>>>>> a20fb822
})

test('endTracing', async () => {
    pageMock.tracing.stop.mockResolvedValue(Buffer.from('{ "traceEvents": "foobar" }'))
    const handler = new CommandHandler(sessionMock, pageMock)
    handler.isTracing = true

    const traceEvents = await handler.endTracing()
    expect(pageMock.tracing.stop).toBeCalledTimes(1)
    expect(traceEvents).toEqual({ traceEvents: 'foobar' })
    expect(handler.isTracing).toBe(false)
})

test('endTracing throws if not tracing', async () => {
    const handler = new CommandHandler(sessionMock, pageMock)
    await expect(handler.endTracing()).rejects.toBeInstanceOf(Error)
})

test('getPageWeight', () => {
    const handler = new CommandHandler(sessionMock, pageMock)
    handler.networkHandler.requestTypes = {
        Document: { size: 23343, encoded: 7674, count: 1 },
        Image: { size: 53479, encoded: 53479, count: 6 },
        Other: { size: 0, encoded: 0, count: 1 }
    }

    const { pageWeight, transferred, requestCount, details } = handler.getPageWeight()
    expect(pageWeight).toBe('foobar')
    expect(transferred).toBe('foobar')
    expect(requestCount).toBe('foobar')
    expect(details).toEqual(handler.networkHandler.requestTypes)
})<|MERGE_RESOLUTION|>--- conflicted
+++ resolved
@@ -1,10 +1,5 @@
 import CommandHandler from '../src/commands'
 
-<<<<<<< HEAD
-class MyEmitter extends EventEmitter { }
-
-=======
->>>>>>> a20fb822
 jest.mock('../src/utils', () => ({
     readIOStream: jest.fn().mockReturnValue('foobar'),
     sumByKey: jest.fn().mockReturnValue('foobar')
@@ -76,12 +71,8 @@
     handler.startTracing()
 
     expect(handler.isTracing).toBe(true)
-<<<<<<< HEAD
     expect(handler.startTracing.bind(handler)).toThrow()
-=======
-    expect(::handler.startTracing).toThrow()
     expect(pageMock.tracing.start).toBeCalledTimes(1)
->>>>>>> a20fb822
 })
 
 test('endTracing', async () => {
