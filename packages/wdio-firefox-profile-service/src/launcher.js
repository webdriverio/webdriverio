import Profile from 'firefox-profile'
import { promisify } from 'util'

export default class FirefoxProfileLauncher {
    async onPrepare (config, capabilities) {
        this.config = config
        this.capabilities = capabilities
        // Return if no profile options were specified
        if (!this.config.firefoxProfile) {
            return
        }

        this.profile = new Profile()

        // Set preferences and proxy
        this._setPreferences()

        if (!Array.isArray(this.config.firefoxProfile.extensions)) {
            return this._buildExtension()
        }

        // Add the extension
        await promisify(::this.profile.addExtensions)(this.config.firefoxProfile.extensions)

        return this._buildExtension()
    }

    /**
     * Sets any preferences and proxy
     */
    _setPreferences () {
        for (const [preference, value] of Object.entries(this.config.firefoxProfile)) {
            if (['extensions', 'proxy', 'legacy'].includes(preference)) {
                continue
            }

            this.profile.setPreference(preference, value)
        }

        if (this.config.firefoxProfile.proxy) {
            this.profile.setProxy(this.config.firefoxProfile.proxy)
        }

        this.profile.updatePreferences()
    }

    async _buildExtension () {
        const zippedProfile = await promisify(::this.profile.encoded)()

        if (Array.isArray(this.capabilities)) {
            this.capabilities
                .filter((capability) => capability.browserName === 'firefox')
                .forEach((capability) => {
                    this._setProfile(capability, zippedProfile)
                })

            return
        }

        for (const browser in this.capabilities) {
            const capability = this.capabilities[browser].capabilities

            if (!capability || capability.browserName !== 'firefox') {
                continue
            }

            this._setProfile(capability, zippedProfile)
        }
    }

    _setProfile(capability, zippedProfile) {
<<<<<<< HEAD
        // for older firefox and geckodriver versions
        capability.firefox_profile = zippedProfile

        // for firefox >= 56.0 and geckodriver >= 0.19.0
        capability['moz:firefoxOptions'] = capability['moz:firefoxOptions'] || {}
        capability['moz:firefoxOptions'].profile = zippedProfile
=======
        if(this.config.firefoxProfile.legacy) {
            // for older firefox and geckodriver versions
            capability.firefox_profile = zippedProfile
        } else {
            // for firefox >= 56.0 and geckodriver >= 0.19.0
            capability['moz:firefoxOptions'] = capability['moz:firefoxOptions'] || {}
            capability['moz:firefoxOptions'].profile = zippedProfile
        }
>>>>>>> 47058476
    }
}<|MERGE_RESOLUTION|>--- conflicted
+++ resolved
@@ -69,14 +69,6 @@
     }
 
     _setProfile(capability, zippedProfile) {
-<<<<<<< HEAD
-        // for older firefox and geckodriver versions
-        capability.firefox_profile = zippedProfile
-
-        // for firefox >= 56.0 and geckodriver >= 0.19.0
-        capability['moz:firefoxOptions'] = capability['moz:firefoxOptions'] || {}
-        capability['moz:firefoxOptions'].profile = zippedProfile
-=======
         if(this.config.firefoxProfile.legacy) {
             // for older firefox and geckodriver versions
             capability.firefox_profile = zippedProfile
@@ -85,6 +77,5 @@
             capability['moz:firefoxOptions'] = capability['moz:firefoxOptions'] || {}
             capability['moz:firefoxOptions'].profile = zippedProfile
         }
->>>>>>> 47058476
     }
 }