--- conflicted
+++ resolved
@@ -27,8 +27,6 @@
 
             expect(service.profile.setPreference).toHaveBeenCalledTimes(1)
             expect(service.profile.setPreference).toHaveBeenCalledWith('browser.startup.homepage', 'https://webdriver.io')
-<<<<<<< HEAD
-=======
             expect(service.profile.updatePreferences).toHaveBeenCalled()
             expect(service.profile.addExtensions).not.toHaveBeenCalled()
 
@@ -52,7 +50,6 @@
 
             expect(service.profile.setPreference).toHaveBeenCalledTimes(1)
             expect(service.profile.setPreference).toHaveBeenCalledWith('browser.startup.homepage', 'https://webdriver.io')
->>>>>>> 47058476
             expect(service.profile.updatePreferences).toHaveBeenCalled()
             expect(service.profile.addExtensions).not.toHaveBeenCalled()
 
@@ -143,12 +140,7 @@
             const service = new Launcher()
             await service.onPrepare(config, capabilities)
 
-<<<<<<< HEAD
-            expect(capabilities.firefox.capabilities.firefox_profile).toBe('foobar')
-            expect(capabilities.firefox.capabilities['moz:firefoxOptions']).toEqual({ profile : 'foobar'})
-=======
             expect(capabilities.firefox.capabilities['moz:firefoxOptions']).toEqual({ profile : 'foobar' })
->>>>>>> 47058476
         })
 
         test('should not set capabilities when an object and not firefox', async () => {
