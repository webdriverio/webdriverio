{
  "name": "@wdio/jasmine-framework",
  "version": "7.2.3",
  "description": "A WebdriverIO plugin. Adapter for Jasmine testing framework.",
  "author": "Christian Bromann <christian@saucelabs.com>",
  "homepage": "https://github.com/webdriverio/webdriverio/tree/main/packages/wdio-jasmine-framework",
  "license": "MIT",
  "main": "./build/index",
  "engines": {
    "node": ">=12.0.0"
  },
  "repository": {
    "type": "git",
    "url": "git://github.com/webdriverio/webdriverio.git"
  },
  "keywords": [
    "jasmine",
    "webdriverio",
    "wdio",
    "wdio-plugin",
    "wdio-framework",
    "webdriver"
  ],
  "bugs": {
    "url": "https://github.com/webdriverio/webdriverio/issues"
  },
  "dependencies": {
    "@types/jasmine": "3.6.7",
    "@wdio/logger": "7.0.0",
<<<<<<< HEAD
    "@wdio/types": "7.2.1",
    "@wdio/utils": "7.2.1",
=======
    "@wdio/types": "7.2.0",
    "@wdio/utils": "7.2.0",
    "callsites": "^3.1.0",
>>>>>>> e9eed9c0
    "expect-webdriverio": "^2.0.0",
    "jasmine": "3.6.4"
  },
  "peerDependencies": {
    "@wdio/cli": "^7.0.0"
  },
  "publishConfig": {
    "access": "public"
  },
  "types": "./build/index.d.ts"
}<|MERGE_RESOLUTION|>--- conflicted
+++ resolved
@@ -27,14 +27,9 @@
   "dependencies": {
     "@types/jasmine": "3.6.7",
     "@wdio/logger": "7.0.0",
-<<<<<<< HEAD
-    "@wdio/types": "7.2.1",
-    "@wdio/utils": "7.2.1",
-=======
     "@wdio/types": "7.2.0",
     "@wdio/utils": "7.2.0",
     "callsites": "^3.1.0",
->>>>>>> e9eed9c0
     "expect-webdriverio": "^2.0.0",
     "jasmine": "3.6.4"
   },
