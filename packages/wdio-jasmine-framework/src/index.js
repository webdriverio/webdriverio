--- conflicted
+++ resolved
@@ -10,11 +10,7 @@
 const NOOP = function noop () {}
 const DEFAULT_TIMEOUT_INTERVAL = 60000
 
-<<<<<<< HEAD
-const log = logger('wdio-jasmine-framework')
-=======
 const log = logger('@wdio/jasmine-framework')
->>>>>>> 47058476
 
 /**
  * Jasmine 2.x runner
@@ -172,11 +168,7 @@
             message.file = params.payload.file
 
             if (params.payload.failedExpectations && params.payload.failedExpectations.length) {
-<<<<<<< HEAD
-                message.failedExpectations = params.payload.failedExpectations
-=======
                 message.errors = params.payload.failedExpectations
->>>>>>> 47058476
                 message.error = params.payload.failedExpectations[0]
             }
 
