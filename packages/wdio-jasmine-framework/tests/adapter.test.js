import logger from '@wdio/logger'
import { runTestInFiberContext, executeHooksWithArgs } from '@wdio/config'

import JasmineAdapterFactory, { JasmineAdapter } from '../src'

const wdioReporter = {
    write: jest.fn(),
    emit: jest.fn(),
    on: jest.fn()
}

test('comes with a factory', async () => {
    expect(typeof JasmineAdapterFactory.run).toBe('function')
    const result = await JasmineAdapterFactory.run(
        '0-2',
        {},
        ['/foo/bar.test.js'],
        { browserName: 'chrome' },
        wdioReporter
    )
    expect(result).toBe(0)
})

test('should properly set up jasmine', async () => {
    const adapter = new JasmineAdapter(
        '0-2',
        {},
        ['/foo/bar.test.js'],
        { browserName: 'chrome' },
        wdioReporter
    )
    const result = await adapter.run()
    expect(result).toBe(0)
    expect(adapter.jrunner.addSpecFiles.mock.calls[0][0]).toEqual(['/foo/bar.test.js'])
    expect(adapter.jrunner.jasmine.addReporter.mock.calls).toHaveLength(1)
    expect(runTestInFiberContext.mock.calls).toHaveLength(7)
    expect(executeHooksWithArgs.mock.calls).toHaveLength(2)

    expect(adapter.jrunner.env.beforeAll.mock.calls).toHaveLength(1)
    expect(adapter.jrunner.env.beforeEach.mock.calls).toHaveLength(1)
    expect(adapter.jrunner.env.afterEach.mock.calls).toHaveLength(1)
    expect(adapter.jrunner.env.afterAll.mock.calls).toHaveLength(1)

    expect(adapter.jrunner.onComplete.mock.calls).toHaveLength(1)
    expect(adapter.jrunner.execute.mock.calls).toHaveLength(1)

    expect(adapter.jrunner.configureDefaultReporter.name).toBe('noop')
    adapter.jrunner.configureDefaultReporter()
})

test('should properly configure the jasmine environment', async () => {
    const stopOnSpecFailure = false
    const random = false
    const failFast = false

    const adapter = new JasmineAdapter(
        '0-2',
        {
            jasmineNodeOpts: {
                stopOnSpecFailure,
                random,
                failFast,
            }
        },
        ['/foo/bar.test.js'],
        { browserName: 'chrome' },
        wdioReporter
    )
    await adapter.run()
    expect(adapter.jrunner.jasmine.getEnv().configure).toBeCalledWith({
        specFilter: expect.any(Function),
        stopOnSpecFailure,
        random,
        failFast,
    })
})

test('set custom ', async () => {
    const config = {
        jasmineNodeOpts: { expectationResultHandler: jest.fn() }
    }
    const adapter = new JasmineAdapter(
        '0-2',
        config,
        ['/foo/bar.test.js'],
        { browserName: 'chrome' },
        wdioReporter
    )
    await adapter.run()
    adapter.jrunner.jasmine.Spec.prototype.addExpectationResult('foobar')
    expect(config.jasmineNodeOpts.expectationResultHandler).toBeCalledWith('foobar', undefined)
})

test('get data from beforeAll hook', async () => {
    const adapter = new JasmineAdapter(
        '0-2',
        {},
        ['/foo/bar.test.js'],
        { browserName: 'chrome' },
        wdioReporter
    )
    await adapter.run()
    expect(adapter.lastSpec).toBeUndefined()

    adapter.jrunner.jasmine.Suite.prototype.beforeAll.call({
        result: 'some result'
    }, 'foobar')
    expect(adapter.lastSpec).toBe('some result')
    expect(adapter.jrunner.beforeAllHook).toBeCalledWith('foobar')
})

test('get data from execute hook', async () => {
    const adapter = new JasmineAdapter(
        '0-2',
        {},
        ['/foo/bar.test.js'],
        { browserName: 'chrome' },
        wdioReporter
    )
    await adapter.run()
    expect(adapter.lastTest).toBeUndefined()

    adapter.jrunner.jasmine.Spec.prototype.execute.call({
        result: {
            text: 'some result'
        }
    }, 'barfoo')

    expect(adapter.lastTest.text).toBe('some result')
    expect(typeof adapter.lastTest.start).toBe('number')
    expect(adapter.jrunner.executeHook).toBeCalledWith('barfoo')
})

test('customSpecFilter', () => {
    const specMock = {
        getFullName: () => 'my test @smoke',
        pend: jest.fn()
    }
    const config = {
        jasmineNodeOpts: { grepMatch: '@smoke' }
    }
    const adapter = new JasmineAdapter(
        '0-2',
        config,
        ['/foo/bar.test.js'],
        { browserName: 'chrome' },
        wdioReporter
    )

    expect(adapter.customSpecFilter(specMock)).toBe(true)
    expect(specMock.pend.mock.calls).toHaveLength(0)

    adapter.jasmineNodeOpts.grep = '@random'
    expect(adapter.customSpecFilter(specMock)).toBe(true)
    expect(specMock.pend.mock.calls).toHaveLength(1)

    adapter.jasmineNodeOpts.invertGrep = true
    expect(adapter.customSpecFilter(specMock)).toBe(true)
    expect(specMock.pend.mock.calls).toHaveLength(1)

    adapter.jasmineNodeOpts.grep = '@smoke'
    adapter.jasmineNodeOpts.invertGrep = true
    expect(adapter.customSpecFilter(specMock)).toBe(true)
    expect(specMock.pend.mock.calls).toHaveLength(2)
})

test('wrapHook if successful', async () => {
    executeHooksWithArgs.mockClear()
    const config = { beforeAll: 'somehook' }
    const adapter = new JasmineAdapter(
        '0-2',
        config,
        ['/foo/bar.test.js'],
        { browserName: 'chrome' },
        wdioReporter
    )
    const wrappedHook = adapter.wrapHook('beforeAll')
    const doneCallback = jest.fn()

    executeHooksWithArgs.mockImplementation((...args) => Promise.resolve(args))
    await wrappedHook(doneCallback)
    expect(executeHooksWithArgs.mock.calls[0][0]).toBe('somehook')
    expect(executeHooksWithArgs.mock.calls[0][1].type).toBe('beforeAll')
    expect(doneCallback.mock.calls).toHaveLength(1)
})

test('wrapHook if failing', async () => {
    executeHooksWithArgs.mockClear()
    const config = { beforeAll: 'somehook' }
    const adapter = new JasmineAdapter(
        '0-2',
        config,
        ['/foo/bar.test.js'],
        { browserName: 'chrome' },
        wdioReporter
    )
    const wrappedHook = adapter.wrapHook('beforeAll')
    const doneCallback = jest.fn()

    executeHooksWithArgs.mockImplementation(() => Promise.reject(new Error('uuuups')))
    await wrappedHook(doneCallback)
    expect(executeHooksWithArgs.mock.calls[0][0]).toBe('somehook')
    expect(executeHooksWithArgs.mock.calls[0][1].type).toBe('beforeAll')
    expect(doneCallback.mock.calls).toHaveLength(1)
    expect(logger().info.mock.calls[0][0].startsWith('Error in beforeAll hook: uuuups')).toBe(true)
})

test('formatMessage', () => {
    const adapter = new JasmineAdapter(
        '0-2',
        {},
        ['/foo/bar.test.js'],
        { browserName: 'chrome' },
        wdioReporter
    )

    let message = adapter.formatMessage({ type: 'foobar' })
    expect(message).toEqual({ type: 'foobar' })

    message = adapter.formatMessage({
        type: 'foobar',
        payload: {
            failedExpectations: [new Error('foobar')]
        }
    })
    expect(message.error.message).toBe('foobar')

    adapter.lastSpec = { description: 'lasttestdesc' }
    message = adapter.formatMessage({
        type: 'afterTest',
        payload: {
            id: 'spec1',
            description: 'foodesc',
            fullName: 'foo',
            file: '/some/test.js',
            failedExpectations: [],
            start: Date.now() - 2000
        }
    })
    expect(message.duration).toBeGreaterThan(1999)
    expect(message.duration).toBeLessThan(2005)
    expect(message.passed).toBe(true)
    expect(message.parent).toBe('lasttestdesc')
    expect(message.title).toBe('foodesc')

    message = adapter.formatMessage({
        type: 'afterTest',
        payload: {
            description: 'foodesc',
            fullName: 'foo',
            file: '/some/test.js',
            start: Date.now() - 2000,
            duration: 123
        }
    })
    expect(message.duration).toBe(123)
})

<<<<<<< HEAD
=======
test('formatMessage should pass all failedExpectations as errors', () => {
    const adapter = new JasmineAdapter(
        '0-2',
        {},
        ['/foo/bar.test.js'],
        { browserName: 'chrome' },
        wdioReporter
    )
    const message = adapter.formatMessage({
        type: 'foobar',
        payload: {
            failedExpectations: [new Error('foobar'), { message: 'I am also a failed expectation but not an exception' }]
        }
    })

    expect(message.errors.length).toBe(2)
    expect(message.errors[1].message).toBe('I am also a failed expectation but not an exception')
})

>>>>>>> 47058476
test('getExpectationResultHandler returns origHandler if none is given', () => {
    const jasmine = { Spec: { prototype: { addExpectationResult: 'foobar' } } }
    const config = { jasmineNodeOpts: {} }
    const adapter = new JasmineAdapter(
        '0-2',
        config,
        ['/foo/bar.test.js'],
        { browserName: 'chrome' },
        wdioReporter
    )

    adapter.expectationResultHandler = jest.fn().mockImplementation(() => 'barfoo')
    const handler = adapter.getExpectationResultHandler(jasmine)
    expect(handler).toBe('foobar')
})

test('getExpectationResultHandler returns modified origHandler if expectationResultHandler is given', () => {
    const jasmine = { Spec: { prototype: { addExpectationResult: 'foobar' } } }
    const config = { jasmineNodeOpts: { expectationResultHandler: jest.fn() } }
    const adapter = new JasmineAdapter(
        '0-2',
        config,
        ['/foo/bar.test.js'],
        { browserName: 'chrome' },
        wdioReporter
    )

    adapter.expectationResultHandler = jest.fn().mockImplementation(() => 'barfoo')
    const handler = adapter.getExpectationResultHandler(jasmine)
    expect(handler).toBe('barfoo')
    expect(adapter.expectationResultHandler).toBeCalledWith('foobar')
})

test('expectationResultHandler', () => {
    const origHandler = jest.fn()
    const config = { jasmineNodeOpts: { expectationResultHandler: jest.fn() } }
    const adapter = new JasmineAdapter(
        '0-2',
        config,
        ['/foo/bar.test.js'],
        { browserName: 'chrome' },
        wdioReporter
    )

    const resultHandler = adapter.expectationResultHandler(origHandler)
    resultHandler(true, 'foobar')
    expect(config.jasmineNodeOpts.expectationResultHandler).toBeCalledWith(true, 'foobar')
    expect(origHandler).toBeCalledWith(true, 'foobar')
})

test('expectationResultHandler failing', () => {
    const origHandler = jest.fn()
    const err = new Error('uuups')
    const config = { jasmineNodeOpts: { expectationResultHandler: () => {
        throw err
    } } }
    const adapter = new JasmineAdapter(
        '0-2',
        config,
        ['/foo/bar.test.js'],
        { browserName: 'chrome' },
        wdioReporter
    )

    const resultHandler = adapter.expectationResultHandler(origHandler)
    resultHandler(true, 'foobar')
    expect(origHandler).toBeCalledWith(
        false,
        {
            passed: false,
            message: 'expectationResultHandlerError: uuups',
            error: err
        }
    )
})

test('expectationResultHandler failing with failing test', () => {
    const origHandler = jest.fn()
    const config = { jasmineNodeOpts: { expectationResultHandler: () => {
        throw new Error('uuups')
    } } }
    const adapter = new JasmineAdapter(
        '0-2',
        config,
        ['/foo/bar.test.js'],
        { browserName: 'chrome' },
        wdioReporter
    )

    const resultHandler = adapter.expectationResultHandler(origHandler)
    resultHandler(false, 'foobar')
    expect(origHandler).toBeCalledWith(false, 'foobar')
})

test('prepareMessage', () => {
    const adapter = new JasmineAdapter(
        '0-2',
        {},
        ['/foo/bar.test.js'],
        { browserName: 'chrome' },
        wdioReporter
    )
    adapter.formatMessage = (params) => params
    adapter.jrunner.specFiles = ['/some/path.test.js']
    adapter.lastSpec = { foo: 'bar' }
    adapter.lastTest = { bar: 'foo' }

    const msg = adapter.prepareMessage('beforeSuite')
    expect(msg.type).toBe('beforeSuite')
    expect(msg.payload.file).toBe('/some/path.test.js')
    expect(msg.payload.foo).toBe('bar')

    const msgSpec = adapter.prepareMessage('beforeTest')
    expect(msgSpec.type).toBe('beforeTest')
    expect(msgSpec.payload.file).toBe('/some/path.test.js')
    expect(msgSpec.payload.bar).toBe('foo')
})

afterEach(() => {
    runTestInFiberContext.mockClear()
    executeHooksWithArgs.mockClear()
})<|MERGE_RESOLUTION|>--- conflicted
+++ resolved
@@ -256,8 +256,6 @@
     expect(message.duration).toBe(123)
 })
 
-<<<<<<< HEAD
-=======
 test('formatMessage should pass all failedExpectations as errors', () => {
     const adapter = new JasmineAdapter(
         '0-2',
@@ -277,7 +275,6 @@
     expect(message.errors[1].message).toBe('I am also a failed expectation but not an exception')
 })
 
->>>>>>> 47058476
 test('getExpectationResultHandler returns origHandler if none is given', () => {
     const jasmine = { Spec: { prototype: { addExpectationResult: 'foobar' } } }
     const config = { jasmineNodeOpts: {} }
