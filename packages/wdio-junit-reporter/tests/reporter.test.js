import WDIOJunitReporter from '../src'

import mochaRunnerLog from './__fixtures__/mocha-runner.json'
import cucumberRunnerLog from './__fixtures__/cucumber-runner.json'
import cucumberRunnerBrowserstackIosLog from './__fixtures__/cucumber-runner-browserstack-ios.json'
import cucumberRunnerBrowserstackAndroidLog from './__fixtures__/cucumber-runner-browserstack-android.json'
import cucumberRunnerBrowserstackNoCaps from './__fixtures__/cucumber-runner-browserstack-nocaps.json'
import suitesLog from './__fixtures__/suites.json'
import suitesWithNoErrorObjectLog from './__fixtures__/suites-with-no-error-object.json'
import featuresLog from './__fixtures__/cucumber-features.json'
import featuresWithFailingThenSkipStepLog from './__fixtures__/cucumber-features-with-failed-then-skipped-steps.json'
import featuresWithPendingStepLog from './__fixtures__/cucumber-features-with-pending-step.json'
import featuresWithErrorStepAndNoErrorObjectLog from './__fixtures__/cucumber-features-with-error-step-and-no-error-object.json'
import suitesHooksLog from './__fixtures__/suites-hooks.json'
import suitesMultipleLog from './__fixtures__/suites-multiple.json'

describe('wdio-junit-reporter', () => {
    let reporter

    beforeEach(() => {
        reporter = new WDIOJunitReporter({ stdout: true })
    })

    it('should write to output stream on runnerEnd', () => {
        reporter.buildJunitXml = jest.fn().mockReturnValue()
        reporter.write = jest.fn()
        reporter.onRunnerEnd()
        expect(reporter.write.mock.calls[0][0]).toMatchSnapshot()
    })

    it('should prepare name', () => {
        expect(reporter.prepareName()).toMatchSnapshot()
        expect(reporter.prepareName('Chrome something_odd.foobar')).toMatchSnapshot()
    })

    it('has a suiteNameFormat option for setting names manually', () => {
        reporter = new WDIOJunitReporter({ stdout: true, suiteNameFormat: /foobar/ })
        expect(reporter.prepareName('Skipped_foobar_test')).toMatchSnapshot()
    })

    it('can format output', () => {
        expect(reporter.format()).toMatchSnapshot()
        expect(reporter.format(1)).toMatchSnapshot()
        expect(reporter.format({ a: 'foo', b: 'bar' })).toMatchSnapshot()
        expect(reporter.format({ a: 'foobar'.repeat(100) })).toMatchSnapshot()
        expect(reporter.format({ a: '@'.repeat(10000) })).toMatchSnapshot()
        expect(reporter.format({ a: '@'.repeat(100).split('') })).toMatchSnapshot()
        expect(reporter.format([...Array(11)].map((item, i) => i).reduce((a, b) => {
            a['entry' + b] = 'foobar'
            return a
        }, {}))).toBe('{"entry0":"foobar","entry1":"foobar","entry2":"foobar","entry3":"foobar","entry4":"foobar","entry5":"foobar","entry6":"foobar","entry7":"foobar","entry8":"foobar","entry9":"foobar","_":"1 more keys: [\\"entry10\\"]"}')
    })

    it('can translate stdout', () => {
        const output = [{
            type: 'command',
            method: 'POST',
            sessionId: 'foobar',
            endpoint: '/sessionId/click',
            body: { elementId: 'foobar' }
        }, {
            type: 'result',
            body: { value: 'foobar' }
        }]
        expect(reporter.getStandardOutput({ output })).toContain('COMMAND: POST /sessionId/click - {"elementId":"foobar"}')
        expect(reporter.getStandardOutput({ output })).toContain('RESULT: {"value":"foobar"}')
    })

    it('generates xml output', () => {
        reporter.suites = suitesLog

        // verifies the content of the report but omits format by stripping all whitespace and new lines
        expect(reporter.buildJunitXml(mochaRunnerLog).replace(/\s/g, '')).toMatchSnapshot()
    })

    it('generates xml output (Cucumber-style)', () => {
        reporter.suites = featuresLog

        // verifies the content of the report but omits format by stripping all whitespace and new lines
        expect(reporter.buildJunitXml(cucumberRunnerLog).replace(/\s/g, '')).toMatchSnapshot()
    })

    it('generates xml output (Cucumber-style) (with packageName)', () => {
        reporter = new WDIOJunitReporter({ packageName: 'wdio-unit-tests', stdout: true })
        reporter.suites = featuresLog
        // verifies the content of the report but omits format by stripping all whitespace and new lines
        expect(reporter.buildJunitXml(cucumberRunnerLog).replace(/\s/g, '')).toMatchSnapshot()
    })

    it('scenario will be marked failed if a single scenario step fails (Cucumber-style)', () => {
        reporter.suites = featuresWithFailingThenSkipStepLog

        // verifies the content of the report but omits format by stripping all whitespace and new lines
        expect(reporter.buildJunitXml(cucumberRunnerLog).replace(/\s/g, '')).toMatchSnapshot()
    })

    it('scenario will be marked failed if a single scenario step throws an error but there is no error object in JSON', () => {
        reporter.suites = suitesWithNoErrorObjectLog

        // verifies the content of the report but omits format by stripping all whitespace and new lines
        expect(reporter.buildJunitXml(mochaRunnerLog).replace(/\s/g, '')).toMatchSnapshot()
    })

    it('scenario will be marked failed if a single scenario step throws an error but there is no error object in JSON (Cucumber-style)', () => {
        reporter.suites = featuresWithErrorStepAndNoErrorObjectLog

        // verifies the content of the report but omits format by stripping all whitespace and new lines
        expect(reporter.buildJunitXml(cucumberRunnerLog).replace(/\s/g, '')).toMatchSnapshot()
    })

    it('scenario will be marked skipped if a single scenario step is pending (Cucumber-style)', () => {
        reporter.suites = featuresWithPendingStepLog

        // verifies the content of the report but omits format by stripping all whitespace and new lines
        expect(reporter.buildJunitXml(cucumberRunnerLog).replace(/\s/g, '')).toMatchSnapshot()
    })

    it('generates xml output if before all hook failed', () => {
        reporter.suites = suitesHooksLog

        // verifies the content of the report but omits format by stripping all whitespace and new lines
        expect(reporter.buildJunitXml(mochaRunnerLog).replace(/\s/g, '')).toMatchSnapshot()
    })

    it('generates xml output for multiple describe blocks', () => {
        reporter.suites = suitesMultipleLog

        // verifies the content of the report but omits format by stripping all whitespace and new lines
        expect(reporter.buildJunitXml(mochaRunnerLog).replace(/\s/g, '')).toMatchSnapshot()
    })

    it('generates xml output correctly when error options are set', () => {
        const errorOptions = {
            error: 'message',
            failure: 'message',
            stacktrace: 'stack'
        }

        reporter = new WDIOJunitReporter({ stdout: true, errorOptions })
        reporter.suites = suitesLog

        // verifies the content of the report but omits format by stripping all whitespace and new lines
        expect(reporter.buildJunitXml(mochaRunnerLog).replace(/\s/g, '')).toMatchSnapshot()
    })

    it('generates xml output correctly when error options are set (Cucumber-style)', () => {
        const errorOptions = {
            error: 'message',
            failure: 'message',
            stacktrace: 'stack'
        }

        reporter = new WDIOJunitReporter({ stdout: true, errorOptions })
        reporter.suites = featuresLog

        // verifies the content of the report but omits format by stripping all whitespace and new lines
        expect(reporter.buildJunitXml(cucumberRunnerLog).replace(/\s/g, '')).toMatchSnapshot()
    })

    it('generates xml output with correct information when test is ran against Browserstack for iOS apps (with packageName)', () => {
        reporter = new WDIOJunitReporter({ packageName: 'wdio-unit-tests', stdout: true })
        reporter.suites = featuresLog

        // verifies the content of the report but omits format by stripping all whitespace and new lines
        expect(reporter.buildJunitXml(cucumberRunnerBrowserstackIosLog).replace(/\s/g, '')).toMatchSnapshot()
    })

    it('generates xml output with correct information when test is ran against Browserstack for iOS apps', () => {
        reporter = new WDIOJunitReporter({ stdout: true })
        reporter.suites = featuresLog

        // verifies the content of the report but omits format by stripping all whitespace and new lines
        expect(reporter.buildJunitXml(cucumberRunnerBrowserstackIosLog).replace(/\s/g, '')).toMatchSnapshot()
    })

    it('generates xml output with correct information when test is ran against Browserstack for Android apps (with packageName)', () => {
        reporter = new WDIOJunitReporter({ packageName: 'wdio-unit-test', stdout: true })
        reporter.suites = featuresLog

        // verifies the content of the report but omits format by stripping all whitespace and new lines
        expect(reporter.buildJunitXml(cucumberRunnerBrowserstackAndroidLog).replace(/\s/g, '')).toMatchSnapshot()
    })

    it('generates xml output with correct information when test is ran against Browserstack for Android apps', () => {
        reporter = new WDIOJunitReporter({ stdout: true })
        reporter.suites = featuresLog

        // verifies the content of the report but omits format by stripping all whitespace and new lines
        expect(reporter.buildJunitXml(cucumberRunnerBrowserstackAndroidLog).replace(/\s/g, '')).toMatchSnapshot()
    })

<<<<<<< HEAD
    it('ensures that browserstack sanitised capabilities are not null if not provided by user', () => {
        reporter = new WDIOJunitReporter({})
        reporter.suites = featuresLog

        expect(reporter.buildJunitXml(cucumberRunnerBrowserstackNoCaps).replace(/\s/g, '')).toMatchSnapshot()

=======
    it('generates xml output correctly when the addFileAttribute option is set', () => {
        reporter = new WDIOJunitReporter({ stdout: true, addFileAttribute: true })
        reporter.suites = featuresLog

        // verifies the content of the report but omits format by stripping all whitespace and new lines
        expect(reporter.buildJunitXml(mochaRunnerLog).replace(/\s/g, '')).toMatchSnapshot()
    })

    it('generates xml output correctly when the addFileAttribute option is set (Cucumber-style)', () => {
        reporter = new WDIOJunitReporter({ stdout: true, addFileAttribute: true })
        reporter.suites = featuresLog

        // verifies the content of the report but omits format by stripping all whitespace and new lines
        expect(reporter.buildJunitXml(mochaRunnerLog).replace(/\s/g, '')).toMatchSnapshot()
>>>>>>> d1f9a1e5
    })
})<|MERGE_RESOLUTION|>--- conflicted
+++ resolved
@@ -189,14 +189,12 @@
         expect(reporter.buildJunitXml(cucumberRunnerBrowserstackAndroidLog).replace(/\s/g, '')).toMatchSnapshot()
     })
 
-<<<<<<< HEAD
     it('ensures that browserstack sanitised capabilities are not null if not provided by user', () => {
         reporter = new WDIOJunitReporter({})
         reporter.suites = featuresLog
-
+        //verifies the content of the report but omits format by stripping all whitespace and new lines
         expect(reporter.buildJunitXml(cucumberRunnerBrowserstackNoCaps).replace(/\s/g, '')).toMatchSnapshot()
 
-=======
     it('generates xml output correctly when the addFileAttribute option is set', () => {
         reporter = new WDIOJunitReporter({ stdout: true, addFileAttribute: true })
         reporter.suites = featuresLog
@@ -211,6 +209,6 @@
 
         // verifies the content of the report but omits format by stripping all whitespace and new lines
         expect(reporter.buildJunitXml(mochaRunnerLog).replace(/\s/g, '')).toMatchSnapshot()
->>>>>>> d1f9a1e5
+
     })
 })