import fs from 'fs'
import path from 'path'
import WDIOJunitReporter from '../src'

import runnerLog from './__fixtures__/runner.json'
import suitesLog from './__fixtures__/suites.json'
import runnerMultipleSpecsLog from './__fixtures__/runner-multiple-specs.json'
import suitesMultipleLog from './__fixtures__/suites-multiple.json'

const testLog = fs.readFileSync(path.join(__dirname, '__fixtures__', 'wdio-0-0-junit-reporter.txt'))
const testMultipleLog = fs.readFileSync(path.join(__dirname, '__fixtures__', 'wdio-0-0-junit-reporter-multiple.txt'))

describe('wdio-junit-reporter', () => {
    let reporter

    beforeEach(() => {
        reporter = new WDIOJunitReporter({ stdout: true })
    })

    it('should write to output stream on runnerEnd', () => {
        reporter.prepareXml = jest.fn().mockReturnValue('foobar')
        reporter.write = jest.fn()
        reporter.onRunnerEnd()
        expect(reporter.write.mock.calls[0][0]).toBe('foobar')
    })

    it('should prepare name', () => {
        expect(reporter.prepareName()).toBe('Skipped_test')
        expect(reporter.prepareName('Chrome something_odd.foobar')).toBe('Chrome_something_odd_foobar')
    })

    it('has a suiteNameFormat option for setting names manually', () => {
        reporter = new WDIOJunitReporter({ stdout: true, suiteNameFormat: /foobar/ })
        expect(reporter.prepareName('Skipped_foobar_test')).toBe('Skipped___test')
    })

    it('can format output', () => {
        expect(reporter.format()).toBe(undefined)
        expect(reporter.format(1)).toBe('1')
        expect(reporter.format({ a: 'foo', b: 'bar' })).toBe(
            '{"a":"foo","b":"bar"}')
        expect(reporter.format({ a: 'foobar'.repeat(100) })).toBe(
            '{"a":"[base64] 600 bytes"}')
        expect(reporter.format({ a: '@'.repeat(10000) })).toBe(
            `{"a":"${'@'.repeat(200)} ... (9800 more bytes)"}`)
        expect(reporter.format({ a: '@'.repeat(100).split('') })).toBe(
            '{"a":["@","@","@","@","@","@","@","@","@","@","(90 more items)"]}')
<<<<<<< HEAD
        expect(reporter.format([...Array(11)].map((item, i) => i).reduce((a,b) => {
=======
        expect(reporter.format([...Array(11)].map((item, i) => i).reduce((a, b) => {
>>>>>>> 47058476
            a['entry' + b] = 'foobar'
            return a
        }, {}))).toBe('{"entry0":"foobar","entry1":"foobar","entry2":"foobar","entry3":"foobar","entry4":"foobar","entry5":"foobar","entry6":"foobar","entry7":"foobar","entry8":"foobar","entry9":"foobar","_":"1 more keys: [\\"entry10\\"]"}')
    })

    it('can translate stdout', () => {
        const output = [{
            type: 'command',
            method: 'POST',
            sessionId: 'foobar',
            endpoint: '/wd/hub/sessionId/click',
            body: { elementId: 'foobar' }
        }, {
            type: 'result',
            body: { value: 'foobar' }
        }]
        expect(reporter.getStandardOutput({ output })).toContain('COMMAND: POST /wd/hub/sessionId/click - {"elementId":"foobar"}')
        expect(reporter.getStandardOutput({ output })).toContain('RESULT: {"value":"foobar"}')
    })

    it('generates xml output', () => {
        reporter.suites = suitesLog
        expect(reporter.prepareXml(runnerLog)).toBe(testLog.toString().trim())
    })

    it('generates xml output from a runner with multiple specs', () => {
        reporter.suites = suitesMultipleLog
        expect(reporter.prepareXml(runnerMultipleSpecsLog)).toBe(testMultipleLog.toString().trim())
    })
})<|MERGE_RESOLUTION|>--- conflicted
+++ resolved
@@ -45,11 +45,7 @@
             `{"a":"${'@'.repeat(200)} ... (9800 more bytes)"}`)
         expect(reporter.format({ a: '@'.repeat(100).split('') })).toBe(
             '{"a":["@","@","@","@","@","@","@","@","@","@","(90 more items)"]}')
-<<<<<<< HEAD
-        expect(reporter.format([...Array(11)].map((item, i) => i).reduce((a,b) => {
-=======
         expect(reporter.format([...Array(11)].map((item, i) => i).reduce((a, b) => {
->>>>>>> 47058476
             a['entry' + b] = 'foobar'
             return a
         }, {}))).toBe('{"entry0":"foobar","entry1":"foobar","entry2":"foobar","entry3":"foobar","entry4":"foobar","entry5":"foobar","entry6":"foobar","entry7":"foobar","entry8":"foobar","entry9":"foobar","_":"1 more keys: [\\"entry10\\"]"}')
