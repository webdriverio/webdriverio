{
  "name": "@wdio/lambda-runner",
<<<<<<< HEAD
  "version": "5.4.19",
=======
  "version": "5.7.9",
>>>>>>> 47058476
  "description": "A WebdriverIO plugin that allows you to run tests on AWS",
  "author": "Christian Bromann <christian@saucelabs.com>",
  "homepage": "https://github.com/webdriverio/webdriverio/tree/master/packages/wdio-lambda-runner",
  "license": "MIT",
  "main": "./build/index",
  "engines": {
    "node": ">= 8.11.0"
  },
  "scripts": {
    "build": "run-s clean compile",
    "clean": "rimraf ./build",
    "compile": "babel src/ -d build/ --config-file ../../babel.config.js",
    "test": "run-s test:*",
    "test:eslint": "eslint src test",
    "test:unit": "jest"
  },
  "repository": {
    "type": "git",
    "url": "git://github.com/webdriverio/webdriverio.git"
  },
  "keywords": [
    "webdriver",
    "webdriverio",
    "wdio",
    "wdio-runner",
    "aws"
  ],
  "bugs": {
    "url": "https://github.com/webdriverio/webdriverio/issues"
  },
  "dependencies": {
<<<<<<< HEAD
    "@wdio/logger": "^5.4.6",
    "@wdio/runner": "^5.4.19",
=======
    "@wdio/logger": "^5.7.8",
    "@wdio/runner": "^5.7.9",
>>>>>>> 47058476
    "find-node-modules": "^1.0.4",
    "serverless": "^1.25.0",
    "shelljs": "^0.7.8",
    "tmp": "^0.0.33"
  },
  "peerDependencies": {
    "@wdio/cli": "^5.0.0"
  },
  "publishConfig": {
    "access": "public"
  }
}<|MERGE_RESOLUTION|>--- conflicted
+++ resolved
@@ -1,10 +1,6 @@
 {
   "name": "@wdio/lambda-runner",
-<<<<<<< HEAD
-  "version": "5.4.19",
-=======
   "version": "5.7.9",
->>>>>>> 47058476
   "description": "A WebdriverIO plugin that allows you to run tests on AWS",
   "author": "Christian Bromann <christian@saucelabs.com>",
   "homepage": "https://github.com/webdriverio/webdriverio/tree/master/packages/wdio-lambda-runner",
@@ -36,13 +32,8 @@
     "url": "https://github.com/webdriverio/webdriverio/issues"
   },
   "dependencies": {
-<<<<<<< HEAD
-    "@wdio/logger": "^5.4.6",
-    "@wdio/runner": "^5.4.19",
-=======
     "@wdio/logger": "^5.7.8",
     "@wdio/runner": "^5.7.9",
->>>>>>> 47058476
     "find-node-modules": "^1.0.4",
     "serverless": "^1.25.0",
     "shelljs": "^0.7.8",
