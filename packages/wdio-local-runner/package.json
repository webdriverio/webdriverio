{
  "name": "@wdio/local-runner",
<<<<<<< HEAD
  "version": "5.4.19",
=======
  "version": "5.7.9",
>>>>>>> 47058476
  "description": "A WebdriverIO runner to run tests locally",
  "author": "Christian Bromann <christian@saucelabs.com>",
  "homepage": "https://github.com/webdriverio/webdriverio/tree/master/packages/wdio-local-runner",
  "license": "MIT",
  "main": "./build/index",
  "engines": {
    "node": ">= 8.11.0"
  },
  "scripts": {
    "build": "run-s clean compile",
    "clean": "rimraf ./build",
    "compile": "babel src/ -d build/ --config-file ../../babel.config.js",
    "test": "run-s test:*",
    "test:eslint": "eslint src test",
    "test:unit": "jest"
  },
  "repository": {
    "type": "git",
    "url": "git://github.com/webdriverio/webdriverio.git"
  },
  "keywords": [
    "webdriver",
    "webdriverio",
    "wdio",
    "wdio-runner"
  ],
  "bugs": {
    "url": "https://github.com/webdriverio/webdriverio/issues"
  },
  "dependencies": {
<<<<<<< HEAD
    "@wdio/logger": "^5.4.6",
    "@wdio/repl": "^5.4.18",
    "@wdio/runner": "^5.4.19",
    "async-exit-hook": "^2.0.1"
=======
    "@wdio/logger": "^5.7.8",
    "@wdio/repl": "^5.7.9",
    "@wdio/runner": "^5.7.9",
    "async-exit-hook": "^2.0.1",
    "stream-buffers": "^3.0.2"
  },
  "peerDependencies": {
    "@wdio/cli": "^5.0.0"
>>>>>>> 47058476
  },
  "peerDependencies": {
    "@wdio/cli": "^5.0.0"
  },
  "publishConfig": {
    "access": "public"
  }
}<|MERGE_RESOLUTION|>--- conflicted
+++ resolved
@@ -1,10 +1,6 @@
 {
   "name": "@wdio/local-runner",
-<<<<<<< HEAD
-  "version": "5.4.19",
-=======
   "version": "5.7.9",
->>>>>>> 47058476
   "description": "A WebdriverIO runner to run tests locally",
   "author": "Christian Bromann <christian@saucelabs.com>",
   "homepage": "https://github.com/webdriverio/webdriverio/tree/master/packages/wdio-local-runner",
@@ -35,12 +31,6 @@
     "url": "https://github.com/webdriverio/webdriverio/issues"
   },
   "dependencies": {
-<<<<<<< HEAD
-    "@wdio/logger": "^5.4.6",
-    "@wdio/repl": "^5.4.18",
-    "@wdio/runner": "^5.4.19",
-    "async-exit-hook": "^2.0.1"
-=======
     "@wdio/logger": "^5.7.8",
     "@wdio/repl": "^5.7.9",
     "@wdio/runner": "^5.7.9",
@@ -49,10 +39,6 @@
   },
   "peerDependencies": {
     "@wdio/cli": "^5.0.0"
->>>>>>> 47058476
-  },
-  "peerDependencies": {
-    "@wdio/cli": "^5.0.0"
   },
   "publishConfig": {
     "access": "public"
