--- conflicted
+++ resolved
@@ -41,13 +41,9 @@
     "@wdio/repl": "workspace:*",
     "@wdio/runner": "workspace:*",
     "@wdio/types": "workspace:*",
-<<<<<<< HEAD
     "@wdio/xvfb": "workspace:*",
-    "async-exit-hook": "^2.0.1",
-=======
     "exit-hook": "^4.0.0",
     "expect-webdriverio": "^5.3.4",
->>>>>>> 7087238e
     "split2": "^4.1.0",
     "stream-buffers": "^3.0.2"
   },
