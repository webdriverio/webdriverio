import path from 'path'
import child from 'child_process'
import EventEmitter from 'events'

import logger from '@wdio/logger'

import RunnerTransformStream from './transformStream'
<<<<<<< HEAD
import WDIORepl from './repl'

const log = logger('wdio-local-runner')
=======
import ReplQueue from './replQueue'

const log = logger('@wdio/local-runner')
const replQueue = new ReplQueue()
>>>>>>> 47058476

/**
 * WorkerInstance
 * responsible for spawning a sub process to run the framework in and handle its
 * session lifetime.
 */
export default class WorkerInstance extends EventEmitter {
    /**
     * assigns paramters to scope of instance
     * @param  {object}   config      parsed configuration object
     * @param  {string}   cid         capability id (e.g. 0-1)
     * @param  {string}   configFile  path to config file (for sub process to parse)
     * @param  {object}   caps        capability object
     * @param  {string[]} specs       list of paths to test files to run in this worker
     * @param  {object}   server      configuration details about automation backend this session is using
     * @param  {number}   retries     number of retries remaining
     * @param  {object}   execArgv    execution arguments for the test run
     */
    constructor (config, { cid, configFile, caps, specs, server, execArgv, retries }, stdout, stderr) {
        super()
        this.cid = cid
        this.config = config
        this.configFile = configFile
        this.caps = caps
        this.specs = specs
        this.server = server || {}
        this.execArgv = execArgv
        this.retries = retries
        this.isBusy = false
        this.stdout = stdout
        this.stderr = stderr
    }

    /**
     * spawns process to kick of wdio-runner
     */
    startProcess () {
        const { cid, execArgv } = this
        const argv = process.argv.slice(2)

        const runnerEnv = Object.assign(process.env, this.config.runnerEnv, {
            WDIO_LOG_LEVEL: this.config.logLevel,
            WDIO_WORKER: true
        })

        if (this.config.outputDir) {
            runnerEnv.WDIO_LOG_PATH = path.join(this.config.outputDir, `wdio-${cid}.log`)
        }

        log.info(`Start worker ${cid} with arg: ${argv}`)
        const childProcess = this.childProcess = child.fork(path.join(__dirname, 'run.js'), argv, {
            cwd: process.cwd(),
            env: runnerEnv,
            execArgv,
            silent: true
        })

        childProcess.on('message', ::this._handleMessage)
        childProcess.on('error', ::this._handleError)
        childProcess.on('exit', ::this._handleExit)

        /* istanbul ignore if */
        if (!process.env.JEST_WORKER_ID) {
<<<<<<< HEAD
            childProcess.stdout.pipe(new RunnerTransformStream(cid)).pipe(process.stdout)
            childProcess.stderr.pipe(new RunnerTransformStream(cid)).pipe(process.stderr)
=======
            childProcess.stdout.pipe(new RunnerTransformStream(cid)).pipe(this.stdout)
            childProcess.stderr.pipe(new RunnerTransformStream(cid)).pipe(this.stderr)
>>>>>>> 47058476
            process.stdin.pipe(childProcess.stdin)
        }

        return childProcess
    }

    _handleMessage (payload) {
        const { cid, childProcess } = this

        /**
         * resolve pending commands
         */
        if (payload.name === 'finisedCommand') {
            this.isBusy = false
        }

        /**
         * store sessionId and connection data to worker instance
         */
        if (payload.name === 'sessionStarted') {
            this.sessionId = payload.content.sessionId
            delete payload.content.sessionId
            Object.assign(this.server, payload.content)
        }

<<<<<<< HEAD
        this.emit('message', Object.assign(payload, { cid }))

=======
>>>>>>> 47058476
        /**
         * handle debug command called within worker process
         */
        if (payload.origin === 'debugger' && payload.name === 'start') {
<<<<<<< HEAD
            this.repl = new WDIORepl(
                childProcess,
                { prompt: `[${cid}] \u203A `, ...payload.params }
            )
            this.repl.start().then(() => {
                const ev = {
                    origin: 'debugger',
                    name: 'stop'
                }
                childProcess.send(ev)
                this.emit('message', ev)
            })
=======
            replQueue.add(
                childProcess,
                { prompt: `[${cid}] \u203A `, ...payload.params },
                () => this.emit('message', Object.assign(payload, { cid })),
                (ev) => this.emit('message', ev)
            )
            return replQueue.next()
>>>>>>> 47058476
        }

        /**
         * handle debugger results
         */
<<<<<<< HEAD
        if (this.repl && payload.origin === 'debugger' && payload.name === 'result') {
            this.repl.onResult(payload.params)
        }
=======
        if (replQueue.isRunning && payload.origin === 'debugger' && payload.name === 'result') {
            replQueue.runningRepl.onResult(payload.params)
        }

        this.emit('message', Object.assign(payload, { cid }))
>>>>>>> 47058476
    }

    _handleError (payload) {
        const { cid } = this
        this.emit('error', Object.assign(payload, { cid }))
    }

    _handleExit (exitCode) {
<<<<<<< HEAD
        const { cid, childProcess } = this
=======
        const { cid, childProcess, specs, retries } = this
>>>>>>> 47058476

        /**
         * delete process of worker
         */
        delete this.childProcess
        this.isBusy = false

        log.debug(`Runner ${cid} finished with exit code ${exitCode}`)
<<<<<<< HEAD
        this.emit('exit', { cid, exitCode })
=======
        this.emit('exit', { cid, exitCode, specs, retries })
>>>>>>> 47058476
        childProcess.kill('SIGTERM')
    }

    /**
     * sends message to sub process to execute functions in wdio-runner
     * @param  {string} command  method to run in wdio-runner
     * @param  {object} argv     arguments for functions to call
     * @param  {object} testData test data for each run
     * @return null
     */
<<<<<<< HEAD
    postMessage (command, argv, testData = '') {
        const { cid, configFile, caps, specs, server, isBusy } = this
=======
    postMessage (command, argv) {
        const { cid, configFile, caps, specs, server, retries, isBusy } = this
>>>>>>> 47058476

        if (isBusy && command !== 'endSession') {
            return log.info(`worker with cid ${cid} already busy and can't take new commands`)
        }

        /**
         * start up process if worker hasn't done yet or if child process
         * closes after running its job
         */
        if (!this.childProcess) {
            this.childProcess = this.startProcess()
        }

<<<<<<< HEAD
        this.childProcess.send({ cid, command, configFile, argv, caps, specs, server, testData})
=======
        this.childProcess.send({ cid, command, configFile, argv, caps, specs, server, retries })
>>>>>>> 47058476
        this.isBusy = true
    }
}<|MERGE_RESOLUTION|>--- conflicted
+++ resolved
@@ -5,16 +5,10 @@
 import logger from '@wdio/logger'
 
 import RunnerTransformStream from './transformStream'
-<<<<<<< HEAD
-import WDIORepl from './repl'
-
-const log = logger('wdio-local-runner')
-=======
 import ReplQueue from './replQueue'
 
 const log = logger('@wdio/local-runner')
 const replQueue = new ReplQueue()
->>>>>>> 47058476
 
 /**
  * WorkerInstance
@@ -33,13 +27,14 @@
      * @param  {number}   retries     number of retries remaining
      * @param  {object}   execArgv    execution arguments for the test run
      */
-    constructor (config, { cid, configFile, caps, specs, server, execArgv, retries }, stdout, stderr) {
+    constructor (config, { cid, configFile, caps, specs, server, execArgv, retries, testData }, stdout, stderr) {
         super()
         this.cid = cid
         this.config = config
         this.configFile = configFile
         this.caps = caps
         this.specs = specs
+        this.testData = testData
         this.server = server || {}
         this.execArgv = execArgv
         this.retries = retries
@@ -78,13 +73,8 @@
 
         /* istanbul ignore if */
         if (!process.env.JEST_WORKER_ID) {
-<<<<<<< HEAD
-            childProcess.stdout.pipe(new RunnerTransformStream(cid)).pipe(process.stdout)
-            childProcess.stderr.pipe(new RunnerTransformStream(cid)).pipe(process.stderr)
-=======
             childProcess.stdout.pipe(new RunnerTransformStream(cid)).pipe(this.stdout)
             childProcess.stderr.pipe(new RunnerTransformStream(cid)).pipe(this.stderr)
->>>>>>> 47058476
             process.stdin.pipe(childProcess.stdin)
         }
 
@@ -110,29 +100,10 @@
             Object.assign(this.server, payload.content)
         }
 
-<<<<<<< HEAD
-        this.emit('message', Object.assign(payload, { cid }))
-
-=======
->>>>>>> 47058476
         /**
          * handle debug command called within worker process
          */
         if (payload.origin === 'debugger' && payload.name === 'start') {
-<<<<<<< HEAD
-            this.repl = new WDIORepl(
-                childProcess,
-                { prompt: `[${cid}] \u203A `, ...payload.params }
-            )
-            this.repl.start().then(() => {
-                const ev = {
-                    origin: 'debugger',
-                    name: 'stop'
-                }
-                childProcess.send(ev)
-                this.emit('message', ev)
-            })
-=======
             replQueue.add(
                 childProcess,
                 { prompt: `[${cid}] \u203A `, ...payload.params },
@@ -140,23 +111,16 @@
                 (ev) => this.emit('message', ev)
             )
             return replQueue.next()
->>>>>>> 47058476
         }
 
         /**
          * handle debugger results
          */
-<<<<<<< HEAD
-        if (this.repl && payload.origin === 'debugger' && payload.name === 'result') {
-            this.repl.onResult(payload.params)
-        }
-=======
         if (replQueue.isRunning && payload.origin === 'debugger' && payload.name === 'result') {
             replQueue.runningRepl.onResult(payload.params)
         }
 
         this.emit('message', Object.assign(payload, { cid }))
->>>>>>> 47058476
     }
 
     _handleError (payload) {
@@ -165,11 +129,7 @@
     }
 
     _handleExit (exitCode) {
-<<<<<<< HEAD
-        const { cid, childProcess } = this
-=======
-        const { cid, childProcess, specs, retries } = this
->>>>>>> 47058476
+        const { cid, childProcess, specs, retries, testData } = this
 
         /**
          * delete process of worker
@@ -178,11 +138,7 @@
         this.isBusy = false
 
         log.debug(`Runner ${cid} finished with exit code ${exitCode}`)
-<<<<<<< HEAD
-        this.emit('exit', { cid, exitCode })
-=======
-        this.emit('exit', { cid, exitCode, specs, retries })
->>>>>>> 47058476
+        this.emit('exit', { cid, exitCode, specs, retries, testData })
         childProcess.kill('SIGTERM')
     }
 
@@ -190,16 +146,10 @@
      * sends message to sub process to execute functions in wdio-runner
      * @param  {string} command  method to run in wdio-runner
      * @param  {object} argv     arguments for functions to call
-     * @param  {object} testData test data for each run
      * @return null
      */
-<<<<<<< HEAD
-    postMessage (command, argv, testData = '') {
-        const { cid, configFile, caps, specs, server, isBusy } = this
-=======
     postMessage (command, argv) {
-        const { cid, configFile, caps, specs, server, retries, isBusy } = this
->>>>>>> 47058476
+        const { cid, configFile, caps, specs, testData, server, retries, isBusy } = this
 
         if (isBusy && command !== 'endSession') {
             return log.info(`worker with cid ${cid} already busy and can't take new commands`)
@@ -213,11 +163,8 @@
             this.childProcess = this.startProcess()
         }
 
-<<<<<<< HEAD
-        this.childProcess.send({ cid, command, configFile, argv, caps, specs, server, testData})
-=======
-        this.childProcess.send({ cid, command, configFile, argv, caps, specs, server, retries })
->>>>>>> 47058476
+        this.childProcess.send({ cid, command, configFile, argv, caps, specs, server, retries, testData })
+
         this.isBusy = true
     }
 }