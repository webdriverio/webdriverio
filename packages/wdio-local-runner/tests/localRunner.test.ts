import path from 'node:path'
import { expect, test, vi, beforeEach } from 'vitest'

import LocalRunner from '../src/index.js'

const sleep = (ms = 100) => new Promise((resolve) => setTimeout(resolve, ms))

beforeEach(async () => {
    vi.clearAllMocks()
})

vi.mock(
    '@wdio/logger',
    () => import(path.join(process.cwd(), '__mocks__', '@wdio/logger'))
)

vi.mock('@wdio/xvfb', () => {
    const childProcessMock = {
        on: vi.fn(),
        send: vi.fn(),
        kill: vi.fn(),
    }

    return {
        ProcessFactory: vi.fn().mockImplementation(() => ({
            createWorkerProcess: vi.fn().mockResolvedValue(childProcessMock)
        })),
        XvfbManager: vi.fn().mockImplementation(() => ({
            init: vi.fn().mockResolvedValue(true),
            shouldRun: vi.fn().mockReturnValue(true)
        })),
        default: vi.fn()
    }
})

test('should fork a new process', async () => {
    const runner = new LocalRunner(
        undefined as never,
        {
            outputDir: '/foo/bar',
            runnerEnv: { FORCE_COLOR: 1 },
        } as any
    )
    const worker = await runner.run({
        cid: '0-5',
        command: 'run',
        configFile: '/path/to/wdio.conf.js',
        args: {},
        caps: {},
        specs: ['/foo/bar.test.js'],
        execArgv: [],
        retries: 0,
    })
    worker['_handleMessage']({ name: 'ready' } as any)
    await sleep()

    expect(worker.isBusy).toBe(true)
    expect(worker.childProcess?.on).toHaveBeenCalled()

    expect(worker.childProcess?.send).toHaveBeenCalledWith({
        args: {},
        caps: {},
        cid: '0-5',
        command: 'run',
        configFile: '/path/to/wdio.conf.js',
        retries: 0,
        specs: ['/foo/bar.test.js'],
    })

    await worker.postMessage('runAgain', { foo: 'bar' } as any)
})

test('should shut down worker processes', async () => {
    const runner = new LocalRunner(
        undefined as never,
        {
            outputDir: '/foo/bar',
            runnerEnv: { FORCE_COLOR: 1 },
        } as any
    )
    const worker1 = await runner.run({
        cid: '0-4',
        command: 'run',
        configFile: '/path/to/wdio.conf.js',
        args: {},
        caps: {},
        specs: ['/foo/bar2.test.js'],
        execArgv: [],
        retries: 0,
    })
    worker1['_handleMessage']({ name: 'ready' } as any)
    await sleep()
    const worker2 = await runner.run({
        cid: '0-5',
        command: 'run',
        configFile: '/path/to/wdio.conf.js',
        args: {},
        caps: {},
        specs: ['/foo/bar.test.js'],
        execArgv: [],
        retries: 0,
    })
    worker2['_handleMessage']({ name: 'ready' } as any)
    await sleep()
    setTimeout(() => {
        worker1.isBusy = false
        setTimeout(() => {
            worker2.isBusy = false
        }, 260)
    }, 260)

    const before = Date.now()
    await runner.shutdown()
    const after = Date.now()

<<<<<<< HEAD
    expect(after - before).toBeGreaterThanOrEqual(740)
    const call1: any = vi.mocked(worker1.childProcess?.send)!.mock.calls.pop()![0]
=======
    expect(after - before).toBeGreaterThanOrEqual(750)
    const call1: any = vi
        .mocked(worker1.childProcess?.send)!
        .mock.calls.pop()![0]
>>>>>>> df3ec337
    expect(call1.cid).toBe('0-5')
    expect(call1.command).toBe('endSession')
    const call2: any = vi
        .mocked(worker1.childProcess?.send)!
        .mock.calls.pop()![0]
    expect(call2.cid).toBe('0-4')
    expect(call2.command).toBe('endSession')
})

test('should avoid shutting down if worker is not busy', async () => {
    const runner = new LocalRunner(
        undefined as never,
        {
            outputDir: '/foo/bar',
            runnerEnv: { FORCE_COLOR: 1 },
        } as any
    )

    await runner.run({
        cid: '0-8',
        command: 'run',
        configFile: '/path/to/wdio.conf.js',
        args: { sessionId: 'abc' } as any,
        caps: {},
        specs: ['/foo/bar2.test.js'],
        execArgv: [],
        retries: 0,
    })
    runner.workerPool['0-8'].isBusy = false

    await runner.shutdown()

    expect(runner.workerPool['0-8']).toBeFalsy()
})

test('should shut down worker processes in watch mode - regular', async () => {
    const runner = new LocalRunner(
        undefined as never,
        {
            outputDir: '/foo/bar',
            runnerEnv: { FORCE_COLOR: 1 },
            watch: true,
        } as any
    )

    const worker = await runner.run({
        cid: '0-6',
        command: 'run',
        configFile: '/path/to/wdio.conf.js',
        args: { sessionId: 'abc' } as any,
        caps: {},
        specs: ['/foo/bar2.test.js'],
        execArgv: [],
        retries: 0,
    })
    worker['_handleMessage']({ name: 'ready' } as any)
    runner.workerPool['0-6'].sessionId = 'abc'
    runner.workerPool['0-6'].server = { host: 'foo' }
    runner.workerPool['0-6'].caps = { browser: 'chrome' } as any

    setTimeout(() => {
        worker.isBusy = false
    }, 260)

    const before = Date.now()
    await runner.shutdown()
    const after = Date.now()

    expect(after - before).toBeGreaterThanOrEqual(300)

    const call: any = vi
        .mocked(worker.childProcess?.send)!
        .mock.calls.pop()![0]
    expect(call.cid).toBe('0-6')
    expect(call.command).toBe('endSession')
    expect(call.args.watch).toBe(true)
    expect(call.args.isMultiremote).toBeFalsy()
    expect(call.args.config.sessionId).toBe('abc')
    expect(call.args.config.host).toEqual('foo')
})

test('should shut down worker processes in watch mode - mutliremote', async () => {
    const runner = new LocalRunner(
        undefined as never,
        {
            outputDir: '/foo/bar',
            runnerEnv: { FORCE_COLOR: 1 },
            watch: true,
        } as any
    )

    const worker = await runner.run({
        cid: '0-7',
        command: 'run',
        configFile: '/path/to/wdio.conf.js',
        args: {},
        caps: {},
        specs: ['/foo/bar.test.js'],
        execArgv: [],
        retries: 0,
    })
    worker['_handleMessage']({ name: 'ready' } as any)
    runner.workerPool['0-7'].isMultiremote = true
    runner.workerPool['0-7'].instances = { foo: { sessionId: '123' } }
    runner.workerPool['0-7'].caps = {
        foo: {
            capabilities: { browser: 'chrome' },
        },
    } as any

    setTimeout(() => {
        worker.isBusy = false
    }, 260)

    const before = Date.now()
    await runner.shutdown()
    const after = Date.now()

    expect(after - before).toBeGreaterThanOrEqual(300)

    const call: any = vi
        .mocked(worker.childProcess?.send)!
        .mock.calls.pop()![0]
    expect(call.cid).toBe('0-7')
    expect(call.command).toBe('endSession')
    expect(call.args.watch).toBe(true)
    expect(call.args.isMultiremote).toBe(true)
    expect(call.args.instances).toEqual({ foo: { sessionId: '123' } })
})

test('should avoid shutting down if worker is not busy', async () => {
    const runner = new LocalRunner(undefined as never, {} as any)
    expect(await runner.initialize()).toBe(undefined)
})

test('should initialize xvfb lazily during first run when needed', async () => {
    const runner = new LocalRunner(undefined as never, {} as any)

    // Mock the xvfbManager instance that was created in constructor
    const mockInit = vi.fn().mockResolvedValue(true)
    runner['xvfbManager'] = { init: mockInit } as any

    // Initialize should not call xvfb.init
    await runner.initialize()
    expect(mockInit).not.toHaveBeenCalled()

    // First run should initialize xvfb
    await runner.run({
        cid: '0-1',
        command: 'run',
        configFile: '/path/to/wdio.conf.js',
        args: {},
        caps: { 'goog:chromeOptions': { args: ['--headless'] } },
        specs: ['/foo/bar.test.js'],
        execArgv: [],
        retries: 0,
    })

    expect(mockInit).toHaveBeenCalledWith({ 'goog:chromeOptions': { args: ['--headless'] } })
})

test('should not initialize xvfb during run when not needed', async () => {
    const runner = new LocalRunner(undefined as never, {} as any)

    // Mock the xvfbManager instance that was created in constructor
    const mockInit = vi.fn().mockResolvedValue(false)
    runner['xvfbManager'] = { init: mockInit } as any

    await runner.initialize()

    await runner.run({
        cid: '0-2',
        command: 'run',
        configFile: '/path/to/wdio.conf.js',
        args: {},
        caps: {},
        specs: ['/foo/bar.test.js'],
        execArgv: [],
        retries: 0,
    })

    expect(mockInit).toHaveBeenCalled()
    // Verify that xvfb didn't actually initialize (returned false)
    const initResult = await mockInit.mock.results[0].value
    expect(initResult).toBe(false)
})

test('should handle xvfb initialization failure gracefully', async () => {
    const runner = new LocalRunner(undefined as never, {} as any)

    // Mock the xvfbManager instance that was created in constructor
    const mockInit = vi.fn().mockResolvedValue(true)
    runner['xvfbManager'] = { init: mockInit } as any

    // Should not throw during run, just log the error
    await expect(runner.run({
        cid: '0-3',
        command: 'run',
        configFile: '/path/to/wdio.conf.js',
        args: {},
        caps: {},
        specs: ['/foo/bar.test.js'],
        execArgv: [],
        retries: 0,
    })).resolves.toBeDefined()
    expect(mockInit).toHaveBeenCalled()
})

test('should only initialize xvfb once across multiple runs', async () => {
    const runner = new LocalRunner(undefined as never, {} as any)

    // Mock the xvfbManager instance that was created in constructor
    const mockInit = vi.fn().mockResolvedValue(true)
    runner['xvfbManager'] = { init: mockInit } as any

    // First run should initialize xvfb
    await runner.run({
        cid: '0-4',
        command: 'run',
        configFile: '/path/to/wdio.conf.js',
        args: {},
        caps: {},
        specs: ['/foo/bar1.test.js'],
        execArgv: [],
        retries: 0,
    })

    // Second run should not initialize xvfb again
    await runner.run({
        cid: '0-5',
        command: 'run',
        configFile: '/path/to/wdio.conf.js',
        args: {},
        caps: {},
        specs: ['/foo/bar2.test.js'],
        execArgv: [],
        retries: 0,
    })

    expect(mockInit).toHaveBeenCalledTimes(1)
})

test('should handle xvfb operations with existing workers', async () => {
    const runner = new LocalRunner(
        undefined as never,
        {
            outputDir: '/foo/bar',
            runnerEnv: { FORCE_COLOR: 1 },
        } as any
    )

    // Mock the xvfbManager instance that was created in constructor
    const mockInit = vi.fn().mockResolvedValue(true)
    const mockShouldRun = vi.fn().mockReturnValue(true)
    runner['xvfbManager'] = { init: mockInit, shouldRun: mockShouldRun } as any

    // Start a worker (should initialize xvfb)
    const worker = await runner.run({
        cid: '0-9',
        command: 'run',
        configFile: '/path/to/wdio.conf.js',
        args: {},
        caps: {},
        specs: ['/foo/bar.test.js'],
        execArgv: [],
        retries: 0,
    })
    worker['_handleMessage']({ name: 'ready' } as any)

    setTimeout(() => {
        worker.isBusy = false
    }, 100)

    await runner.shutdown()

    expect(mockInit).toHaveBeenCalled()
})

test('should skip xvfb initialization when disabled in config', async () => {
    const runner = new LocalRunner(
        undefined as never,
        { autoXvfb: false } as any
    )

    // Mock the xvfbManager instance that was created in constructor
    const mockInit = vi.fn().mockResolvedValue(true)
    runner['xvfbManager'] = { init: mockInit } as any

    await runner.run({
        cid: '0-10',
        command: 'run',
        configFile: '/path/to/wdio.conf.js',
        args: {},
        caps: {},
        specs: ['/foo/bar.test.js'],
        execArgv: [],
        retries: 0,
    })

    expect(mockInit).not.toHaveBeenCalled()
})<|MERGE_RESOLUTION|>--- conflicted
+++ resolved
@@ -113,15 +113,8 @@
     await runner.shutdown()
     const after = Date.now()
 
-<<<<<<< HEAD
     expect(after - before).toBeGreaterThanOrEqual(740)
     const call1: any = vi.mocked(worker1.childProcess?.send)!.mock.calls.pop()![0]
-=======
-    expect(after - before).toBeGreaterThanOrEqual(750)
-    const call1: any = vi
-        .mocked(worker1.childProcess?.send)!
-        .mock.calls.pop()![0]
->>>>>>> df3ec337
     expect(call1.cid).toBe('0-5')
     expect(call1.command).toBe('endSession')
     const call2: any = vi
