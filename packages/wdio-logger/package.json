--- conflicted
+++ resolved
@@ -1,10 +1,6 @@
 {
   "name": "@wdio/logger",
-<<<<<<< HEAD
-  "version": "5.4.6",
-=======
   "version": "5.7.8",
->>>>>>> 47058476
   "description": "A helper utility for logging of WebdriverIO packages",
   "author": "Christian Bromann <christian@saucelabs.com>",
   "homepage": "https://github.com/webdriverio/webdriverio/tree/master/packages/wdio-logger",
