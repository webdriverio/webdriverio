--- conflicted
+++ resolved
@@ -1,10 +1,6 @@
 {
   "name": "@wdio/mocha-framework",
-<<<<<<< HEAD
-  "version": "5.4.18",
-=======
   "version": "5.7.8",
->>>>>>> 47058476
   "description": "A WebdriverIO plugin. Adapter for Mocha testing framework.",
   "author": "Christian Bromann <christian@saucelabs.com>",
   "homepage": "https://github.com/webdriverio/webdriverio/tree/master/packages/wdio-mocha-framework",
@@ -35,13 +31,8 @@
   },
   "dependencies": {
     "@types/mocha": "^5.2.5",
-<<<<<<< HEAD
-    "@wdio/config": "^5.4.18",
-    "@wdio/logger": "^5.4.6",
-=======
     "@wdio/config": "^5.7.8",
     "@wdio/logger": "^5.7.8",
->>>>>>> 47058476
     "mocha": "^6.0.0-1"
   },
   "peerDependencies": {
