--- conflicted
+++ resolved
@@ -1,10 +1,6 @@
 {
   "name": "@wdio/reporter",
-<<<<<<< HEAD
-  "version": "5.4.15",
-=======
   "version": "5.7.8",
->>>>>>> 47058476
   "description": "A WebdriverIO utility to help reporting all events",
   "author": "Christian Bromann <christian@saucelabs.com>",
   "homepage": "https://github.com/webdriverio/webdriverio/tree/master/packages/wdio-reporter",
