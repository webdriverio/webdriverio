--- conflicted
+++ resolved
@@ -156,21 +156,13 @@
         /**
          * browser client event handlers
          */
-<<<<<<< HEAD
-        this.on('client:command',  /* istanbul ignore next */(payload) => {
-=======
         this.on('client:beforeCommand',  /* istanbul ignore next */ (payload) => {
->>>>>>> a20fb822
             if (!currentTest) {
                 return
             }
             currentTest.output.push(Object.assign(payload, { type: 'command' }))
         })
-<<<<<<< HEAD
-        this.on('client:result',  /* istanbul ignore next */(payload) => {
-=======
         this.on('client:afterCommand',  /* istanbul ignore next */ (payload) => {
->>>>>>> a20fb822
             if (!currentTest) {
                 return
             }
