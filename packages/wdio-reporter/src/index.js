--- conflicted
+++ resolved
@@ -17,15 +17,12 @@
     constructor (options) {
         super()
         this.options = options
-<<<<<<< HEAD
-=======
 
         // ensure the report directory exists
         if (this.options.outputDir) {
             fse.ensureDirSync(this.options.outputDir)
         }
 
->>>>>>> 47058476
         this.outputStream = this.options.stdout || !this.options.logFile
             ? options.writeStream
             : fs.createWriteStream(this.options.logFile)
@@ -43,11 +40,6 @@
             failures: 0
         }
 
-        // ensure the report directory exists
-        if (this.options.outputDir) {
-            fse.ensureDirSync(this.options.outputDir)
-        }
-
         let currentTest
 
         const rootSuite = new SuiteStats({
@@ -84,11 +76,7 @@
 
         this.on('hook:end',  /* istanbul ignore next */ (hook) => {
             const hookStat = this.hooks[hook.uid]
-<<<<<<< HEAD
-            hookStat.complete(hook.error)
-=======
             hookStat.complete(getErrorsFromEvent(hook))
->>>>>>> 47058476
             this.counts.hooks++
             this.onHookEnd(hookStat)
         })
@@ -122,11 +110,7 @@
                 test.error.stack = test.error.stack.replace(MOCHA_TIMEOUT_MESSAGE, replacement)
             }
 
-<<<<<<< HEAD
-            testStat.fail(test.error)
-=======
             testStat.fail(getErrorsFromEvent(test))
->>>>>>> 47058476
             this.counts.failures++
             this.counts.tests++
             this.onTestFail(testStat)
