--- conflicted
+++ resolved
@@ -159,7 +159,6 @@
             this.onSuiteEnd(suiteStat)
         })
 
-<<<<<<< HEAD
         this.on('runner:end',  /* istanbul ignore next */ (runner) => {
             if(this.runnerStat) {
                 rootSuite.complete()
@@ -171,14 +170,6 @@
             if(!this.contentPresent && this.options.logFile) {
                 fs.unlinkSync(this.options.logFile)
             }
-=======
-        this.on('runner:end',  /* istanbul ignore next */(runner) => {
-            rootSuite.complete()
-            this.runnerStat.failures = runner.failures
-            this.runnerStat.retries = runner.retries
-            this.runnerStat.complete()
-            this.onRunnerEnd(this.runnerStat)
->>>>>>> 52cda76e
         })
 
         /**
@@ -209,12 +200,8 @@
     /**
      * function to write to reporters output stream
      */
-<<<<<<< HEAD
     write (content) {
         if(content) this.contentPresent = true
-=======
-    write(content) {
->>>>>>> 52cda76e
         this.outputStream.write(content)
     }
 
