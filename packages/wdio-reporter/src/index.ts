--- conflicted
+++ resolved
@@ -41,11 +41,7 @@
     }
     retries = 0
     runnerStat?: RunnerStats
-<<<<<<< HEAD
-    isContentPresent: boolean = false
-=======
     isContentPresent = false
->>>>>>> f7f7a359
 
     constructor(public options: WDIOReporterOptions) {
         super()
