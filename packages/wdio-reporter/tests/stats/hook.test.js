import HookStats from '../../src/stats/hook'

test('should get initialised', () => {
    const hook = new HookStats({
        cid: '0-0',
        title: 'foobar',
        parent: 'barfoo'
    })
    expect(hook.type).toBe('hook')
    expect(hook.cid).toBe('0-0')
    expect(hook.title).toBe('foobar')
    expect(hook.parent).toBe('barfoo')
})

test('should allow to be called complete', () => {
    const hook = new HookStats({
        cid: '0-0',
        title: 'foobar',
        parent: 'barfoo'
    })
    expect(typeof hook.end).toBe('undefined')
    hook.complete()
    expect(hook.end).toBeInstanceOf(Date)
})

<<<<<<< HEAD
test('should mark hook as failed if onComplete has error', () => {
=======
test('should mark hook as failed if onComplete has errors', () => {
>>>>>>> 47058476
    const hook = new HookStats({
        cid: '0-0',
        title: 'foobar',
        parent: 'barfoo'
    })
<<<<<<< HEAD
    const error = new Error('boom')
    hook.complete(error)
    expect(hook.error).toBe(error)
=======
    const errors = [new Error('boom')]
    hook.complete(errors)
    expect(hook.errors).toBe(errors)
    expect(hook.error.message).toBe('boom')
    expect(hook.state).toBe('failed')
})

test('Should not mark hook as failed if onComplete has no errors', () => {
    const hook = new HookStats({
        cid: '0-0',
        title: 'foobar',
        parent: 'barfoo'
    })
    const errors = []
    hook.complete(errors)
    expect(hook.errors).toBe(errors)
    expect(hook.error).toBeUndefined()
    expect(hook.state).not.toBe('failed')
>>>>>>> 47058476
})<|MERGE_RESOLUTION|>--- conflicted
+++ resolved
@@ -23,21 +23,12 @@
     expect(hook.end).toBeInstanceOf(Date)
 })
 
-<<<<<<< HEAD
-test('should mark hook as failed if onComplete has error', () => {
-=======
 test('should mark hook as failed if onComplete has errors', () => {
->>>>>>> 47058476
     const hook = new HookStats({
         cid: '0-0',
         title: 'foobar',
         parent: 'barfoo'
     })
-<<<<<<< HEAD
-    const error = new Error('boom')
-    hook.complete(error)
-    expect(hook.error).toBe(error)
-=======
     const errors = [new Error('boom')]
     hook.complete(errors)
     expect(hook.errors).toBe(errors)
@@ -56,5 +47,4 @@
     expect(hook.errors).toBe(errors)
     expect(hook.error).toBeUndefined()
     expect(hook.state).not.toBe('failed')
->>>>>>> 47058476
 })