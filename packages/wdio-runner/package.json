{
  "name": "@wdio/runner",
<<<<<<< HEAD
  "version": "5.4.19",
=======
  "version": "5.7.9",
>>>>>>> 47058476
  "description": "A WebdriverIO service that runs tests in arbitrary environments",
  "author": "Christian Bromann <christian@saucelabs.com>",
  "homepage": "https://github.com/webdriverio/webdriverio/tree/master/packages/wdio-runner",
  "license": "MIT",
  "main": "./build/index",
  "engines": {
    "node": ">= 8.11.0"
  },
  "scripts": {
    "build": "run-s clean compile",
    "clean": "rimraf ./build",
    "compile": "babel src/ -d build/ --config-file ../../babel.config.js",
    "test": "run-s test:*",
    "test:eslint": "eslint src test",
    "test:unit": "jest"
  },
  "repository": {
    "type": "git",
    "url": "git://github.com/webdriverio/webdriverio.git"
  },
  "keywords": [
    "webdriver",
    "wdio",
    "wdio-reporter"
  ],
  "bugs": {
    "url": "https://github.com/webdriverio/webdriverio/issues"
  },
  "dependencies": {
<<<<<<< HEAD
    "@wdio/config": "^5.4.18",
    "@wdio/logger": "^5.4.6",
    "deepmerge": "^2.0.1",
    "gaze": "^1.1.2",
    "webdriverio": "^5.4.19"
=======
    "@wdio/config": "^5.7.8",
    "@wdio/logger": "^5.7.8",
    "@wdio/utils": "^5.7.8",
    "deepmerge": "^2.0.1",
    "gaze": "^1.1.2",
    "webdriverio": "^5.7.9"
>>>>>>> 47058476
  },
  "publishConfig": {
    "access": "public"
  }
}<|MERGE_RESOLUTION|>--- conflicted
+++ resolved
@@ -1,10 +1,6 @@
 {
   "name": "@wdio/runner",
-<<<<<<< HEAD
-  "version": "5.4.19",
-=======
   "version": "5.7.9",
->>>>>>> 47058476
   "description": "A WebdriverIO service that runs tests in arbitrary environments",
   "author": "Christian Bromann <christian@saucelabs.com>",
   "homepage": "https://github.com/webdriverio/webdriverio/tree/master/packages/wdio-runner",
@@ -34,20 +30,12 @@
     "url": "https://github.com/webdriverio/webdriverio/issues"
   },
   "dependencies": {
-<<<<<<< HEAD
-    "@wdio/config": "^5.4.18",
-    "@wdio/logger": "^5.4.6",
-    "deepmerge": "^2.0.1",
-    "gaze": "^1.1.2",
-    "webdriverio": "^5.4.19"
-=======
     "@wdio/config": "^5.7.8",
     "@wdio/logger": "^5.7.8",
     "@wdio/utils": "^5.7.8",
     "deepmerge": "^2.0.1",
     "gaze": "^1.1.2",
     "webdriverio": "^5.7.9"
->>>>>>> 47058476
   },
   "publishConfig": {
     "access": "public"
