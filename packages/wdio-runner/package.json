--- conflicted
+++ resolved
@@ -40,11 +40,6 @@
     "@wdio/utils": "workspace:*",
     "@wdio/rpc": "workspace:*",
     "deepmerge-ts": "^7.0.3",
-<<<<<<< HEAD
-    "expect-webdriverio": "^5.1.0",
-    "istanbul-lib-coverage": "^3.2.2",
-=======
->>>>>>> e0e57ab2
     "webdriver": "workspace:*",
     "webdriverio": "workspace:*"
   },
