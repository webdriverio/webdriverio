--- conflicted
+++ resolved
@@ -303,17 +303,12 @@
     /**
      * kill worker session
      */
-<<<<<<< HEAD
     async _shutdown (failures, retries) {
         this.reporter.emit('runner:end', {
             failures,
             cid: this.cid,
             retries
         })
-
-=======
-    async _shutdown(failures) {
->>>>>>> 52cda76e
         try {
             await this.reporter.waitForSync()
         } catch (e) {
