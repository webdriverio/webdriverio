--- conflicted
+++ resolved
@@ -42,18 +42,6 @@
         let options = this.config
         let filename = `wdio-${this.cid}-${name}-reporter.log`
 
-<<<<<<< HEAD
-        const reporter_options = this.config.reporters.find((reporter) => (
-            Array.isArray(reporter) && reporter[0] === name
-        ))
-
-        if(reporter_options) {
-            const fileformat = reporter_options[1].outputFileFormat
-
-            options.cid = this.cid
-            options.capabilities = this.caps
-            Object.assign(options, reporter_options[1])
-=======
         const reporterOptions = this.config.reporters.find((reporter) => (
             Array.isArray(reporter) && (
                 reporter[0] === name ||
@@ -67,7 +55,6 @@
             options.cid = this.cid
             options.capabilities = this.caps
             Object.assign(options, reporterOptions[1])
->>>>>>> 47058476
 
             if (fileformat) {
                 if (typeof fileformat !== 'function') {
