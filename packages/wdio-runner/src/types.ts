<<<<<<< HEAD
import type { Capabilities, Services } from '@wdio/types'
=======
import type { Capabilities, Services, Workers } from '@wdio/types'
import type { getConfig, matchers } from 'expect-webdriverio'

>>>>>>> e0e57ab2
import type BaseReporter from './reporter.js'

export type BeforeArgs = Parameters<Required<Services.HookFunctions>['before']>
export type AfterArgs = Parameters<Required<Services.HookFunctions>['after']>
export type BeforeSessionArgs = Parameters<Required<Services.HookFunctions>['beforeSession']>
export type AfterSessionArgs = Parameters<Required<Services.HookFunctions>['afterSession']>

interface Args extends Partial<WebdriverIO.Config> {
    ignoredWorkerServices?: string[]
    watch?: boolean
}

export type RunParams = {
    cid: string
    args: Args
    specs: string[]
    caps: Capabilities.RequestedStandaloneCapabilities | Capabilities.RequestedMultiremoteCapabilities
    configFile: string
    retries: number
}

export interface TestFramework {
    init: (
        cid: string,
        config: WebdriverIO.Config,
        specs: string[],
        capabilities: Capabilities.RequestedStandaloneCapabilities | Capabilities.RequestedMultiremoteCapabilities,
        reporter: BaseReporter
    ) => TestFramework
    run (): Promise<number>
    hasTests (): boolean
<<<<<<< HEAD
=======
    setupExpect?: (
        wdioExpect: ExpectWebdriverIO.Expect,
        wdioMatchers: typeof matchers,
        getExpectConfig: typeof getConfig
    ) => void
}

export interface SessionStartedMessage {
    origin: 'worker'
    name: 'sessionStarted'
    content: {
        sessionId: string
        isW3C: boolean
        protocol: string
        hostname: string
        port: number
        path: string
        headers: Record<string, string>
        isMultiremote: boolean
        injectGlobals: boolean
        capabilities: WebdriverIO.Capabilities
    },
    cid?: string
}

export interface SnapshotResultMessage {
    origin: 'worker'
    name: 'snapshot'
    content: {
        filepath: string
        added: number
        fileDeleted: boolean
        matched: number
        unchecked: number
        uncheckedKeys: string[]
        unmatched: number
        updated: number
    }[]
}

export interface SessionEndedMessage {
    origin: 'worker'
    name: 'sessionEnded',
    cid: string
}

export interface WorkerResponseMessage {
    origin: 'worker'
    name: 'workerResponse',
    args: {
        id: number
        message: Workers.SocketMessage
    }
>>>>>>> e0e57ab2
}<|MERGE_RESOLUTION|>--- conflicted
+++ resolved
@@ -1,10 +1,6 @@
-<<<<<<< HEAD
 import type { Capabilities, Services } from '@wdio/types'
-=======
-import type { Capabilities, Services, Workers } from '@wdio/types'
 import type { getConfig, matchers } from 'expect-webdriverio'
 
->>>>>>> e0e57ab2
 import type BaseReporter from './reporter.js'
 
 export type BeforeArgs = Parameters<Required<Services.HookFunctions>['before']>
@@ -36,60 +32,9 @@
     ) => TestFramework
     run (): Promise<number>
     hasTests (): boolean
-<<<<<<< HEAD
-=======
     setupExpect?: (
         wdioExpect: ExpectWebdriverIO.Expect,
         wdioMatchers: typeof matchers,
         getExpectConfig: typeof getConfig
     ) => void
-}
-
-export interface SessionStartedMessage {
-    origin: 'worker'
-    name: 'sessionStarted'
-    content: {
-        sessionId: string
-        isW3C: boolean
-        protocol: string
-        hostname: string
-        port: number
-        path: string
-        headers: Record<string, string>
-        isMultiremote: boolean
-        injectGlobals: boolean
-        capabilities: WebdriverIO.Capabilities
-    },
-    cid?: string
-}
-
-export interface SnapshotResultMessage {
-    origin: 'worker'
-    name: 'snapshot'
-    content: {
-        filepath: string
-        added: number
-        fileDeleted: boolean
-        matched: number
-        unchecked: number
-        uncheckedKeys: string[]
-        unmatched: number
-        updated: number
-    }[]
-}
-
-export interface SessionEndedMessage {
-    origin: 'worker'
-    name: 'sessionEnded',
-    cid: string
-}
-
-export interface WorkerResponseMessage {
-    origin: 'worker'
-    name: 'workerResponse',
-    args: {
-        id: number
-        message: Workers.SocketMessage
-    }
->>>>>>> e0e57ab2
 }