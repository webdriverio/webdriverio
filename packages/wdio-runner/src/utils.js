import merge from 'deepmerge'
import logger from '@wdio/logger'
import { remote, multiremote, attach } from 'webdriverio'
<<<<<<< HEAD
import { initialisePlugin, DEFAULT_CONFIGS } from '@wdio/config'
=======
import { DEFAULT_CONFIGS } from '@wdio/config'
>>>>>>> 47058476

const log = logger('@wdio/local-runner:utils')

const MERGE_OPTIONS = { clone: false }

/**
 * run before/after session hook
 */
export function runHook (hookName, config, caps, specs) {
    const catchFn = (e) => log.error(`Error in ${hookName}: ${e.stack}`)

    return Promise.all(config[hookName].map((hook) => {
        try {
            return hook(config, caps, specs)
        } catch (e) {
            return catchFn(e)
        }
    })).catch(catchFn)
}

/**
 * sanitizes wdio config from capability properties
 * @param  {Object} caps  desired session capabilities
 * @return {Object}       sanitized caps
 */
<<<<<<< HEAD
export function initialiseServices (config, caps) {
    const initialisedServices = []

    if (!Array.isArray(config.services)) {
        return initialisedServices
    }

    for (let serviceName of config.services) {
        let serviceConfig = config

=======
export function sanitizeCaps (caps) {
    return Object.keys(caps).filter(key => (
>>>>>>> 47058476
        /**
         * filter out all wdio config keys
         */
<<<<<<< HEAD
        if (typeof serviceName === 'object' && !Array.isArray(serviceName)) {
            log.debug('initialise custom initiated service')
            initialisedServices.push(serviceName)
            continue
        }

        /**
         * allow custom services with custom options
         */
        if (Array.isArray(serviceName)) {
            serviceConfig = merge(config, serviceName[1] || {})
            serviceName = serviceName[0]
        }

        try {
            /**
             * allow custom service classes
             */
            if (typeof serviceName === 'function') {
                log.debug(`initialise custom service "${serviceName.name}"`)
                initialisedServices.push(new serviceName(serviceConfig, caps))
                continue
            }

            log.debug(`initialise wdio service "${serviceName}"`)
            const Service = initialisePlugin(serviceName, 'service')

            /**
             * service only contains a launcher
             */
            if (!Service) {
                continue
            }

            initialisedServices.push(new Service(serviceConfig, caps))
        } catch(e) {
            log.error(e)
        }
    }

    return initialisedServices
=======
        !Object.keys(DEFAULT_CONFIGS).includes(key)
    )).reduce((obj, key) => {
        obj[key] = caps[key]
        return obj
    }, {})
>>>>>>> 47058476
}

/**
 * sanitizes wdio config from capability properties
 * @param  {Object} caps  desired session capabilities
 * @return {Object}       sanitized caps
 */
export function sanitizeCaps (caps) {
    return Object.keys(caps).filter(key => (
        /**
         * filter out all wdio config keys
         */
        !Object.keys(DEFAULT_CONFIGS).includes(key)
    )).reduce((obj, key) => {
        obj[key] = caps[key]
        return obj
    }, {})
}

/**
 * initialise browser instance depending whether remote or multiremote is requested
 * @param  {Object}  config        configuration of sessions
 * @param  {Object}  capabilities  desired session capabilities
 * @return {Promise}               resolves with browser object
 */
export async function initialiseInstance (config, capabilities, isMultiremote) {
    /**
     * check if config has sessionId and attach it to a running session if so
     */
    if (config.sessionId) {
        log.debug(`attach to session with id ${config.sessionId}`)
        return attach({
            ...config,
            capabilities: capabilities
        })
    }

    if (!isMultiremote) {
        log.debug('init remote session')
        config.capabilities = sanitizeCaps(capabilities)
        return remote(config)
    }

    const options = {}
    log.debug('init multiremote session')
    delete config.capabilities
    for (let browserName of Object.keys(capabilities)) {
        options[browserName] = merge(config, capabilities[browserName], MERGE_OPTIONS)
    }

    const browser = await multiremote(options)
    for (let browserName of Object.keys(capabilities)) {
        global[browserName] = browser[browserName]
    }

    return browser
}

/**
 * Filter logTypes based on filter
 * @param  {string[]} excludeDriverLogs logTypes filter
 * @param  {string[]} driverLogTypes    available driver log types
 * @return {string[]}                   logTypes
 */
export function filterLogTypes(excludeDriverLogs, driverLogTypes) {
    let logTypes = [...driverLogTypes]

    if (Array.isArray(excludeDriverLogs)) {
        log.debug('filtering logTypes', logTypes)

        if (excludeDriverLogs.length === 1 && excludeDriverLogs[0] === '*') { // exclude all logTypes
            logTypes = []
        } else {
            logTypes = logTypes.filter(x => !excludeDriverLogs.includes(x)) // exclude specific logTypes
        }

        log.debug('filtered logTypes', logTypes)
    }

    return logTypes
}<|MERGE_RESOLUTION|>--- conflicted
+++ resolved
@@ -1,11 +1,7 @@
 import merge from 'deepmerge'
 import logger from '@wdio/logger'
 import { remote, multiremote, attach } from 'webdriverio'
-<<<<<<< HEAD
-import { initialisePlugin, DEFAULT_CONFIGS } from '@wdio/config'
-=======
 import { DEFAULT_CONFIGS } from '@wdio/config'
->>>>>>> 47058476
 
 const log = logger('@wdio/local-runner:utils')
 
@@ -24,80 +20,6 @@
             return catchFn(e)
         }
     })).catch(catchFn)
-}
-
-/**
- * sanitizes wdio config from capability properties
- * @param  {Object} caps  desired session capabilities
- * @return {Object}       sanitized caps
- */
-<<<<<<< HEAD
-export function initialiseServices (config, caps) {
-    const initialisedServices = []
-
-    if (!Array.isArray(config.services)) {
-        return initialisedServices
-    }
-
-    for (let serviceName of config.services) {
-        let serviceConfig = config
-
-=======
-export function sanitizeCaps (caps) {
-    return Object.keys(caps).filter(key => (
->>>>>>> 47058476
-        /**
-         * filter out all wdio config keys
-         */
-<<<<<<< HEAD
-        if (typeof serviceName === 'object' && !Array.isArray(serviceName)) {
-            log.debug('initialise custom initiated service')
-            initialisedServices.push(serviceName)
-            continue
-        }
-
-        /**
-         * allow custom services with custom options
-         */
-        if (Array.isArray(serviceName)) {
-            serviceConfig = merge(config, serviceName[1] || {})
-            serviceName = serviceName[0]
-        }
-
-        try {
-            /**
-             * allow custom service classes
-             */
-            if (typeof serviceName === 'function') {
-                log.debug(`initialise custom service "${serviceName.name}"`)
-                initialisedServices.push(new serviceName(serviceConfig, caps))
-                continue
-            }
-
-            log.debug(`initialise wdio service "${serviceName}"`)
-            const Service = initialisePlugin(serviceName, 'service')
-
-            /**
-             * service only contains a launcher
-             */
-            if (!Service) {
-                continue
-            }
-
-            initialisedServices.push(new Service(serviceConfig, caps))
-        } catch(e) {
-            log.error(e)
-        }
-    }
-
-    return initialisedServices
-=======
-        !Object.keys(DEFAULT_CONFIGS).includes(key)
-    )).reduce((obj, key) => {
-        obj[key] = caps[key]
-        return obj
-    }, {})
->>>>>>> 47058476
 }
 
 /**
