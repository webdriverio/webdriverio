import fs from 'fs'

import WDIORunner from '../src'

jest.mock('fs')
jest.mock('util', () => ({ promisify: (fn) => fn }))

describe('wdio-runner', () => {
    describe('_fetchDriverLogs', () => {
        let runner
        beforeEach(() => {
            runner = new WDIORunner()
            runner.cid = '0-1'
        })
        it('not do anything if driver does not support log commands', async () => {
            global.browser = { sessionId: '123' }

<<<<<<< HEAD
            const result = await runner._fetchDriverLogs({ outputDir: '/foo/bar' })
=======
            const result = await runner._fetchDriverLogs({ outputDir: '/foo/bar' }, ['*'])
>>>>>>> 47058476
            expect(result).toBe(undefined)
        })

        it('should not write to file if all logs excluded', async () => {
            global.browser = {
                getLogTypes: () => Promise.resolve(['foo', 'bar']),
                getLogs: (type) => Promise.resolve([`#1 ${type} log`, `#2 ${type} log`]),
                sessionId: '123'
            }

            await runner._fetchDriverLogs({ outputDir: '/foo/bar' }, ['*'])

            expect(fs.writeFile).toHaveBeenCalledTimes(0)
        })

        it('should not write to file excluded logTypes', async () => {
            global.browser = {
                getLogTypes: () => Promise.resolve(['foo', 'bar']),
                getLogs: (type) => Promise.resolve([`#1 ${type} log`, `#2 ${type} log`]),
                sessionId: '123'
            }

            await runner._fetchDriverLogs({ outputDir: '/foo/bar' }, ['bar'])

            expect(fs.writeFile).toHaveBeenCalledTimes(1)

            expect(fs.writeFile.mock.calls[0]).toEqual(['/foo/bar/wdio-0-1-foo.log', '"#1 foo log"\n"#2 foo log"', 'utf-8'])
        })

        it('should fetch logs', async () => {
            global.browser = {
                getLogTypes: () => Promise.resolve(['foo', 'bar']),
                getLogs: (type) => Promise.resolve([`#1 ${type} log`, `#2 ${type} log`]),
                sessionId: '123'
            }

            await runner._fetchDriverLogs({ outputDir: '/foo/bar' })
            expect(fs.writeFile.mock.calls[0]).toEqual(['/foo/bar/wdio-0-1-foo.log', '"#1 foo log"\n"#2 foo log"', 'utf-8'])
            expect(fs.writeFile.mock.calls[1]).toEqual(['/foo/bar/wdio-0-1-bar.log', '"#1 bar log"\n"#2 bar log"', 'utf-8'])
        })

        it('should not fail if logs can not be received', async () => {
<<<<<<< HEAD
            const runner = new WDIORunner()
            runner.cid = '0-1'

=======
>>>>>>> 47058476
            global.browser = {
                getLogTypes: () => Promise.resolve(['corrupt']),
                getLogs: () => Promise.reject(new Error('boom')),
                sessionId: '123'
            }

            await runner._fetchDriverLogs({ outputDir: '/foo/bar' })
            expect(fs.writeFile).toHaveBeenCalledTimes(0)
        })
<<<<<<< HEAD

        it('should not write to file if no logs exist', async () => {
            const runner = new WDIORunner()
            runner.cid = '0-1'
=======
>>>>>>> 47058476

        it('should not write to file if no logs exist', async () => {
            global.browser = {
                getLogTypes: () => Promise.resolve(['foo', 'bar']),
                getLogs: () => Promise.resolve([]),
                sessionId: '123'
            }

            await runner._fetchDriverLogs({ outputDir: '/foo/bar' })
            expect(fs.writeFile.mock.calls).toHaveLength(0)
        })

        afterEach(() => {
            fs.writeFile.mockClear()
        })
    })

    describe('endSession', () => {
        it ('should work normally when called after framework run', async () => {
            const hook = jest.fn()
            const runner = new WDIORunner()
            runner._shutdown = jest.fn()
            global.browser = {
                deleteSession: jest.fn(),
                sessionId: '123',
                config: { afterSession: [hook] }
            }
            await runner.endSession()
            expect(hook).toBeCalledTimes(1)
            expect(global.browser.deleteSession).toBeCalledTimes(1)
            expect(!global.browser.sessionId).toBe(true)
            expect(runner._shutdown).toBeCalledTimes(0)
        })

        it('should do nothing when triggered by run method without session', async () => {
            const hook = jest.fn()
            const runner = new WDIORunner()
            runner._shutdown = jest.fn()
            await runner.endSession()
            expect(hook).toBeCalledTimes(0)
        })

        it('should wait for session to be created until shutting down', async () => {
            const hook = jest.fn()
            const runner = new WDIORunner()
            runner._shutdown = jest.fn()
            global.browser = {
                deleteSession: jest.fn(),
                config: { afterSession: [hook] }
            }
            setTimeout(() => {
                global.browser.sessionId = 123
            }, 200)

            const start = Date.now()
            await runner.endSession(true)
            const end = Date.now()
            expect(hook).toBeCalledTimes(1)
            expect(global.browser.deleteSession).toBeCalledTimes(1)
            expect(!global.browser.sessionId).toBe(true)
            expect(runner._shutdown).toBeCalledTimes(1)
            expect(end - start).toBeGreaterThanOrEqual(200)
        })
    })

    describe('run', () => {
        it('should fail if log file is corrupted', async () => {
            const runner = new WDIORunner()
            runner._shutdown = jest.fn()
            runner.configParser.addConfigFile = jest.fn().mockImplementation(
                () => { throw new Error('boom') })
            await runner.run({})

            expect(runner._shutdown).toBeCalledWith(1)
        })

        it('should fail if init session fails', async () => {
            const runner = new WDIORunner()
            const beforeSession = jest.fn()
            const caps = { browserName: '123' }
            const specs = ['foobar']
            const config = {
                reporters: [],
                beforeSession: [beforeSession]
            }
            runner.configParser.getConfig = jest.fn().mockReturnValue(config)
            runner._shutdown = jest.fn()
            runner._initSession = jest.fn().mockReturnValue(null)
            await runner.run({
                argv: { reporters: [] },
                cid: '0-0',
                caps,
                specs
            })

            expect(runner._shutdown).toBeCalledWith(1)
            expect(beforeSession).toBeCalledWith(config, caps, specs)
        })
<<<<<<< HEAD
=======

        it('should return failures count', async () => {
            const runner = new WDIORunner()
            const config = {
                framework: 'testNoFailures',
                reporters: [],
                beforeSession: []
            }
            runner.configParser.getConfig = jest.fn().mockReturnValue(config)
            runner._initSession = jest.fn().mockReturnValue({ options: { capabilities: {} } })
            const failures = await runner.run({ argv: {}, caps: {} })

            expect(failures).toBe(0)
        })

        it('should call browser url if args watch', async () => {
            const runner = new WDIORunner()
            const config = {
                framework: 'testNoFailures',
                reporters: [],
                beforeSession: []
            }
            runner.configParser.getConfig = jest.fn().mockReturnValue(config)
            global.browser = { url: jest.fn(url => url) }
            runner._initSession = jest.fn().mockReturnValue({ options: { capabilities: {} } })
            const failures = await runner.run({ argv: { watch: true }, caps: {} })

            expect(failures).toBe(0)
            expect(global.browser.url).toBeCalledWith('about:blank')
        })

        it('should set failures to 1 in case of error', async () => {
            const runner = new WDIORunner()
            const config = {
                framework: 'testThrows',
                reporters: [],
                beforeSession: []
            }
            runner.configParser.getConfig = jest.fn().mockReturnValue(config)
            runner._initSession = jest.fn().mockReturnValue({ options: { capabilities: {} } })
            runner.emit = jest.fn()
            const failures = await runner.run({ argv: {}, caps: {} })

            expect(failures).toBe(1)
            expect(runner.emit.mock.calls[0]).toEqual(['error', new Error('framework testThrows failed')])
        })

        it('should return if sigintWasCalled', async () => {
            const runner = new WDIORunner()
            const caps = { browserName: '123' }
            const specs = ['foobar']
            const config = {
                framework: 'testThrows',
                reporters: [],
                beforeSession: []
            }
            runner.configParser.getConfig = jest.fn().mockReturnValue(config)
            runner._shutdown = jest.fn()
            runner.endSession = jest.fn()
            runner._initSession = jest.fn().mockReturnValue({})
            runner.sigintWasCalled = true
            await runner.run({
                argv: { reporters: [] },
                cid: '0-0',
                caps,
                specs
            })

            expect(runner.endSession).toBeCalledTimes(1)
            expect(runner._shutdown).toBeCalledWith(0)
        })
    })

    describe('_initSession', () => {
        it('should register browser to global scope', async () => {
            const runner = new WDIORunner()
            const browser = await runner._initSession(
                { hostname: 'foobar' },
                [{ browserName: 'chrome' }]
            )

            expect(browser).toBe(global.browser)
            expect(typeof $).toBe('function')
            expect(typeof $$).toBe('function')

            expect(browser.$).toBeCalledTimes(0)
            expect(browser.$$).toBeCalledTimes(0)
            /* eslint-disable-next-line */
            $('foobar')
            /* eslint-disable-next-line */
            $$('barfoo')
            expect(browser.$).toBeCalledTimes(1)
            expect(browser.$$).toBeCalledTimes(1)
        })

        it('should register before and after command listener', async () => {
            const reporter = { emit: jest.fn() }
            const runner = new WDIORunner()

            runner.reporter = reporter
            const browser = await runner._initSession(
                { hostname: 'foobar' },
                [{ browserName: 'chrome' }]
            )

            const beforeListener = browser.on.mock.calls[0]
            expect(beforeListener[0]).toBe('command')
            beforeListener[1]({ foo: 'bar' })
            expect(reporter.emit).toBeCalledWith(
                'client:beforeCommand',
                { foo: 'bar', sessionId: 'fakeid' })

            reporter.emit.mockClear()

            const afterListener = browser.on.mock.calls[1]
            expect(afterListener[0]).toBe('result')
            afterListener[1]({ bar: 'foo' })
            expect(reporter.emit).toBeCalledWith(
                'client:afterCommand',
                { bar: 'foo', sessionId: 'fakeid' })
        })

        it('should return null if initiating session fails', async () => {
            global.throwRemoteCall = true
            const runner = new WDIORunner()
            runner.emit = jest.fn()
            const browser = await runner._initSession(
                { hostname: 'foobar' },
                [{ browserName: 'chrome' }]
            )

            expect(browser).toBe(null)
            expect(runner.emit).toBeCalledWith('error', new Error('boom'))
        })

        afterEach(() => {
            global.throwRemoteCall = undefined

            if (global.browser) {
                global.browser.on.mockClear()
                global.browser = undefined
                global.$ = undefined
                global.$$ = undefined
            }
        })
>>>>>>> 47058476
    })

    describe('_shutdown', () => {
        it('should emit exit', async () => {
            const runner = new WDIORunner()
            runner.reporter = { waitForSync: jest.fn()
                .mockReturnValue(Promise.resolve()) }
            runner.emit = jest.fn()

            expect(await runner._shutdown(123)).toBe(123)
            expect(runner.reporter.waitForSync).toBeCalledTimes(1)
            expect(runner.emit).toBeCalledWith('exit', 1)
        })
    })
<<<<<<< HEAD
=======

    afterEach(() => {
        delete global.browser
    })
>>>>>>> 47058476
})<|MERGE_RESOLUTION|>--- conflicted
+++ resolved
@@ -15,11 +15,7 @@
         it('not do anything if driver does not support log commands', async () => {
             global.browser = { sessionId: '123' }
 
-<<<<<<< HEAD
-            const result = await runner._fetchDriverLogs({ outputDir: '/foo/bar' })
-=======
             const result = await runner._fetchDriverLogs({ outputDir: '/foo/bar' }, ['*'])
->>>>>>> 47058476
             expect(result).toBe(undefined)
         })
 
@@ -62,12 +58,6 @@
         })
 
         it('should not fail if logs can not be received', async () => {
-<<<<<<< HEAD
-            const runner = new WDIORunner()
-            runner.cid = '0-1'
-
-=======
->>>>>>> 47058476
             global.browser = {
                 getLogTypes: () => Promise.resolve(['corrupt']),
                 getLogs: () => Promise.reject(new Error('boom')),
@@ -77,13 +67,6 @@
             await runner._fetchDriverLogs({ outputDir: '/foo/bar' })
             expect(fs.writeFile).toHaveBeenCalledTimes(0)
         })
-<<<<<<< HEAD
-
-        it('should not write to file if no logs exist', async () => {
-            const runner = new WDIORunner()
-            runner.cid = '0-1'
-=======
->>>>>>> 47058476
 
         it('should not write to file if no logs exist', async () => {
             global.browser = {
@@ -182,8 +165,6 @@
             expect(runner._shutdown).toBeCalledWith(1)
             expect(beforeSession).toBeCalledWith(config, caps, specs)
         })
-<<<<<<< HEAD
-=======
 
         it('should return failures count', async () => {
             const runner = new WDIORunner()
@@ -329,7 +310,6 @@
                 global.$$ = undefined
             }
         })
->>>>>>> 47058476
     })
 
     describe('_shutdown', () => {
@@ -344,11 +324,8 @@
             expect(runner.emit).toBeCalledWith('exit', 1)
         })
     })
-<<<<<<< HEAD
-=======
 
     afterEach(() => {
         delete global.browser
     })
->>>>>>> 47058476
 })