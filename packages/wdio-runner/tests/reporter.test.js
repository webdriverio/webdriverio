--- conflicted
+++ resolved
@@ -138,11 +138,7 @@
         try {
             new BaseReporter({
                 outputDir: '/foo/bar',
-<<<<<<< HEAD
-                reporters: [{foo: 'bar'}]
-=======
                 reporters: [{ foo: 'bar' }]
->>>>>>> 47058476
             })
         } catch (e) {
             expect(e.message).toBe('Invalid reporters config')
