--- conflicted
+++ resolved
@@ -48,12 +48,7 @@
                 }]
             ]
         }, '0-0')
-
-<<<<<<< HEAD
-        expect(reporter.getLogFile('dot')).toBe('/foo/bar/baz/wdio-0-0-dot-reporter.log')
-=======
-        expect(reporter.getLogFile('foobar')).toMatch(/(\\|\/)foo(\\|\/)bar(\\|\/)baz(\\|\/)wdio-0-0-foobar-reporter.log/)
->>>>>>> 27725a9a
+        expect(reporter.getLogFile('dot')).toMatch(/(\\|\/)foo(\\|\/)bar(\\|\/)baz(\\|\/)wdio-0-0-dot-reporter.log/)
     })
 
     it('should return custom log file name', () => {
