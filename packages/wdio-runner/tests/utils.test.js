--- conflicted
+++ resolved
@@ -1,19 +1,7 @@
 import { logMock } from '@wdio/logger'
 import { attach, remote, multiremote } from 'webdriverio'
 
-<<<<<<< HEAD
-import { runHook, initialiseServices, initialiseInstance, sanitizeCaps } from '../src/utils'
-
-class CustomService {
-    constructor (config, caps) {
-        this.config = config
-        this.caps = caps
-    }
-}
-
-=======
 import { runHook, initialiseInstance, sanitizeCaps } from '../src/utils'
->>>>>>> 47058476
 
 describe('utils', () => {
     beforeEach(() => {
@@ -46,63 +34,6 @@
         })
     })
 
-<<<<<<< HEAD
-    describe('initialiseServices', () => {
-        it('should return empty array if no services prop is given', () => {
-            expect(initialiseServices({})).toHaveLength(0)
-        })
-
-        it('should be able to add custom services', () => {
-            const service = {
-                before: jest.fn(),
-                afterTest: jest.fn()
-            }
-
-            const services = initialiseServices({ services: [service] })
-            expect(services).toHaveLength(1)
-            expect(services[0].before).toBeTruthy()
-            expect(services[0].afterTest).toBeTruthy()
-        })
-
-        it('should be able to add wdio services', () => {
-            const services = initialiseServices({ services: ['foobar'] })
-            expect(services).toHaveLength(1)
-
-            const service = services[0]
-            // check if /packages/wdio-config/tests/__mocks__/wdio-config.js how the mock looks like
-            expect(typeof service.beforeSuite).toBe('function')
-            expect(typeof service.afterCommand).toBe('function')
-            // not defined method
-            expect(typeof service.before).toBe('undefined')
-        })
-
-        it('should allow custom services without options', () => {
-            const services = initialiseServices(
-                { services: [CustomService], foo: 'bar' },
-                ['./spec.js']
-            )
-            expect(services).toHaveLength(1)
-            expect(services[0].config.foo).toBe('bar')
-        })
-
-        it('should allow custom services with options', () => {
-            const services = initialiseServices(
-                { services: [[CustomService, { foo: 'foo' }]], foo: 'bar' },
-                ['./spec.js']
-            )
-            expect(services).toHaveLength(1)
-            expect(services[0].config.foo).toBe('foo')
-        })
-
-        it('should ignore service with launcher only', () => {
-            const services = initialiseServices({ services: ['launcher-only'] })
-            expect(services).toHaveLength(0)
-            expect(logMock.error).toHaveBeenCalledTimes(0)
-        })
-    })
-
-=======
->>>>>>> 47058476
     describe('initialiseInstance', () => {
         it('should attach to an existing session if sessionId is within config', () => {
             initialiseInstance({
