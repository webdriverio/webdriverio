{
  "name": "@wdio/sauce-service",
<<<<<<< HEAD
  "version": "5.4.18",
=======
  "version": "5.7.8",
>>>>>>> 47058476
  "description": "WebdriverIO service that provides a better integration into SauceLabs",
  "author": "Christian Bromann <christian@saucelabs.com>",
  "homepage": "https://github.com/webdriverio/webdriverio/tree/master/packages/wdio-sauce-service",
  "license": "MIT",
  "main": "./build",
  "engines": {
    "node": ">= 8.11.0"
  },
  "scripts": {
    "build": "run-s clean compile",
    "clean": "rimraf ./build",
    "compile": "babel src/ -d build/ --config-file ../../babel.config.js",
    "test": "run-s test:*",
    "test:eslint": "eslint src test",
    "test:unit": "jest"
  },
  "repository": {
    "type": "git",
    "url": "git://github.com/webdriverio/webdriverio.git"
  },
  "keywords": [
    "webdriver",
    "wdio",
    "wdio-service",
    "sauce"
  ],
  "bugs": {
    "url": "https://github.com/webdriverio/webdriverio/issues"
  },
  "dependencies": {
<<<<<<< HEAD
    "@wdio/config": "^5.4.18",
    "@wdio/logger": "^5.4.6",
    "request": "^2.85.0",
    "sauce-connect-launcher": "^1.2.3"
=======
    "@wdio/logger": "^5.7.8",
    "sauce-connect-launcher": "^1.2.3",
    "saucelabs": "^2.1.4"
  },
  "peerDependencies": {
    "@wdio/cli": "^5.0.0"
>>>>>>> 47058476
  },
  "peerDependencies": {
    "@wdio/cli": "^5.0.0"
  },
  "publishConfig": {
    "access": "public"
  }
}<|MERGE_RESOLUTION|>--- conflicted
+++ resolved
@@ -1,10 +1,6 @@
 {
   "name": "@wdio/sauce-service",
-<<<<<<< HEAD
-  "version": "5.4.18",
-=======
   "version": "5.7.8",
->>>>>>> 47058476
   "description": "WebdriverIO service that provides a better integration into SauceLabs",
   "author": "Christian Bromann <christian@saucelabs.com>",
   "homepage": "https://github.com/webdriverio/webdriverio/tree/master/packages/wdio-sauce-service",
@@ -35,19 +31,9 @@
     "url": "https://github.com/webdriverio/webdriverio/issues"
   },
   "dependencies": {
-<<<<<<< HEAD
-    "@wdio/config": "^5.4.18",
-    "@wdio/logger": "^5.4.6",
-    "request": "^2.85.0",
-    "sauce-connect-launcher": "^1.2.3"
-=======
     "@wdio/logger": "^5.7.8",
     "sauce-connect-launcher": "^1.2.3",
     "saucelabs": "^2.1.4"
-  },
-  "peerDependencies": {
-    "@wdio/cli": "^5.0.0"
->>>>>>> 47058476
   },
   "peerDependencies": {
     "@wdio/cli": "^5.0.0"
