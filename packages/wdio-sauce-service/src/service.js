--- conflicted
+++ resolved
@@ -65,11 +65,7 @@
          */
         /* istanbul ignore if */
         if (this.suiteTitle === 'Jasmine__TopLevel__Suite') {
-<<<<<<< HEAD
-            this.suiteTitle = test.fullName.slice(0, test.fullName.indexOf(test.desciption) - 1)
-=======
             this.suiteTitle = test.fullName.slice(0, test.fullName.indexOf(test.description) - 1)
->>>>>>> 54ac13dc
         }
 
         const fullTitle = (
