import got from 'got'

import SauceService from '../src'

const uri = '/some/uri'
const featureObject = {
    type: 'gherkin-document',
    uri: '__tests__/features/passed.feature',
    document:
        {
            type: 'GherkinDocument',
            feature:
                {
                    type: 'Feature',
                    tags: ['tag'],
                    location: ['Object'],
                    language: 'en',
                    keyword: 'Feature',
                    name: 'Create a feature',
                    description: '    the description',
                    children: [''],
                },
            comments: []
        }
}

<<<<<<< HEAD
test('constructor should set setJobNameInBeforeSuite to true', () => {
    const options = {
        setJobNameInBeforeSuite: true
    }
    const service = new SauceService(options)
    expect(service.options.setJobNameInBeforeSuite).toBeTruthy()
})

test('constructor should set setJobNameInBeforeSuite to false', () => {
    const options = {
        setJobNameInBeforeSuite: false
    }
    const service = new SauceService(options)
    expect(service.options.setJobNameInBeforeSuite).toBeFalsy()
})

test('constructor should set setJobNameInBeforeSuite to false by default', () => {
    const service = new SauceService()
    expect(service.options.setJobNameInBeforeSuite).toBeFalsy()
=======
beforeEach(() => {
    global.browser = {
        config: {},
        execute: jest.fn(),
        chromeA: { sessionId: 'sessionChromeA' },
        chromeB: { sessionId: 'sessionChromeB' },
        chromeC: { sessionId: 'sessionChromeC' },
        instances: ['chromeA', 'chromeB', 'chromeC'],
    }
>>>>>>> d485e2c3
})

test('beforeSuite', () => {
    const service = new SauceService()
    expect(service.suiteTitle).toBeUndefined()
    service.beforeSuite({ title: 'foobar' })
    expect(service.suiteTitle).toBe('foobar')
})

test('beforeSession should set to unknown creds if no sauce user and key are found', () => {
    const service = new SauceService()
    const config = {}
    service.beforeSession(config, {})
    expect(config.user).toBe('unknown_user')
    expect(config.key).toBe('unknown_key')
})

test('beforeTest should set context for jasmine test', () => {
    const service = new SauceService()
    service.beforeSession({ user: 'foobar', key: '123' }, {})
    service.beforeTest({
        fullName: 'my test can do something',
        title: 'foobar'
    })
    expect(global.browser.execute).toBeCalledWith('sauce:context=my test can do something')
})

test('beforeTest should set context for mocha test', () => {
    const service = new SauceService()
    service.beforeSession({ user: 'foobar', key: '123' }, {})
    service.beforeTest({
        parent: 'foo',
        title: 'bar'
    })
    expect(global.browser.execute).toBeCalledWith('sauce:context=foo - bar')
})

test('beforeTest should not set context for RDC test', () => {

    // not for RDC since sauce:context is not available there
    const rdcService = new SauceService()
    rdcService.beforeSession({}, { testobject_api_key: 'foobar' })
    rdcService.beforeTest({
        fullTitle: 'my test can do something'
    })
    expect(global.browser.execute).not.toBeCalled()
})

test('beforeTest should not set context if user does not use sauce', () => {
    const service = new SauceService()
    service.beforeSession({}, {})
    service.beforeTest({
        fullTitle: 'my test can do something'
    })
    expect(global.browser.execute).not.toBeCalled()
})

test('afterSuite', () => {
    const service = new SauceService()
    service.beforeSession({}, {})

    expect(service.failures).toBe(0)

    service.afterSuite({})
    expect(service.failures).toBe(0)

    service.afterSuite({ error: new Error('foobar') })
    expect(service.failures).toBe(1)
})

test('afterTest', () => {
    const service = new SauceService()
    service.beforeSession({}, {}, {})

    expect(service.failures).toBe(0)

    service.afterTest({}, {}, { passed: true })
    expect(service.failures).toBe(0)

    service.afterTest({}, {}, { passed: false })
    expect(service.failures).toBe(1)
})

test('beforeFeature should set context', () => {
    const service = new SauceService()
    service.beforeSession({ user: 'foobar', key: '123' }, {})
    service.beforeFeature( uri, featureObject)
    expect(global.browser.execute).toBeCalledWith('sauce:context=Feature: Create a feature')
})

test('beforeFeature should not set context if RDC test', () => {
    const rdcService = new SauceService()
    rdcService.beforeSession({}, { testobject_api_key: 'foobar' })
    rdcService.beforeFeature(uri, featureObject)
    expect(global.browser.execute).not.toBeCalledWith('sauce:context=Feature: Create a feature')
})

test('beforeFeature should not set context if no sauce user was applied', () => {
    const service = new SauceService()
    service.beforeSession({}, {})
    service.beforeFeature(uri, featureObject)
    expect(global.browser.execute).not.toBeCalledWith('sauce:context=Feature: Create a feature')
})

test('afterScenario', () => {
    const service = new SauceService()
    service.beforeSession({}, {})

    expect(service.failures).toBe(0)

    service.afterScenario(uri, {}, {}, { status: 'passed' })
    expect(service.failures).toBe(0)

    service.afterScenario(uri, {}, {}, { status: 'failed' })
    expect(service.failures).toBe(1)

    service.afterScenario(uri, {}, {}, { status: 'passed' })
    expect(service.failures).toBe(1)

    service.afterScenario(uri, {}, {}, { status: 'failed' })
    expect(service.failures).toBe(2)
})

test('beforeScenario should set context', () => {
    const service = new SauceService()
    service.beforeSession({ user: 'foobar', key: '123' }, {})
    service.beforeScenario(uri, featureObject, { name: 'foobar' })
    expect(global.browser.execute).toBeCalledWith('sauce:context=Scenario: foobar')
})

test('beforeScenario should not set context if RDC test', () => {
    const rdcService = new SauceService()
    rdcService.beforeSession({}, { testobject_api_key: 'foobar' })
    rdcService.beforeScenario(uri, featureObject, { name: 'foobar' })
    expect(global.browser.execute).not.toBeCalledWith('sauce:context=Scenario: foobar')
})

test('beforeScenario should not set context if no sauce user was applied', () => {
    const service = new SauceService()
    service.beforeSession({}, {})
    service.beforeScenario(uri, featureObject, { name: 'foobar' })
    expect(global.browser.execute).not.toBeCalledWith('sauce:context=Scenario: foobar')
})

test('after', () => {
    const service = new SauceService()
    service.beforeSession({ user: 'foobar', key: '123' }, {})
    service.failures = 5
    service.updateJob = jest.fn()

    global.browser.isMultiremote = false
    global.browser.sessionId = 'foobar'
    service.after()

    expect(service.updateJob).toBeCalledWith('foobar', 5)
})

test('after for RDC', () => {
    const service = new SauceService()
    service.beforeSession({}, { testobject_api_key: 1 })
    service.failures = 5
    service.updateJob = jest.fn()

    global.browser.isMultiremote = false
    global.browser.sessionId = 'foobar'
    service.after()

    expect(service.updateJob).toBeCalledWith('foobar', 5)
})

test('after with bail set', () => {
    const service = new SauceService()
    service.beforeSession({ user: 'foobar', key: '123' }, {})
    service.failures = 5
    service.updateJob = jest.fn()

    global.browser.isMultiremote = false
    global.browser.sessionId = 'foobar'
    global.browser.config = { mochaOpts: { bail: 1 } }
    service.after(1)

    expect(service.updateJob).toBeCalledWith('foobar', 1)
})

test('beforeScenario should not set context if no sauce user was applied', () => {
    const service = new SauceService()
    service.beforeSession({}, {})
    service.failures = 5
    service.updateJob = jest.fn()

    global.browser.isMultiremote = false
    global.browser.sessionId = 'foobar'
    service.after()

    expect(service.updateJob).not.toBeCalled()
})

test('after in multiremote', () => {
    const service = new SauceService()
    service.beforeSession(
        { user: 'foobar', key: '123' },
        { chromeA: {}, chromeB: {}, chromeC: {} }
    )
    service.failures = 5
    service.updateJob = jest.fn()

    global.browser.isMultiremote = true
    global.browser.sessionId = 'foobar'
    service.after()

    expect(service.updateJob).toBeCalledWith('sessionChromeA', 5, false, 'chromeA')
    expect(service.updateJob).toBeCalledWith('sessionChromeB', 5, false, 'chromeB')
    expect(service.updateJob).toBeCalledWith('sessionChromeC', 5, false, 'chromeC')
})

test('onReload', () => {
    const service = new SauceService()
    service.beforeSession({ user: 'foobar', key: '123' }, {})
    service.failures = 5
    service.updateJob = jest.fn()

    global.browser.isMultiremote = false
    global.browser.sessionId = 'foobar'
    service.onReload('oldbar', 'newbar')

    expect(service.updateJob).toBeCalledWith('oldbar', 5, true)
})

test('onReload with RDC', () => {
    const service = new SauceService()
    service.beforeSession({}, { testobject_api_key: 1 })
    service.failures = 5
    service.updateJob = jest.fn()

    global.browser.isMultiremote = false
    global.browser.sessionId = 'foobar'
    service.onReload('oldbar', 'newbar')

    expect(service.updateJob).toBeCalledWith('oldbar', 5, true)
})

test('onReload should not set context if no sauce user was applied', () => {
    const service = new SauceService()
    service.beforeSession({}, {})
    service.failures = 5
    service.updateJob = jest.fn()

    global.browser.isMultiremote = false
    global.browser.sessionId = 'foobar'
    service.onReload('oldbar', 'newbar')

    expect(service.updateJob).not.toBeCalled()
})

test('after in multiremote', () => {
    const service = new SauceService()
    service.beforeSession(
        { user: 'foobar', key: '123' },
        { chromeA: {}, chromeB: {}, chromeC: {} }
    )
    service.failures = 5
    service.updateJob = jest.fn()

    global.browser.isMultiremote = true
    global.browser.sessionId = 'foobar'
    global.browser.chromeB.sessionId = 'newSessionChromeB'
    service.onReload('sessionChromeB', 'newSessionChromeB')

    expect(service.updateJob).toBeCalledWith('sessionChromeB', 5, true, 'chromeB')
})

test('updateJob for VMs', () => {
    const service = new SauceService()
    service.beforeSession({ user: 'foobar', key: '123' }, {})
    service.suiteTitle = 'my test'

    service.updateJob('12345', 23, true)

    const [reqUri, reqCall] = got.put.mock.calls[0]
    expect(reqUri).toBe('https://saucelabs.com/rest/v1/foobar/jobs/12345')
    expect(reqCall.json).toEqual({ name: 'my test (1)', passed: false })
    expect(service.failures).toBe(0)
})

test('updateJob for RDC', () => {
    const service = new SauceService()
    service.beforeSession({}, { testobject_api_key: 1 })

    service.updateJob('12345', 23)

    const [reqUri, reqCall] = got.put.mock.calls[0]
    expect(reqUri).toBe('https://app.testobject.com/api/rest/v2/appium/session/12345/test')
    expect(reqCall.json).toEqual({ passed: false })
    expect(service.failures).toBe(0)
})

test('getBody', () => {
    const service = new SauceService()
    service.suiteTitle = 'jojo'
    service.beforeSession({}, {
        name: 'jobname',
        tags: ['jobTag'],
        public: true,
        build: 'foobuild',
        'custom-data': { some: 'data' }
    })

    expect(service.getBody(0)).toEqual({
        name: 'jobname',
        tags: ['jobTag'],
        public: true,
        build: 'foobuild',
        'custom-data': { some: 'data' },
        passed: true
    })

    service.capabilities = {}
    expect(service.getBody(1)).toEqual({
        name: 'jojo',
        passed: false
    })

    expect(service.getBody(1, true)).toEqual({
        name: 'jojo (1)',
        passed: false
    })

    service.getBody(1, true)
    service.getBody(1, true)
    global.browser.isMultiremote = true
    expect(service.getBody(12, true)).toEqual({
        name: 'jojo (2)',
        passed: false
    })

    expect(service.getBody(12, true, 'chrome')).toEqual({
        name: 'chrome: jojo (2)',
        passed: false
    })
})

test('getBody', () => {
    const service = new SauceService()
    service.suiteTitle = 'jojo'
    service.beforeSession({}, {
        name: 'jobname',
        tags: ['jobTag'],
        public: true,
        build: 'foobuild',
        'custom-data': { some: 'data' }
    })

    expect(service.getBody(0)).toEqual({
        name: 'jobname',
        tags: ['jobTag'],
        public: true,
        build: 'foobuild',
        'custom-data': { some: 'data' },
        passed: true
    })

    service.capabilities = {}
    expect(service.getBody(1)).toEqual({
        name: 'jojo',
        passed: false
    })

    expect(service.getBody(1, true)).toEqual({
        name: 'jojo (1)',
        passed: false
    })

    service.getBody(1, true)
    service.getBody(1, true)
    global.browser.isMultiremote = true
    expect(service.getBody(12, true)).toEqual({
        name: 'jojo (2)',
        passed: false
    })

    expect(service.getBody(12, true, 'chrome')).toEqual({
        name: 'chrome: jojo (2)',
        passed: false
    })
})

test('getBody with name Capability (JSON WP)', () => {
    const service = new SauceService()
    service.suiteTitle = 'jojo'
    service.beforeSession({}, {
        name: 'bizarre'
    })

    expect(service.getBody(1)).toEqual({
        name: 'bizarre',
        passed: false
    })

    expect(service.getBody(1, true)).toEqual({
        name: 'bizarre',
        passed: false
    })

    service.getBody(1, true)
    service.getBody(1, true)
    global.browser.isMultiremote = true
    expect(service.getBody(12, true)).toEqual({
        name: 'bizarre',
        passed: false
    })

    expect(service.getBody(12, true, 'chrome')).toEqual({
        name: 'bizarre',
        passed: false
    })
})

test('getBody with name Capability (W3C)', () => {
    const service = new SauceService()
    service.suiteTitle = 'jojo'
    service.beforeSession({}, {
        'sauce:options': {
            name: 'bizarre'
        }
    })

    expect(service.getBody(1)).toEqual({
        name: 'bizarre',
        passed: false
    })

    expect(service.getBody(1, true)).toEqual({
        name: 'bizarre',
        passed: false
    })

    service.getBody(1, true)
    service.getBody(1, true)
    global.browser.isMultiremote = true
    expect(service.getBody(12, true)).toEqual({
        name: 'bizarre',
        passed: false
    })

    expect(service.getBody(12, true, 'chrome')).toEqual({
        name: 'bizarre',
        passed: false
    })
})

test('getBody without multiremote', () => {
    const service = new SauceService()
    service.suiteTitle = 'jojo'
    service.beforeSession({}, {
        tags: ['jobTag'],
        public: true,
        build: 'foobuild',
        'custom-data': { some: 'data' }
    })
    service.testCnt = 3

    global.browser.isMultiremote = false
    expect(service.getBody(0, true)).toEqual({
        name: 'jojo (4)',
        tags: ['jobTag'],
        public: true,
        build: 'foobuild',
        'custom-data': { some: 'data' },
        passed: true
    })
})

afterEach(() => {
    delete global.browser
    got.put.mockClear()
})<|MERGE_RESOLUTION|>--- conflicted
+++ resolved
@@ -24,27 +24,6 @@
         }
 }
 
-<<<<<<< HEAD
-test('constructor should set setJobNameInBeforeSuite to true', () => {
-    const options = {
-        setJobNameInBeforeSuite: true
-    }
-    const service = new SauceService(options)
-    expect(service.options.setJobNameInBeforeSuite).toBeTruthy()
-})
-
-test('constructor should set setJobNameInBeforeSuite to false', () => {
-    const options = {
-        setJobNameInBeforeSuite: false
-    }
-    const service = new SauceService(options)
-    expect(service.options.setJobNameInBeforeSuite).toBeFalsy()
-})
-
-test('constructor should set setJobNameInBeforeSuite to false by default', () => {
-    const service = new SauceService()
-    expect(service.options.setJobNameInBeforeSuite).toBeFalsy()
-=======
 beforeEach(() => {
     global.browser = {
         config: {},
@@ -54,7 +33,27 @@
         chromeC: { sessionId: 'sessionChromeC' },
         instances: ['chromeA', 'chromeB', 'chromeC'],
     }
->>>>>>> d485e2c3
+})
+
+test('constructor should set setJobNameInBeforeSuite to true', () => {
+    const options = {
+        setJobNameInBeforeSuite: true
+    }
+    const service = new SauceService(options)
+    expect(service.options.setJobNameInBeforeSuite).toBeTruthy()
+})
+
+test('constructor should set setJobNameInBeforeSuite to false', () => {
+    const options = {
+        setJobNameInBeforeSuite: false
+    }
+    const service = new SauceService(options)
+    expect(service.options.setJobNameInBeforeSuite).toBeFalsy()
+})
+
+test('constructor should set setJobNameInBeforeSuite to false by default', () => {
+    const service = new SauceService()
+    expect(service.options.setJobNameInBeforeSuite).toBeFalsy()
 })
 
 test('beforeSuite', () => {
