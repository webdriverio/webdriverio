--- conflicted
+++ resolved
@@ -89,15 +89,6 @@
 test('beforeSuite should not send request to set the job name as suite name for Jasmine tests', () => {
     const service = new SauceService({}, {}, {} as any)
     service['_browser'] = browser
-<<<<<<< HEAD
-    expect(service['_suiteTitle']).toBeUndefined()
-    service.beforeSuite({ title: jasmineSuiteTitle } as any)
-    expect(service['_suiteTitle']).toBe(jasmineSuiteTitle)
-    expect(browser.execute).not.toBeCalled()
-})
-
-test('beforeTest should send the job-name as suite name by default', () => {
-=======
     service.setAnnotation = jest.fn()
     expect(service['_suiteTitle']).toBeUndefined()
     service.beforeSuite({ title: jasmineSuiteTitle } as any)
@@ -106,7 +97,6 @@
 })
 
 test('beforeTest should send the job-name as suite name by default', async () => {
->>>>>>> 590b87dd
     const service = new SauceService({}, {}, { user: 'foobar', key: '123', capabilities: {} })
     service['_browser'] = browser
     service['_suiteTitle'] = 'Suite Title'
@@ -123,26 +113,7 @@
     expect(service.setAnnotation).toBeCalledWith('sauce:context=my test can do something')
 })
 
-<<<<<<< HEAD
-test('beforeTest should send the job-name as suite name for Jasmine tests', () => {
-    const service = new SauceService({}, {}, { user: 'foobar', key: '123', capabilities: {} })
-    service['_browser'] = browser
-    service['_suiteTitle'] = jasmineSuiteTitle
-    expect(service['_isJobNameSet']).toBe(false)
-    service.beforeSuite({ title: 'foobar suite' } as any)
-    service.beforeTest({
-        fullName: 'my test can do something',
-        description: 'foobar'
-    } as any)
-    expect(browser.execute).toBeCalledTimes(2)
-    expect(browser.execute).toBeCalledWith('sauce:job-name=foobar suite')
-    expect(browser.execute).toBeCalledWith('sauce:context=my test can do something')
-})
-
-test('beforeTest should mark job-name as set', () => {
-=======
 test('beforeTest should mark job-name as set', async () => {
->>>>>>> 590b87dd
     const service = new SauceService({}, {}, { user: 'foobar', key: '123', capabilities: {} })
     service['_browser'] = browser
     service['_suiteTitle'] = 'Suite Title'
@@ -178,11 +149,7 @@
     expect(service.setAnnotation).toBeCalledWith('sauce:job-name=barfoo-foobar-Suite Title')
 })
 
-<<<<<<< HEAD
-test('beforeTest should not set job-name when it has already been set', () => {
-=======
 test('beforeTest not should set job-name when it has already been set', async () => {
->>>>>>> 590b87dd
     const service = new SauceService({}, {}, { user: 'foobar', key: '123', capabilities: {} })
     service['_browser'] = browser
     service['_suiteTitle'] = 'Suite Title'
@@ -221,19 +188,6 @@
     expect(service.setAnnotation).toBeCalledWith('sauce:context=foo - bar')
 })
 
-<<<<<<< HEAD
-test('beforeTest should not set context for UP test', () => {
-    // not for UP since sauce:context is not available there
-    const upService = new SauceService({}, {}, {} as any)
-    upService['_browser'] = browser
-    upService['_suiteTitle'] = 'Suite Title'
-    upService['_isUP'] = true
-    upService.beforeTest({
-        title: 'update up job name'
-    } as any)
-    expect(browser.execute).toBeCalledTimes(1)
-    expect(browser.execute).toBeCalledWith('sauce:job-name=Suite Title')
-=======
 test('beforeTest should not set context for RDC test', async () => {
     // not for RDC since sauce:context is not available there
     const upService = new SauceService({}, {}, {} as any)
@@ -245,7 +199,6 @@
         title: 'update up job name'
     } as any)
     expect(upService.setAnnotation).toBeCalledTimes(0)
->>>>>>> 590b87dd
 })
 
 test('beforeTest should not set context if user does not use sauce', async () => {
@@ -382,19 +335,11 @@
     service['_browser'] = browser
     service.setAnnotation = jest.fn()
     service.beforeSession()
-<<<<<<< HEAD
-    service.beforeFeature( uri, featureObject)
-    expect(browser.execute).toBeCalledWith('sauce:context=Feature: Create a feature')
-})
-
-test('beforeFeature should not set context if UP test', () => {
-=======
     await service.beforeFeature( uri, featureObject)
     expect(service.setAnnotation).toBeCalledWith('sauce:context=Feature:Create a feature')
 })
 
 test('beforeFeature should not set context if RDC test', async () => {
->>>>>>> 590b87dd
     const upService = new SauceService({}, {}, {} as any)
     upService['_browser'] = browser
     upService['_isRDC'] = true
@@ -442,8 +387,6 @@
     expect(service.setAnnotation).toBeCalledWith('sauce:context=Scenario: foobar')
 })
 
-<<<<<<< HEAD
-=======
 test('beforeScenario should set context when no pickle name is provided', () => {
     const service = new SauceService({}, {}, { user: 'foobar', key: '123' } as any)
     service['_browser'] = browser
@@ -453,7 +396,6 @@
     expect(service.setAnnotation).toBeCalledWith('sauce:context=Scenario: unknown scenario')
 })
 
->>>>>>> 590b87dd
 test('beforeScenario should not set context if no sauce user was applied', () => {
     const service = new SauceService({}, {}, {} as any)
     service['_browser'] = browser
@@ -481,11 +423,7 @@
     expect(service['_uploadLogs']).toBeCalledWith('foobar')
 })
 
-<<<<<<< HEAD
-test('after for UP', async () => {
-=======
 test('after for RDC', async () => {
->>>>>>> 590b87dd
     const service = new SauceService({}, {}, {} as any)
     service['_browser'] = browser
     browser.capabilities = {}
@@ -566,7 +504,7 @@
     const service = new SauceService(
         {},
         {},
-        { outputDir: '/foo/bar' } as any
+            { outputDir: '/foo/bar' } as any
     )
     ;(got as any as jest.Mock).mockRejectedValueOnce(new Error('upps'))
     expect(log.error).toHaveBeenCalledTimes(0)
@@ -646,8 +584,6 @@
     expect(log.info).toHaveBeenCalledWith('Update (reloaded) job with sessionId oldbar, status: failing')
 })
 
-<<<<<<< HEAD
-=======
 test('onReload without failures', () => {
     const service = new SauceService({}, {}, { user: 'foobar', key: '123' } as any)
     service['_browser'] = browser
@@ -666,7 +602,6 @@
     expect(log.info).toHaveBeenCalledWith('Update (reloaded) job with sessionId oldbar, status: passing')
 })
 
->>>>>>> 590b87dd
 test('onReload should not set context if no sauce user was applied', () => {
     const service = new SauceService({}, {}, {} as any)
     service['_browser'] = browser
@@ -718,8 +653,6 @@
     expect(service['_failures']).toBe(0)
 })
 
-<<<<<<< HEAD
-=======
 test('updateJob for VMs without calledOnReload', () => {
     const service = new SauceService({}, {}, { user: 'foobar', key: '123' } as any)
     service['_browser'] = browser
@@ -734,7 +667,6 @@
     expect(service['_failures']).toBe(0)
 })
 
->>>>>>> 590b87dd
 test('getBody', () => {
     const service = new SauceService({}, {
         name: 'jobname',
