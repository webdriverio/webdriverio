--- conflicted
+++ resolved
@@ -23,14 +23,9 @@
   },
   "dependencies": {
     "@types/easy-table": "^0.0.33",
-<<<<<<< HEAD
-    "@wdio/reporter": "7.16.1",
-    "@wdio/types": "7.16.1",
-=======
     "@wdio/reporter": "7.16.3",
     "@wdio/types": "7.16.3",
     "@wdio/logger": "7.16.0",
->>>>>>> 51478805
     "chalk": "^4.0.0",
     "easy-table": "^1.1.1",
     "pretty-ms": "^7.0.0"
