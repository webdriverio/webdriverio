--- conflicted
+++ resolved
@@ -25,10 +25,7 @@
     "@types/easy-table": "^0.0.33",
     "@wdio/reporter": "7.16.1",
     "@wdio/types": "7.16.1",
-<<<<<<< HEAD
     "@wdio/logger": "7.16.0",
-=======
->>>>>>> 7d096f0a
     "chalk": "^4.0.0",
     "easy-table": "^1.1.1",
     "pretty-ms": "^7.0.0"
