--- conflicted
+++ resolved
@@ -96,12 +96,8 @@
      */
     getTestLink ({ config, sessionId }) {
         if (config.hostname.includes('saucelabs')) {
-<<<<<<< HEAD
-            return ['', `Check out job at https://app.saucelabs.com/tests/${sessionId}`]
-=======
             const dc = ['eu', 'eu-central-1'].includes(config.region) ? '.eu-central-1' : ''
             return ['', `Check out job at https://app${dc}.saucelabs.com/tests/${sessionId}`]
->>>>>>> 47058476
         }
 
         return []
@@ -167,11 +163,7 @@
 
             const eventsToReport = this.getEventsToReport(suite)
             for (const test of eventsToReport) {
-<<<<<<< HEAD
-                const test_title = test.title
-=======
                 const testTitle = test.title
->>>>>>> 47058476
                 const state = test.state
                 const testIndent = `${this.defaultTestIndent}${suiteIndent}`
 
