--- conflicted
+++ resolved
@@ -1,10 +1,6 @@
 {
   "name": "@wdio/sumologic-reporter",
-<<<<<<< HEAD
-  "version": "5.4.15",
-=======
   "version": "5.7.8",
->>>>>>> 47058476
   "description": "A WebdriverIO reporter that sends test results to Sumologic for data analyses",
   "author": "Christian Bromann <christian@saucelabs.com>",
   "homepage": "https://github.com/webdriverio/webdriverio/tree/master/packages/wdio-sumologic-reporter",
@@ -34,13 +30,8 @@
     "url": "https://github.com/webdriverio/webdriverio/issues"
   },
   "dependencies": {
-<<<<<<< HEAD
-    "@wdio/logger": "^5.4.6",
-    "@wdio/reporter": "^5.4.15",
-=======
     "@wdio/logger": "^5.7.8",
     "@wdio/reporter": "^5.7.8",
->>>>>>> 47058476
     "dateformat": "^3.0.3",
     "json-stringify-safe": "^5.0.1",
     "request": "^2.85.0"
