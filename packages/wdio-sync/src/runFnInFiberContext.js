--- conflicted
+++ resolved
@@ -7,11 +7,6 @@
  */
 export default function runFnInFiberContext (fn) {
     return function (...args) {
-<<<<<<< HEAD
-        return new Promise((resolve) => Fiber(() => {
-            const result = fn.apply(this, args)
-            resolve(result)
-=======
         return new Promise((resolve, reject) => Fiber(() => {
             try {
                 const result = fn.apply(this, args)
@@ -19,7 +14,6 @@
             } catch (err) {
                 return reject(err)
             }
->>>>>>> 47058476
         }).run())
     }
 }