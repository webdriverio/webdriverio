{
  "name": "@wdio/testingbot-service",
<<<<<<< HEAD
  "version": "5.4.0",
=======
  "version": "5.7.9",
>>>>>>> 47058476
  "description": "A WebdriverIO service that provides a better integration into TestingBot",
  "author": "Jochen Delabie <info@testingbot.com>",
  "homepage": "https://github.com/webdriverio/webdriverio/tree/master/packages/wdio-testingbot-service",
  "license": "MIT",
  "main": "./build",
  "engines": {
    "node": ">= 8.11.0"
  },
  "scripts": {
    "build": "run-s clean compile",
    "clean": "rimraf ./build",
    "compile": "babel src/ -d build/ --config-file ../../babel.config.js",
    "test": "run-s test:*",
    "test:eslint": "eslint src test",
    "test:unit": "jest"
  },
  "repository": {
    "type": "git",
    "url": "git://github.com/webdriverio/webdriverio.git"
  },
  "keywords": [
    "webdriver",
    "wdio",
    "wdio-service",
    "testingbot"
  ],
  "bugs": {
    "url": "https://github.com/webdriverio/webdriverio/issues"
  },
  "dependencies": {
    "request": "^2.85.0",
    "testingbot-tunnel-launcher": "^1.1.6"
  },
  "peerDependencies": {
    "@wdio/cli": "^5.0.0"
  },
  "publishConfig": {
    "access": "public"
  }
}<|MERGE_RESOLUTION|>--- conflicted
+++ resolved
@@ -1,10 +1,6 @@
 {
   "name": "@wdio/testingbot-service",
-<<<<<<< HEAD
-  "version": "5.4.0",
-=======
   "version": "5.7.9",
->>>>>>> 47058476
   "description": "A WebdriverIO service that provides a better integration into TestingBot",
   "author": "Jochen Delabie <info@testingbot.com>",
   "homepage": "https://github.com/webdriverio/webdriverio/tree/master/packages/wdio-testingbot-service",
