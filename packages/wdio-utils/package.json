{
  "name": "@wdio/utils",
  "version": "8.0.8",
  "description": "A WDIO helper utility to provide several utility functions used across the project.",
  "author": "Christian Bromann <mail@bromann.dev>",
  "homepage": "https://github.com/webdriverio/webdriverio/tree/main/packages/wdio-utils",
  "license": "MIT",
  "type": "module",
  "exports": "./build/index.js",
  "types": "./build/index.d.ts",
  "typeScriptVersion": "3.8.3",
  "engines": {
    "node": "^16.13 || >=18"
  },
  "repository": {
    "type": "git",
    "url": "git://github.com/webdriverio/webdriverio.git",
    "directory": "packages/wdio-utils"
  },
  "keywords": [
    "webdriverio",
    "webdriver",
    "wdio",
    "utils"
  ],
  "bugs": {
    "url": "https://github.com/webdriverio/webdriverio/issues"
  },
  "dependencies": {
    "@wdio/logger": "8.0.0",
    "@wdio/types": "8.0.8",
<<<<<<< HEAD
    "import-meta-resolve": "^2.2.0",
=======
>>>>>>> e18c3221
    "p-iteration": "^1.1.8"
  },
  "publishConfig": {
    "access": "public"
  }
}<|MERGE_RESOLUTION|>--- conflicted
+++ resolved
@@ -29,10 +29,7 @@
   "dependencies": {
     "@wdio/logger": "8.0.0",
     "@wdio/types": "8.0.8",
-<<<<<<< HEAD
     "import-meta-resolve": "^2.2.0",
-=======
->>>>>>> e18c3221
     "p-iteration": "^1.1.8"
   },
   "publishConfig": {
