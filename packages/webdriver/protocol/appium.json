--- conflicted
+++ resolved
@@ -812,11 +812,7 @@
       "description": "Send the currently running app for this session to the background. iOS tests with XCUITest can also use the `mobile: terminateApp` method to terminate the current app (see detailed [documentation](http://appium.io/docs/en/writing-running-appium/ios/ios-xctest-mobile-apps-management/index.html#mobile-terminateapp)), and the `mobile: activateApp` to activate an existing application on the device under test and moves it to the foreground (see detailed [documentation](http://appium.io/docs/en/writing-running-appium/ios/ios-xctest-mobile-apps-management/index.html#mobile-activateapp)).",
       "ref": "http://appium.io/docs/en/commands/device/app/background-app/",
       "parameters": [{
-<<<<<<< HEAD
-        "name": "duration",
-=======
         "name": "seconds",
->>>>>>> 47058476
         "type": "(number|null)",
         "description": "timeout to restore app, if 'null' app won't be restored",
         "default": "null"
