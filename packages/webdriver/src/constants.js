--- conflicted
+++ resolved
@@ -1,8 +1,3 @@
-<<<<<<< HEAD
-import { Writable } from 'stream'
-
-=======
->>>>>>> 47058476
 export const DEFAULTS = {
     /**
      * protocol of automation driver
@@ -53,21 +48,6 @@
         type: 'string',
         default: 'info',
         match: /(trace|debug|info|warn|error|silent)/
-<<<<<<< HEAD
-    },
-    /**
-     * logOutput as file path or writeable stream
-     */
-    logOutput: {
-        type: (param) => {
-            if (typeof param === 'string' || param instanceof Writable) {
-                return
-            }
-
-            throw new Error('logOutput needs to be a string or a writeable stream')
-        }
-=======
->>>>>>> 47058476
     },
     /**
      * Timeout for any request to the Selenium server
