--- conflicted
+++ resolved
@@ -63,17 +63,11 @@
             client = modifier(client, options)
         }
 
-<<<<<<< HEAD
-        client.addCommand = function (name, func, attachToElement = false, proto) {
-=======
         client.addCommand = function (name, func, attachToElement = false, proto, instances) {
->>>>>>> 47058476
             const customCommand = typeof commandWrapper === 'function'
                 ? commandWrapper(name, func)
                 : func
             if (attachToElement) {
-<<<<<<< HEAD
-=======
                 if (instances) {
                     Object.values(instances).forEach(instance => {
                         instance.__propertiesObject__[name] = {
@@ -81,7 +75,6 @@
                         }
                     })
                 }
->>>>>>> 47058476
                 this.__propertiesObject__[name] = { value: customCommand }
             } else {
                 unit.lift(name, customCommand, proto)
