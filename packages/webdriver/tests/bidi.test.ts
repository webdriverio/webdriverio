import path from 'node:path'
import { describe, it, vi, expect, beforeAll, afterAll } from 'vitest'

import '../src/node.js'
import { BidiCore, parseBidiCommand } from '../src/bidi/core.js'
import { environment } from '../src/environment.js'
import '../src/browser.js'

import { type BrowserSocket } from '../src/bidi/socket.js'

vi.mock('@wdio/logger', () => import(path.join(process.cwd(), '__mocks__', '@wdio/logger')))
vi.mock('../src/bidi/socket.js', () => {
    const instances: BrowserSocket[] = []
    return {
        BrowserSocket: class {
            wsUrl: string
            opts: any

            on = vi.fn()
            send = vi.fn()

            constructor(url: string, opts: any) {
                this.wsUrl = url
                this.opts = opts
            }
        },
        instances
    }
})

environment.value.createBidiConnection = vi.fn().mockImplementation(async (url: string) => ({
    wsUrl: url,
    on: vi.fn(),
    send: vi.fn()
}))

const namedFn = `function anonymous(
) {

        return (/* __wdio script__ */function checkVisibility(elem, params) {
    return elem.checkVisibility(params);
  }/* __wdio script end__ */).apply(this, arguments);

}`

const anonymousFn = `function anonymous(
) {

        return (/* __wdio script__ */(elem, params) => {
    return elem.checkVisibility(params);
  }/* __wdio script end__ */).apply(this, arguments);

}`
const otherFn = '(() => { ... }))()'

describe('BidiCore', () => {
    describe('can connect', () => {
        beforeAll(() => {
            delete process.env.WDIO_UNIT_TESTS
        })

        it('can connect', async () => {
            const handler = new BidiCore('ws://foo/bar')
            await handler.connect()
            expect(environment.value.createBidiConnection).toBeCalledTimes(1)
            expect(handler.isConnected).toBe(true)
        })

        afterAll(() => {
            process.env.WDIO_UNIT_TESTS = '1'
        })
    })

    describe('send', () => {
        beforeAll(() => {
            delete process.env.WDIO_UNIT_TESTS
        })

        it('fails if sending a message while not connected', async () => {
            const handler = new BidiCore('ws://foo/bar')
            await expect(async () => handler.send({ method: 'session.new', params: {} }))
                .rejects.toMatchSnapshot()
        })

        it('sends and waits for result', async () => {
            const handler = new BidiCore('ws://foo/bar')
            await handler.connect()
            const [, cb] = vi.mocked(handler.socket?.on)?.mock.calls[1] || [null, () => { }]
            cb.call(this as any)

            vi.mocked(handler.socket?.on)?.mockClear()
            const promise = handler.send({ method: 'session.new', params: {} })
            await new Promise((resolve) => setTimeout(resolve, 100))

            handler.__handleResponse.call(this as any, Buffer.from('{somewrongmessage'))
            handler.__handleResponse.call(this as any, Buffer.from(JSON.stringify({ id: 1, result: 'foobar' })))
            const result = await promise
            expect(result).toEqual({ id: 1, result: 'foobar' })
        })

        it('has a proper error stack that contains the line where the command is called', async () => {
            const handler = new BidiCore('ws://foo/bar')
            await handler.connect()
            const [, cb] = vi.mocked(handler.socket?.on)?.mock.calls[1] || [null, () => { }]
            cb.call(this as any)

            const promise = handler.send({ method: 'session.new', params: {} })
            setTimeout(
                () => handler.__handleResponse.call(this as any, Buffer.from(JSON.stringify({
                    id: 1,
                    error: 'foobar',
                    message: 'I am an error!'
                }))),
                100
            )

            const error = await promise.catch((err) => err)
            const errorMessage = 'WebDriver Bidi command "session.new" failed with error: foobar - I am an error!'
<<<<<<< HEAD
            expect(error.stack).toContain(path.join('packages', 'webdriver', 'tests', 'bidi.test.ts'))
=======
            expect(error.stack).toContain(path.join('packages', 'webdriver', 'tests', 'bidi.test.ts:107:').slice(1))
>>>>>>> f9550146
            expect(error.stack).toContain(errorMessage)
            expect(error.message).toBe(errorMessage)
        })

        it('should pass custom headers to Bidi Core', async () => {
            const handler = new BidiCore('ws://foo/bar', { headers: { 'cf-access-token': 'MY_TOKEN', 'X-Custom': 'xyz' } })
            await handler.connect()
            expect(environment.value.createBidiConnection).toHaveBeenCalledWith(
                'ws://foo/bar',
                expect.objectContaining({ headers: { 'cf-access-token': 'MY_TOKEN', 'X-Custom': 'xyz' } })
            )
        })

        afterAll(() => {
            process.env.WDIO_UNIT_TESTS = '1'
        })
    })

    describe('sendAsync', () => {
        beforeAll(() => {
            delete process.env.WDIO_UNIT_TESTS
        })

        it('fails if sending a message while not connected', async () => {
            const handler = new BidiCore('ws://foo/bar')
            await expect(async () => handler.sendAsync({ method: 'session.new', params: {} }))
                .rejects.toMatchSnapshot()
        })

        it('can send without getting an result', async () => {
            const handler = new BidiCore('ws://foo/bar')
            await handler.connect()
            const [, cb] = vi.mocked(handler.socket?.on)?.mock.calls[1] || [null, () => { }]
            cb.call(this as any)

            expect(handler.sendAsync({ method: 'session.new', params: {} }))
                .toEqual(1)
            expect(vi.mocked(handler.socket?.send)?.mock.calls).toMatchSnapshot()
        })

        afterAll(() => {
            process.env.WDIO_UNIT_TESTS = '1'
        })
    })

    describe('parseBidiCommand', () => {
        it('exposes the function name if available', () => {
            expect(parseBidiCommand({
                method: 'script.callFunction',
                params: { functionDeclaration: namedFn }
            })[1]).toContain('<Function[200 bytes] checkVisibility>')
            expect(parseBidiCommand({
                method: 'script.callFunction',
                params: { functionDeclaration: anonymousFn }
            })[1]).toContain('<Function[179 bytes] anonymous>')
            expect(parseBidiCommand({
                method: 'script.callFunction',
                params: { functionDeclaration: otherFn }
            })[1]).toContain('<Function[18 bytes] anonymous>')
        })
    })
})<|MERGE_RESOLUTION|>--- conflicted
+++ resolved
@@ -116,11 +116,7 @@
 
             const error = await promise.catch((err) => err)
             const errorMessage = 'WebDriver Bidi command "session.new" failed with error: foobar - I am an error!'
-<<<<<<< HEAD
-            expect(error.stack).toContain(path.join('packages', 'webdriver', 'tests', 'bidi.test.ts'))
-=======
             expect(error.stack).toContain(path.join('packages', 'webdriver', 'tests', 'bidi.test.ts:107:').slice(1))
->>>>>>> f9550146
             expect(error.stack).toContain(errorMessage)
             expect(error.message).toBe(errorMessage)
         })
