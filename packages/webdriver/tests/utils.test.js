--- conflicted
+++ resolved
@@ -14,17 +14,10 @@
         expect(isSuccessfulResponse()).toBe(false)
         expect(isSuccessfulResponse(200)).toBe(false)
         expect(isSuccessfulResponse(200, { value: { some: 'result' } })).toBe(true)
-<<<<<<< HEAD
-        expect(isSuccessfulResponse(404, { value: { error: new Error('foobar' )} })).toBe(false)
-        expect(isSuccessfulResponse(404, { value: { error: 'no such element' } })).toBe(true)
-        expect(isSuccessfulResponse(404, { value: {
-            message: 'An element could not be located on the page using the given search parameters.'}
-=======
         expect(isSuccessfulResponse(404, { value: { error: new Error('foobar' ) } })).toBe(false)
         expect(isSuccessfulResponse(404, { value: { error: 'no such element' } })).toBe(true)
         expect(isSuccessfulResponse(404, { value: {
             message: 'An element could not be located on the page using the given search parameters.' }
->>>>>>> 47058476
         })).toBe(true)
         expect(isSuccessfulResponse(200, { status: 7 })).toBe(false)
         expect(isSuccessfulResponse(undefined, { status: 7, value: {} })).toBe(false)
@@ -125,22 +118,16 @@
         const chromeCaps = chromedriverResponse.value
         const appiumCaps = appiumResponse.value.capabilities
         const geckoCaps = geckodriverResponse.value.capabilities
-<<<<<<< HEAD
-=======
         const safariCaps = safaridriverResponse.value.capabilities
         const safariLegacyCaps = safaridriverLegacyResponse.value
->>>>>>> 47058476
 
         it('isW3C', () => {
             const requestedCapabilities = { w3cCaps: { alwaysMatch: {} } }
             expect(environmentDetector({ capabilities: appiumCaps, requestedCapabilities }).isW3C).toBe(true)
             expect(environmentDetector({ capabilities: chromeCaps, requestedCapabilities }).isW3C).toBe(false)
             expect(environmentDetector({ capabilities: geckoCaps, requestedCapabilities }).isW3C).toBe(true)
-<<<<<<< HEAD
-=======
             expect(environmentDetector({ capabilities: safariCaps, requestedCapabilities }).isW3C).toBe(true)
             expect(environmentDetector({ capabilities: safariLegacyCaps, requestedCapabilities }).isW3C).toBe(false)
->>>>>>> 47058476
             expect(isW3C()).toBe(false)
         })
 
@@ -172,11 +159,7 @@
         it('should not detect mobile app for browserName===undefined', function () {
             const requestedCapabilities = { w3cCaps: { alwaysMatch: {} } }
             const capabilities = {}
-<<<<<<< HEAD
-            const {isMobile, isIOS, isAndroid} = environmentDetector({ capabilities, requestedCapabilities })
-=======
-            const { isMobile, isIOS, isAndroid } = environmentDetector({ capabilities, requestedCapabilities })
->>>>>>> 47058476
+            const { isMobile, isIOS, isAndroid } = environmentDetector({ capabilities, requestedCapabilities })
             expect(isMobile).toEqual(false)
             expect(isIOS).toEqual(false)
             expect(isAndroid).toEqual(false)
@@ -185,11 +168,7 @@
         it('should not detect mobile app for browserName==="firefox"', function () {
             const capabilities = { browserName: 'firefox' }
             const requestedCapabilities = { w3cCaps: { alwaysMatch: {} } }
-<<<<<<< HEAD
-            const {isMobile, isIOS, isAndroid} = environmentDetector({ capabilities, requestedCapabilities })
-=======
-            const { isMobile, isIOS, isAndroid } = environmentDetector({ capabilities, requestedCapabilities })
->>>>>>> 47058476
+            const { isMobile, isIOS, isAndroid } = environmentDetector({ capabilities, requestedCapabilities })
             expect(isMobile).toEqual(false)
             expect(isIOS).toEqual(false)
             expect(isAndroid).toEqual(false)
@@ -198,11 +177,7 @@
         it('should not detect mobile app for browserName==="chrome"', function () {
             const capabilities = { browserName: 'chrome' }
             const requestedCapabilities = { w3cCaps: { alwaysMatch: {} } }
-<<<<<<< HEAD
-            const {isMobile, isIOS, isAndroid} = environmentDetector({ capabilities, requestedCapabilities })
-=======
-            const { isMobile, isIOS, isAndroid } = environmentDetector({ capabilities, requestedCapabilities })
->>>>>>> 47058476
+            const { isMobile, isIOS, isAndroid } = environmentDetector({ capabilities, requestedCapabilities })
             expect(isMobile).toEqual(false)
             expect(isIOS).toEqual(false)
             expect(isAndroid).toEqual(false)
@@ -211,11 +186,7 @@
         it('should detect mobile app for browserName===""', function () {
             const capabilities = { browserName: '' }
             const requestedCapabilities = { w3cCaps: { alwaysMatch: {} } }
-<<<<<<< HEAD
-            const {isMobile, isIOS, isAndroid} = environmentDetector({ capabilities, requestedCapabilities })
-=======
-            const { isMobile, isIOS, isAndroid } = environmentDetector({ capabilities, requestedCapabilities })
->>>>>>> 47058476
+            const { isMobile, isIOS, isAndroid } = environmentDetector({ capabilities, requestedCapabilities })
             expect(isMobile).toEqual(true)
             expect(isIOS).toEqual(false)
             expect(isAndroid).toEqual(false)
@@ -229,11 +200,7 @@
                 app: 'foo.apk'
             }
             const requestedCapabilities = { w3cCaps: { alwaysMatch: {} } }
-<<<<<<< HEAD
-            const {isMobile, isIOS, isAndroid} = environmentDetector({ capabilities, requestedCapabilities })
-=======
-            const { isMobile, isIOS, isAndroid } = environmentDetector({ capabilities, requestedCapabilities })
->>>>>>> 47058476
+            const { isMobile, isIOS, isAndroid } = environmentDetector({ capabilities, requestedCapabilities })
             expect(isMobile).toEqual(true)
             expect(isIOS).toEqual(false)
             expect(isAndroid).toEqual(true)
@@ -250,11 +217,7 @@
                 appWaitActivity: 'com.example.gui.LauncherActivity'
             }
             const requestedCapabilities = { w3cCaps: { alwaysMatch: {} } }
-<<<<<<< HEAD
-            const {isMobile, isIOS, isAndroid} = environmentDetector({ capabilities, requestedCapabilities })
-=======
-            const { isMobile, isIOS, isAndroid } = environmentDetector({ capabilities, requestedCapabilities })
->>>>>>> 47058476
+            const { isMobile, isIOS, isAndroid } = environmentDetector({ capabilities, requestedCapabilities })
             expect(isMobile).toEqual(true)
             expect(isIOS).toEqual(false)
             expect(isAndroid).toEqual(true)
@@ -290,11 +253,7 @@
         expect(error.message).toBe('bar')
 
         //Chrome
-<<<<<<< HEAD
-        error = new CustomRequestError({ value: { message: 'stale element reference'}})
-=======
         error = new CustomRequestError({ value: { message: 'stale element reference' } })
->>>>>>> 47058476
         expect(error.name).toBe('stale element reference')
         expect(error.message).toBe('stale element reference')
 
