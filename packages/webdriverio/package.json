--- conflicted
+++ resolved
@@ -61,11 +61,7 @@
     "lodash.zip": "^4.2.0",
     "rgb2hex": "^0.1.0",
     "serialize-error": "^3.0.0",
-<<<<<<< HEAD
     "source-map-support": "^0.5.6",
-    "webdriver": "^5.1.0"
-=======
     "webdriver": "^5.1.1"
->>>>>>> 6936f6cc
   }
 }