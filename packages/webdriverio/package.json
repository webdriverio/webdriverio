--- conflicted
+++ resolved
@@ -64,13 +64,8 @@
     "@types/archiver": "^6.0.2",
     "@types/aria-query": "^5.0.0",
     "@types/lodash.clonedeep": "^4.5.6",
-<<<<<<< HEAD
-    "@types/lodash.zip": "^4.2.6"
-=======
     "@types/lodash.zip": "^4.2.6",
-    "got": "^12.6.0",
     "puppeteer-core": "^20.9.0"
->>>>>>> 6aa3d3fd
   },
   "dependencies": {
     "@types/node": "^20.1.0",
