--- conflicted
+++ resolved
@@ -5,12 +5,8 @@
 import { LocalValue } from '../../utils/bidi/value.js'
 import { parseScriptResult } from '../../utils/bidi/index.js'
 import { getContextManager } from '../../session/context.js'
-<<<<<<< HEAD
 import { polyfillFn } from '../../scripts/polyfill.js'
-=======
-import { polyfillFn } from '../../session/polyfill.js'
 import type { TransformElement } from '../../types.js'
->>>>>>> ccd0564e
 
 /**
  * :::warning
