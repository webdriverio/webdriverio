import logger from '@wdio/logger'
import { userImport } from '@wdio/utils'
import type { Capabilities } from '@wdio/types'
import type { Puppeteer, Browser as PuppeteerBrowser } from 'puppeteer-core'

import { FF_REMOTE_DEBUG_ARG } from '../../constants.js'

const log = logger('webdriverio')
const DEBUG_PIPE_FLAG = 'remote-debugging-pipe'

/**
 * Get the [Puppeteer Browser instance](https://pptr.dev/#?product=Puppeteer&version=v5.1.0&show=api-class-browser)
 * to run commands with Puppeteer. Note that all Puppeteer commands are
 * asynchronous by default so in order to interchange between sync and async
 * execution make sure to wrap your Puppeteer calls within a `browser.call`
 * commands as shown in the example.
 *
 * :::info
 *
<<<<<<< HEAD
 * Note: that using Puppeteer requires support for Chrome DevTools protocol and e.g.
 * can not be used when running automated tests in the cloud. Find out more in the
 * [Automation Protocols](/docs/automationProtocols) section.
=======
 * Note that using Puppeteer requires support for Chrome DevTools protocol and e.g.
 * can not be used when running automated tests in the cloud. Chrome DevTools protocol is not installed by default,
 * use `npm install puppeteer-core` to install it.
 * Find out more in the [Automation Protocols](/docs/automationProtocols) section.
>>>>>>> 686dee3c
 *
 * :::
 *
 * :::info
 *
 * Note: Puppeteer is currently __not__ supported when running [component tests](/docs/component-testing).
 *
 * :::
 *
 * <example>
    :getPuppeteer.test.js
    it('should allow me to use Puppeteer', async () => {
        // WebDriver command
        await browser.url('https://webdriver.io')

        const puppeteerBrowser = await browser.getPuppeteer()
        // switch to Puppeteer
        const metrics = await browser.call(async () => {
            const pages = await puppeteerBrowser.pages()
            pages[0].setGeolocation({ latitude: 59.95, longitude: 30.31667 })
            return pages[0].metrics()
        })

        console.log(metrics.LayoutCount) // returns LayoutCount value
    })
 * </example>
 *
 * @return {PuppeteerBrowser}  initiated puppeteer instance connected to the browser
 */
export async function getPuppeteer (this: WebdriverIO.Browser): Promise<PuppeteerBrowser> {
    /**
     * Tell user that Puppeteer is not supported in browser runner
     */
    if (globalThis.wdio) {
        throw new Error('Puppeteer is not supported in browser runner')
    }

    const puppeteer = await userImport<Puppeteer>('puppeteer-core')

    if (!puppeteer) {
        throw new Error(
            'You need to install "puppeteer-core" package as a dependency ' +
            'in order to use the "getPuppeteer" method'
        )
    }

    /**
     * check if we already connected Puppeteer and if so return
     * that instance
     */
    if (this.puppeteer?.connected) {
        log.debug('Reusing existing puppeteer session')
        return this.puppeteer
    }

    const { headers } = this.options
    /**
     * attach to a Selenium 4 CDP Session if it's returned in the capabilities
     */
    const cdpEndpoint = this.capabilities['se:cdp']
    if (cdpEndpoint) {
        this.puppeteer = await puppeteer.connect({
            browserWSEndpoint: cdpEndpoint,
            defaultViewport: null,
            headers
        }) as unknown as PuppeteerBrowser
        return this.puppeteer
    }
    /**
     * attach to a Selenoid\Moon CDP Session if there are Aerokube vendor capabilities
     */
    const requestedCapabilities = (this.requestedCapabilities as Capabilities.W3CCapabilities)?.alwaysMatch || this.requestedCapabilities
    const isAerokubeSession = requestedCapabilities['selenoid:options'] || requestedCapabilities['moon:options']
    if (isAerokubeSession) {
        const { hostname, port } = this.options
        this.puppeteer = await puppeteer.connect({
            browserWSEndpoint: `ws://${hostname}:${port}/devtools/${this.sessionId}`,
            defaultViewport: null,
            headers
        }) as unknown as PuppeteerBrowser
        return this.puppeteer
    }
    /**
     * attach to Chromium debugger session
     */
    const chromiumOptions = this.capabilities['goog:chromeOptions'] || this.capabilities['ms:edgeOptions']
    if (chromiumOptions && chromiumOptions.debuggerAddress) {
        this.puppeteer = await puppeteer.connect({
            browserURL: `http://${chromiumOptions.debuggerAddress.replace('localhost', '0.0.0.0')}`,
            defaultViewport: null
        }) as unknown as PuppeteerBrowser
        return this.puppeteer
    } else if (
        /**
         * if --remote-debugging-pipe is set as Chrome flag, we can't attach to the session
         * as there won't be a `debuggerAddress` available in the capabilities. Provide this
         * better error message to the user.
         */
        chromiumOptions &&
        (
            chromiumOptions.args?.includes(DEBUG_PIPE_FLAG) ||
            chromiumOptions.args?.includes(`--${DEBUG_PIPE_FLAG}`)
        )
    ) {
        throw new Error(`Cannot attach to Chrome Devtools session if --${DEBUG_PIPE_FLAG} is set as Chrome flag.`)
    }

    /**
     * attach to Firefox debugger session
     */
    if (this.capabilities.browserName?.toLowerCase() === 'firefox') {
        if (!this.capabilities.browserVersion) {
            throw new Error('Can\'t find "browserVersion" in capabilities')
        }

        const majorVersion = parseInt(this.capabilities.browserVersion.split('.').shift() || '', 10)
        if (majorVersion >= 79) {
            const reqCaps = (this.requestedCapabilities as Capabilities.W3CCapabilities).alwaysMatch || this.requestedCapabilities
            let browserURL: string | undefined

            if (this.capabilities['moz:debuggerAddress']) {
                browserURL = this.capabilities['moz:debuggerAddress'] as string
            } else {
                const ffOptions = this.capabilities['moz:firefoxOptions']
                const ffArgs = reqCaps['moz:firefoxOptions']?.args || []
                const rdPort = ffOptions && ffOptions.debuggerAddress
                    ? ffOptions.debuggerAddress
                    : ffArgs[ffArgs.findIndex((arg: string) => arg === FF_REMOTE_DEBUG_ARG) + 1]

                if (rdPort) {
                    browserURL = `http://localhost:${rdPort}`
                }
            }

            if (!browserURL) {
                throw new Error(
                    'Could\'t find a websocket url within returned capabilities to connect to! ' +
                    'Make sure you have "moz:debuggerAddress" set to `true` in your Firefox capabilities'
                )
            }

            this.puppeteer = await puppeteer.connect({
                browserURL,
                defaultViewport: null
            }) as unknown as PuppeteerBrowser
            return this.puppeteer as unknown as PuppeteerBrowser
        }
    }

    throw new Error(
        'Using DevTools capabilities is not supported for this session. ' +
        'This feature is only supported for local testing on Chrome, Firefox and Chromium Edge.'
    )
}<|MERGE_RESOLUTION|>--- conflicted
+++ resolved
@@ -17,16 +17,10 @@
  *
  * :::info
  *
-<<<<<<< HEAD
- * Note: that using Puppeteer requires support for Chrome DevTools protocol and e.g.
- * can not be used when running automated tests in the cloud. Find out more in the
- * [Automation Protocols](/docs/automationProtocols) section.
-=======
  * Note that using Puppeteer requires support for Chrome DevTools protocol and e.g.
  * can not be used when running automated tests in the cloud. Chrome DevTools protocol is not installed by default,
  * use `npm install puppeteer-core` to install it.
  * Find out more in the [Automation Protocols](/docs/automationProtocols) section.
->>>>>>> 686dee3c
  *
  * :::
  *
