--- conflicted
+++ resolved
@@ -30,21 +30,8 @@
         throw new Error('saveScreenshot expects a filepath of type string and ".png" file ending')
     }
 
-<<<<<<< HEAD
-    const absoluteFilepath = filepath.startsWith('/') || filepath.startsWith('\\') || filepath.match(/^[a-zA-Z]:\\/)
-        ? filepath
-        : path.join(process.cwd(), filepath)
-
-    /**
-     * check if directory exists
-     */
-    if (!fs.existsSync(path.dirname(absoluteFilepath))) {
-        throw new Error(`directory (${path.dirname(absoluteFilepath)}) doesn't exist`)
-    }
-=======
     const absoluteFilepath = getAbsoluteFilepath(filepath)
     assertDirectoryExists(absoluteFilepath)
->>>>>>> 47058476
 
     const screenBuffer = await this.takeScreenshot()
     const screenshot = new Buffer(screenBuffer, 'base64')
