/**
 *
 * Sets one or more [cookies](https://w3c.github.io/webdriver/#cookies) for the current page. Make sure you are
 * on the page that should receive the cookie. You can't set a cookie for an arbitrary page without
 * being on that page.
 *
 * <example>
    :setCookies.js
    it('should set a cookie for the page', () => {
        browser.url('/')
<<<<<<< HEAD
        browser.setCookies({name: 'test1', value: 'one'}) // set a single cookie
        browser.setCookies([{name: 'test2', value: 'two'}, {name: 'test3', value: 'three'}]) // set multiple cookies

=======

        // set a single cookie
        browser.setCookies({
            name: 'test1',
            value: 'one'
            // The below options are optional
            // path: '/foo', // The cookie path. Defaults to "/"
            // domain: '.example.com', // The domain the cookie is visible to. Defaults to the current browsing context’s active document’s URL domain
            // secure: true, // Whether the cookie is a secure cookie. Defaults to false
            // httpOnly: true, // Whether the cookie is an HTTP only cookie. Defaults to false
            // expiry: 1551393875 // When the cookie expires, specified in seconds since Unix Epoch
        })

        // set multiple cookies
        browser.setCookies([
            {name: 'test2', value: 'two'},
            {name: 'test3', value: 'three'}
        ])

>>>>>>> 47058476
        const cookies = browser.getCookies()
        console.log(cookies);
        // outputs:
        // [
        //      {name: 'test1', value: 'one', domain: 'www.example.com'},
        //      {name: 'test2', value: 'two', domain: 'www.example.com'},
        //      {name: 'test3', value: 'three', domain: 'www.example.com'}
        // ]
    });
 * </example>
 *
 * @alias browser.setCookies
<<<<<<< HEAD
 * @param {Object} cookie cookie object
 * @param {String} cookie.name The name of the cookie
 * @param {String} cookie.value The cookie value
 * @param {String} cookie.path  (Optional) The cookie path
 * @param {String} cookie.domain  (Optional) The domain the cookie is visible to
 * @param {Boolean} cookie.secure (Optional) Whether the cookie is a secure cookie
 * @param {Boolean} cookie.httpOnly  (Optional) Whether the cookie is an httpOnly cookie
 * @param {Number} cookie.expiry  (Optional) When the cookie expires, specified in seconds since midnight, January 1, 1970 UTC
=======
 * @param {Object} cookie cookie object or object array
>>>>>>> 47058476
 * @uses protocol/addCookie
 * @type cookie
 *
 */
export default async function setCookies(cookieObjs) {
    const cookieObjsList = !Array.isArray(cookieObjs) ? [cookieObjs] : cookieObjs

    if (cookieObjsList.some(obj => (typeof obj !== 'object'))) {
        throw new Error('Invalid input (see https://webdriver.io/docs/api/browser/setCookies.html for documentation.')
    }

    return Promise.all(cookieObjsList.map(cookieObj => this.addCookie(cookieObj)))
}<|MERGE_RESOLUTION|>--- conflicted
+++ resolved
@@ -8,11 +8,6 @@
     :setCookies.js
     it('should set a cookie for the page', () => {
         browser.url('/')
-<<<<<<< HEAD
-        browser.setCookies({name: 'test1', value: 'one'}) // set a single cookie
-        browser.setCookies([{name: 'test2', value: 'two'}, {name: 'test3', value: 'three'}]) // set multiple cookies
-
-=======
 
         // set a single cookie
         browser.setCookies({
@@ -32,7 +27,6 @@
             {name: 'test3', value: 'three'}
         ])
 
->>>>>>> 47058476
         const cookies = browser.getCookies()
         console.log(cookies);
         // outputs:
@@ -45,18 +39,7 @@
  * </example>
  *
  * @alias browser.setCookies
-<<<<<<< HEAD
- * @param {Object} cookie cookie object
- * @param {String} cookie.name The name of the cookie
- * @param {String} cookie.value The cookie value
- * @param {String} cookie.path  (Optional) The cookie path
- * @param {String} cookie.domain  (Optional) The domain the cookie is visible to
- * @param {Boolean} cookie.secure (Optional) Whether the cookie is a secure cookie
- * @param {Boolean} cookie.httpOnly  (Optional) Whether the cookie is an httpOnly cookie
- * @param {Number} cookie.expiry  (Optional) When the cookie expires, specified in seconds since midnight, January 1, 1970 UTC
-=======
  * @param {Object} cookie cookie object or object array
->>>>>>> 47058476
  * @uses protocol/addCookie
  * @type cookie
  *
