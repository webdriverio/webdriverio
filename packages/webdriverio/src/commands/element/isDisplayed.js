/**
 *
 * Return true if the selected DOM-element is displayed.
 *
 * <example>
    :index.html
    <div id="notDisplayed" style="display: none"></div>
    <div id="notVisible" style="visibility: hidden"></div>
    <div id="notInViewport" style="position:absolute; left: 9999999"></div>
    <div id="zeroOpacity" style="opacity: 0"></div>
    :isDisplayed.js
    it('should detect if an element is displayed', function () {
        let elem = $('#notDisplayed');
        let isDisplayed = elem.isDisplayed();
        console.log(isDisplayed); // outputs: false

        elem = $('#notVisible');
<<<<<<< HEAD
        isVisible = elem.isVisible();
        console.log(isVisible); // outputs: false
=======
        isDisplayed = elem.isDisplayed();
        console.log(isDisplayed); // outputs: false
>>>>>>> b59ca15c

        elem = $('#notExisting');
        isDisplayed = elem.isDisplayed();
        console.log(isDisplayed); // outputs: false

        elem = $('#notInViewport');
        isDisplayed = elem.isDisplayed();
        console.log(isDisplayed); // outputs: true

        elem = $('#zeroOpacity');
        isDisplayed = elem.isDisplayed();
        console.log(isDisplayed); // outputs: true
    });
 * </example>
 *
 * @alias browser.isDisplayed
 * @return {Boolean} true if element(s)* [is|are] displayed
 * @uses protocol/elements, protocol/elementIdDisplayed
 * @type state
 *
 */

export default function isDisplayed() {
    return this.isElementDisplayed(this.elementId)
}<|MERGE_RESOLUTION|>--- conflicted
+++ resolved
@@ -15,13 +15,9 @@
         console.log(isDisplayed); // outputs: false
 
         elem = $('#notVisible');
-<<<<<<< HEAD
-        isVisible = elem.isVisible();
-        console.log(isVisible); // outputs: false
-=======
+
         isDisplayed = elem.isDisplayed();
         console.log(isDisplayed); // outputs: false
->>>>>>> b59ca15c
 
         elem = $('#notExisting');
         isDisplayed = elem.isDisplayed();
