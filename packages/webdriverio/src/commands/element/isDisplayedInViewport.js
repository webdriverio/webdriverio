--- conflicted
+++ resolved
@@ -29,13 +29,8 @@
     });
  * </example>
  *
-<<<<<<< HEAD
- * @alias element.isVisibleWithinViewport
- * @return {Boolean}            true if element(s)* [is|are] visible
-=======
  * @alias element.isDisplayedInViewport
  * @return {Boolean}            true if element(s)* [is|are] displayed
->>>>>>> 47058476
  * @uses protocol/selectorExecute, protocol/timeoutsAsyncScript
  * @type state
  *
