--- conflicted
+++ resolved
@@ -19,11 +19,7 @@
     });
     it('should detect when element is no longer visible', () => {
         const elem = $('#elem')
-<<<<<<< HEAD
-        // passing 'undefined' allows us to keep the default timeout value without overwriting it 
-=======
         // passing 'undefined' allows us to keep the default timeout value without overwriting it
->>>>>>> 47058476
         elem.waitForDisplayed(undefined, true);
     });
  * </example>
@@ -32,10 +28,7 @@
  * @param {Number=}  ms       time in ms (default: 500)
  * @param {Boolean=} reverse  if true it waits for the opposite (default: false)
  * @param {String=}  error    if exists it overrides the default error message
-<<<<<<< HEAD
-=======
  * @return {Boolean} true     if element is displayed (or doesn't if flag is set)
->>>>>>> 47058476
  * @uses utility/waitUntil, state/isDisplayed
  * @type utility
  *
