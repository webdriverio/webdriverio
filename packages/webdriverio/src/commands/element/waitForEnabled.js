/**
 *
 * Wait for an element (selected by css selector) for the provided amount of
 * milliseconds to be (dis/en)abled. If multiple elements get queried by given
 * selector, it returns true if at least one element is (dis/en)abled.
 *
 * <example>
    :index.html
    <input type="text" id="username" value="foobar" disabled="disabled"></input>
    <script type="text/javascript">
        setTimeout(() => {
            document.getElementById('username').disabled = false
        }, 2000);
    </script>
    :waitForEnabledExample.js
    it('should detect when element is enabled', () => {
        $('#username').waitForEnabled(3000);
    });

    it('should detect when element is disabled', () => {
        elem = $('#username');
        elem.waitForEnabled(3000, true)
    });
 * </example>
 *
 * @alias element.waitForEnabled
 * @param {Number=}  ms       time in ms (default: 500)
 * @param {Boolean=} reverse  if true it waits for the opposite (default: false)
 * @param {String=}  error    if exists it overrides the default error message
<<<<<<< HEAD
=======
 * @return {Boolean} true     if element is (dis/en)abled
>>>>>>> 47058476
 * @uses utility/waitUntil, state/isEnabled
 * @type utility
 *
 */

export default async function waitForEnabled(ms, reverse = false, error) {
    // If the element doesn't already exist, wait for it to exist
    if (!this.elementId && !reverse) {
        await this.waitForExist(ms, false, error)
    }

    if (typeof ms !== 'number') {
        ms = this.options.waitforTimeout
    }

    const isReversed = reverse ? '' : 'not '
    const errorMessage = typeof error === 'string' ? error : `element ("${this.selector}") still ${isReversed}enabled after ${ms}ms`

    return this.waitUntil(async () => {
        const isEnabled = await this.isEnabled()

        return isEnabled !== reverse
    }, ms, errorMessage)
}<|MERGE_RESOLUTION|>--- conflicted
+++ resolved
@@ -27,10 +27,7 @@
  * @param {Number=}  ms       time in ms (default: 500)
  * @param {Boolean=} reverse  if true it waits for the opposite (default: false)
  * @param {String=}  error    if exists it overrides the default error message
-<<<<<<< HEAD
-=======
  * @return {Boolean} true     if element is (dis/en)abled
->>>>>>> 47058476
  * @uses utility/waitUntil, state/isEnabled
  * @type utility
  *
