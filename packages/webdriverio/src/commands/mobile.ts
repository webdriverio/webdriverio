--- conflicted
+++ resolved
@@ -1,8 +1,4 @@
-<<<<<<< HEAD
+export * from './mobile/dragAndDrop.js'
 export * from './mobile/longPress.js'
 export * from './mobile/pinch.js'
-export * from './mobile/zoom.js'
-=======
-export * from './mobile/dragAndDrop.js'
-export * from './mobile/longPress.js'
->>>>>>> db5eb1b4
+export * from './mobile/zoom.js'