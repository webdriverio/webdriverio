/* istanbul ignore next */

const HOOK_DEFINITION = {
    type: (param) => {
        /**
         * option must be an array
         */
        if (!Array.isArray(param)) {
            throw new Error('a hook option needs to be a list of functions')
        }

        /**
         * array elements must be functions
         */
        for (const option of param) {
            /**
             * either a string
             */
            if (typeof option === 'function') {
                continue
            }

            throw new Error('expected hook to be type of function')
        }

        return true
    }
}
export const ELEMENT_KEY = 'element-6066-11e4-a52e-4f735466cecf'

export const WDIO_DEFAULTS = {
    /**
     * define specs for test execution
     */
    specs: {
        type: (param) => {
            if (!Array.isArray(param)) {
                throw new Error('the "specs" options needs to be a list of strings')
            }
        }
    },
    /**
     * exclude specs from test execution
     */
    exclude: {
        type: (param) => {
            if (!Array.isArray(param)) {
                throw new Error('the "exclude" options needs to be a list of strings')
            }
        }
    },
    /**
     * key/value definition of suites (named by key) and a list of specs as value
     * to specify a specific set of tests to execute
     */
    suites: {
        type: 'object'
    },
    /**
     * capabilities of WebDriver sessions
     */
    capabilities: {
<<<<<<< HEAD
        type: (param) => {
            /**
             * should be an object
             */
            if (!Array.isArray(param)) {
                if (typeof param === 'object') {
                    return true
                }
                
                throw new Error('the "capabilities" options needs to be an object or a list of objects')
            }

            /**
             * or an array of objects
             */
            for (const option of param) {
                if (typeof option === 'object') { // Check does not work recursively
                    continue
                }
    
                throw new Error('expected every item of a list of capabilities to be of type object')
            }
    
            return true
        },
=======
        type: 'object',
>>>>>>> f2dcdd87
        required: true
    },
    /**
     * Shorten navigateTo command calls by setting a base url
     */
    baseUrl: {
        type: 'string'
    },
    /**
     * If you only want to run your tests until a specific amount of tests have failed use
     * bail (default is 0 - don't bail, run all tests).
     */
    bail: {
        type: 'number',
        default: 0
    },
    /**
     * Default interval for all waitFor* commands
     */
    waitforInterval: {
        type: 'number',
        default: 500
    },
    /**
     * Default timeout for all waitFor* commands
     */
    waitforTimeout: {
        type: 'number',
        default: 3000
    },
    /**
     * supported test framework by wdio testrunner
     */
    framework: {
        type: 'string'
    },
    /**
     * list of reporters to use, a reporter can be either a string or an object with
     * reporter options, e.g.:
     * [
     *  'dot',
     *  {
     *    name: 'spec',
     *    outputDir: __dirname + '/reports'
     *  }
     * ]
     */
    reporters: {
        type: (param) => {
            /**
             * option must be an array
             */
            if (!Array.isArray(param)) {
                throw new Error('the "reporters" options needs to be a list of strings')
            }

            /**
             * array elements must be:
             */
            for (const option of param) {
                /**
                 * either a string
                 */
                if (typeof option === 'string') {
                    continue
                }

                /**
                 * or an array with the name of the reporter as first element and the options
                 * as second element
                 */
                if (
                    Array.isArray(option) &&
                    typeof option[1] === 'object' &&
                    (
                        (typeof option[0] === 'string') ||
                        (typeof option[0] === 'function')
                    )
                ) {
                    continue
                }

                throw new Error(
                    'a reporter should be either a string in the format "wdio-<reportername>-reporter" ' +
                    'or a function/class. Please see the docs for more information on custom reporters ' +
                    '(https://webdriver.io/docs/customreporter.html)'
                )
            }

            return true
        }
    },
    /**
     * set of WDIO services to use
     */
    services: {
<<<<<<< HEAD
        type: (param) => {
            /**
             * should be an array
             */
            if (!Array.isArray(param)) {
                throw new Error('the "services" options needs to be a list of strings and/or arrays')
            }

            /**
             * with arrays and/or strings
             */
            for (const option of param) {
                if (!Array.isArray(option)) {         
                    if (typeof option === 'string') {
                        continue
                    }
                    throw new Error('the "services" options needs to be a list of strings and/or arrays')
                }
            }
    
            return true
        },
=======
        type: 'object',
>>>>>>> f2dcdd87
        default: []
    },
    /**
     * Node arguments to specify when launching child processes
     */
    execArgv: {
<<<<<<< HEAD
        type: (param) => {
            if (!Array.isArray(param)) {
                throw new Error('the "specs" options needs to be a list of strings')
            }
        }
=======
        type: 'object',
        default: []
>>>>>>> f2dcdd87
    },
    /**
     * amount of instances to be allowed to run in total
     */
    maxInstances: {
        type: 'number'
    },
    /**
     * amount of instances to be allowed to run per capability
     */
    maxInstancesPerCapability: {
        type: 'number'
    },
    /**
     * directory for log files
     */
    outputDir: {
        type: 'string',
        default: process.cwd()
    },
    /**
     * list of strings to watch of `wdio` command is called with `--watch` flag
     */
    filesToWatch: {
        type: (param) => {
            if (!Array.isArray(param)) {
                throw new Error('the "filesToWatch" options needs to be a list of strings')
            }
        }
    },

    /**
     * hooks
     */
    onPrepare: {
        type: 'function'
    },
    before: HOOK_DEFINITION,
    beforeSession: HOOK_DEFINITION,
    beforeSuite: HOOK_DEFINITION,
    beforeHook: HOOK_DEFINITION,
    beforeTest: HOOK_DEFINITION,
    beforeCommand: HOOK_DEFINITION,
    afterCommand: HOOK_DEFINITION,
    afterTest: HOOK_DEFINITION,
    afterHook: HOOK_DEFINITION,
    afterSuite: HOOK_DEFINITION,
    afterSession: HOOK_DEFINITION,
    after: HOOK_DEFINITION,
    onComplete: {
        type: 'function'
    },
    onReload: HOOK_DEFINITION,

    /**
     * cucumber specific hooks
     */
    beforeFeature: HOOK_DEFINITION,
    beforeScenario: HOOK_DEFINITION,
    beforeStep: HOOK_DEFINITION,
    afterFeature: HOOK_DEFINITION,
    afterScenario: HOOK_DEFINITION,
    afterStep: HOOK_DEFINITION
}

/**
 * unicode characters
 * https://w3c.github.io/webdriver/webdriver-spec.html#character-types
 */
export const UNICODE_CHARACTERS = {
    'NULL': '\uE000',
    'Unidentified': '\uE000',
    'Cancel': '\uE001',
    'Help': '\uE002',
    'Back space': '\uE003',
    'Backspace': '\uE003',
    'Tab': '\uE004',
    'Clear': '\uE005',
    'Return': '\uE006',
    'Enter': '\uE007',
    'Shift': '\uE008',
    'Control Left': '\uE009',
    'Control Right': '\uE051',
    'Alt': '\uE00A',
    'Pause': '\uE00B',
    'Escape': '\uE00C',
    'Space': '\uE00D',
    ' ': '\uE00D',
    'Pageup': '\uE00E',
    'PageUp': '\uE00E',
    'Page_Up': '\uE00E',
    'Pagedown': '\uE00F',
    'PageDown': '\uE00F',
    'Page_Down': '\uE00F',
    'End': '\uE010',
    'Home': '\uE011',
    'Left arrow': '\uE012',
    'Arrow_Left': '\uE012',
    'ArrowLeft': '\uE012',
    'Up arrow': '\uE013',
    'Arrow_Up': '\uE013',
    'ArrowUp': '\uE013',
    'Right arrow': '\uE014',
    'Arrow_Right': '\uE014',
    'ArrowRight': '\uE014',
    'Down arrow': '\uE015',
    'Arrow_Down': '\uE015',
    'ArrowDown': '\uE015',
    'Insert': '\uE016',
    'Delete': '\uE017',
    'Semicolon': '\uE018',
    'Equals': '\uE019',
    'Numpad 0': '\uE01A',
    'Numpad 1': '\uE01B',
    'Numpad 2': '\uE01C',
    'Numpad 3': '\uE01D',
    'Numpad 4': '\uE01E',
    'Numpad 5': '\uE01F',
    'Numpad 6': '\uE020',
    'Numpad 7': '\uE021',
    'Numpad 8': '\uE022',
    'Numpad 9': '\uE023',
    'Multiply': '\uE024',
    'Add': '\uE025',
    'Separator': '\uE026',
    'Subtract': '\uE027',
    'Decimal': '\uE028',
    'Divide': '\uE029',
    'F1': '\uE031',
    'F2': '\uE032',
    'F3': '\uE033',
    'F4': '\uE034',
    'F5': '\uE035',
    'F6': '\uE036',
    'F7': '\uE037',
    'F8': '\uE038',
    'F9': '\uE039',
    'F10': '\uE03A',
    'F11': '\uE03B',
    'F12': '\uE03C',
    'Command': '\uE03D',
    'Meta': '\uE03D',
    'Zenkaku_Hankaku': '\uE040',
    'ZenkakuHankaku': '\uE040'
}

export const W3C_SELECTOR_STRATEGIES = ['css selector', 'link text', 'partial link text', 'tag name', 'xpath']

export const W3C_CAPABILITIES = [
    'browserName', 'browserVersion', 'platformName', 'acceptInsecureCerts', 'pageLoadStrategy', 'proxy',
    'setWindowRect', 'timeouts', 'unhandledPromptBehavior'
]
export const JSONWP_CAPABILITIES = [
    'browserName', 'version', 'platform', 'javascriptEnabled', 'takesScreenshot', 'handlesAlerts', 'databaseEnabled',
    'locationContextEnabled', 'applicationCacheEnabled', 'browserConnectionEnabled', 'cssSelectorsEnabled',
    'webStorageEnabled', 'rotatable', 'acceptSslCerts', 'nativeEvents', 'proxy'
]
export const APPIUM_ANDROID_CAPABILITIES = [
    'appActivity', 'appPackage', 'appWaitActivity', 'appWaitPackage', 'appWaitDuration', 'deviceReadyTimeout',
    'androidCoverage', 'androidCoverageEndIntent', 'androidDeviceReadyTimeout', 'androidInstallTimeout',
    'androidInstallPath', 'adbPort', 'systemPort', 'remoteAdbHost', 'androidDeviceSocket', 'avd', 'avdLaunchTimeout',
    'avdReadyTimeout', 'avdArgs', 'useKeystore', 'keystorePath', 'keystorePassword', 'keyAlias', 'keyPassword',
    'chromedriverExecutable', 'chromedriverExecutableDir', 'chromedriverChromeMappingFile', 'autoWebviewTimeout',
    'intentAction', 'intentCategory', 'intentFlags', 'optionalIntentArguments', 'dontStopAppOnReset',
    'unicodeKeyboard', 'resetKeyboard', 'noSign', 'ignoreUnimportantViews', 'disableAndroidWatchers', 'chromeOptions',
    'recreateChromeDriverSessions', 'nativeWebScreenshot', 'androidScreenshotPath', 'autoGrantPermissions',
    'networkSpeed', 'gpsEnabled', 'isHeadless', 'uiautomator2ServerLaunchTimeout', 'uiautomator2ServerInstallTimeout',
    'otherApps'
]
export const APPIUM_IOS_CAPABILITIES = [
    'calendarFormat', 'bundleId', 'udid', 'launchTimeout', 'locationServicesEnabled', 'locationServicesAuthorized',
    'autoAcceptAlerts', 'autoDismissAlerts', 'nativeInstrumentsLib', 'nativeWebTap', 'safariInitialUrl',
    'safariAllowPopups', 'safariIgnoreFraudWarning', 'safariOpenLinksInBackground', 'keepKeyChains',
    'localizableStringsDir', 'processArguments', 'interKeyDelay', 'showIOSLog', 'sendKeyStrategy',
    'screenshotWaitTimeout', 'waitForAppScript', 'webviewConnectRetries', 'appName', 'customSSLCert',
    'webkitResponseTimeout'
]
export const APPIUM_CAPABILITES = [
    'automationName', 'platformName', 'platformVersion', 'deviceName', 'app', 'browserName', 'newCommandTimeout',
    'language', 'locale', 'udid', 'orientation', 'autoWebview', 'noReset', 'fullReset', 'eventTimings',
    'enablePerformanceLogging', 'printPageSourceOnFindFailure',
    ...APPIUM_ANDROID_CAPABILITIES,
    ...APPIUM_IOS_CAPABILITIES
]<|MERGE_RESOLUTION|>--- conflicted
+++ resolved
@@ -60,7 +60,6 @@
      * capabilities of WebDriver sessions
      */
     capabilities: {
-<<<<<<< HEAD
         type: (param) => {
             /**
              * should be an object
@@ -86,9 +85,6 @@
     
             return true
         },
-=======
-        type: 'object',
->>>>>>> f2dcdd87
         required: true
     },
     /**
@@ -185,7 +181,6 @@
      * set of WDIO services to use
      */
     services: {
-<<<<<<< HEAD
         type: (param) => {
             /**
              * should be an array
@@ -208,25 +203,18 @@
     
             return true
         },
-=======
-        type: 'object',
->>>>>>> f2dcdd87
         default: []
     },
     /**
      * Node arguments to specify when launching child processes
      */
     execArgv: {
-<<<<<<< HEAD
         type: (param) => {
             if (!Array.isArray(param)) {
                 throw new Error('the "specs" options needs to be a list of strings')
             }
         }
-=======
-        type: 'object',
         default: []
->>>>>>> f2dcdd87
     },
     /**
      * amount of instances to be allowed to run in total
