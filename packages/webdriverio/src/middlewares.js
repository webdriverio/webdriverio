
import refetchElement from './utils/refetchElement'
<<<<<<< HEAD

const log = logger('webdriverio')
=======
import implicitWait from './utils/implicitWait'
>>>>>>> 47058476

/**
 * This method is an command wrapper for elements that checks if a command is called
 * that wasn't found on the page and automatically waits for it
 *
 * @param  {Function} fn  commandWrap from wdio-sync package (or shim if not running in sync)
 */
export const elementErrorHandler = (fn) => (commandName, commandFn) => {
    return function (...args) {
        return fn(commandName, async () => {
<<<<<<< HEAD
            /**
             * wait on element if:
             *  - elementId couldn't be fetched in the first place
             *  - command is not explicit wait command for existance or displayedness
             */
            if (!this.elementId && !commandName.match(/(wait(Until|ForDisplayed|ForExist|ForEnabled)|isExisting|isDisplayed)/)) {
                log.debug(
                    `command ${commandName} was called on an element ("${this.selector}") ` +
                    'that wasn\'t found, waiting for it...'
                )
=======
            const element = await implicitWait(this, commandName)
            this.elementId = element.elementId

            try {
                const result = await fn(commandName, commandFn).apply(this, args)
>>>>>>> 47058476

                /**
                 * assume Safari responses like { error: 'no such element', message: '', stacktrace: '' }
                 * as `stale element reference`
                 */
<<<<<<< HEAD
                try {
                    await this.waitForExist()
                    /**
                     * if waitForExist was successful requery element and assign elementId to the scope
                     */
                    const element = await this.parent.$(this.selector)
                    this.elementId = element.elementId
                } catch {
                    throw new Error(
                        `Can't call ${commandName} on element with selector "${this.selector}" because element wasn't found`)
                }
            }

            try {
                return await fn(commandName, commandFn).apply(this, args)
            } catch (error) {
                if (error.name === 'stale element reference') {
                    const element = await refetchElement(this)
=======
                if (result && result.error === 'no such element') {
                    const err = new Error()
                    err.name = 'stale element reference'
                    throw err
                }

                return result
            } catch (error) {
                if (error.name === 'stale element reference') {
                    const element = await refetchElement(this, commandName)
>>>>>>> 47058476
                    this.elementId = element.elementId
                    this.parent = element.parent

                    return await fn(commandName, commandFn).apply(this, args)
                }
                throw error
            }
        }).apply(this)

    }
}

/**
 * handle single command calls from multiremote instances
 */
export const multiremoteHandler = (wrapCommand) => (commandName) => {
    return wrapCommand(commandName, function (...args) {
        const commandResults = this.instances.map((instanceName) => {
            return this[instanceName][commandName](...args)
        })

        return Promise.all(commandResults)
    })
}<|MERGE_RESOLUTION|>--- conflicted
+++ resolved
@@ -1,11 +1,6 @@
 
 import refetchElement from './utils/refetchElement'
-<<<<<<< HEAD
-
-const log = logger('webdriverio')
-=======
 import implicitWait from './utils/implicitWait'
->>>>>>> 47058476
 
 /**
  * This method is an command wrapper for elements that checks if a command is called
@@ -16,49 +11,16 @@
 export const elementErrorHandler = (fn) => (commandName, commandFn) => {
     return function (...args) {
         return fn(commandName, async () => {
-<<<<<<< HEAD
-            /**
-             * wait on element if:
-             *  - elementId couldn't be fetched in the first place
-             *  - command is not explicit wait command for existance or displayedness
-             */
-            if (!this.elementId && !commandName.match(/(wait(Until|ForDisplayed|ForExist|ForEnabled)|isExisting|isDisplayed)/)) {
-                log.debug(
-                    `command ${commandName} was called on an element ("${this.selector}") ` +
-                    'that wasn\'t found, waiting for it...'
-                )
-=======
             const element = await implicitWait(this, commandName)
             this.elementId = element.elementId
 
             try {
                 const result = await fn(commandName, commandFn).apply(this, args)
->>>>>>> 47058476
 
                 /**
                  * assume Safari responses like { error: 'no such element', message: '', stacktrace: '' }
                  * as `stale element reference`
                  */
-<<<<<<< HEAD
-                try {
-                    await this.waitForExist()
-                    /**
-                     * if waitForExist was successful requery element and assign elementId to the scope
-                     */
-                    const element = await this.parent.$(this.selector)
-                    this.elementId = element.elementId
-                } catch {
-                    throw new Error(
-                        `Can't call ${commandName} on element with selector "${this.selector}" because element wasn't found`)
-                }
-            }
-
-            try {
-                return await fn(commandName, commandFn).apply(this, args)
-            } catch (error) {
-                if (error.name === 'stale element reference') {
-                    const element = await refetchElement(this)
-=======
                 if (result && result.error === 'no such element') {
                     const err = new Error()
                     err.name = 'stale element reference'
@@ -69,7 +31,6 @@
             } catch (error) {
                 if (error.name === 'stale element reference') {
                     const element = await refetchElement(this, commandName)
->>>>>>> 47058476
                     this.elementId = element.elementId
                     this.parent = element.parent
 
