--- conflicted
+++ resolved
@@ -1,9 +1,5 @@
-<<<<<<< HEAD
 import EventEmitter from 'node:events'
-import minimatch from 'minimatch'
-=======
 import { minimatch } from 'minimatch'
->>>>>>> 95d067e0
 
 import Timer from '../Timer.js'
 
