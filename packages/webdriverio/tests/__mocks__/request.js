--- conflicted
+++ resolved
@@ -38,8 +38,6 @@
         sessionResponse.capabilities.deviceName = 'iNode'
     }
 
-<<<<<<< HEAD
-=======
     if (
         params.body &&
         params.body.capabilities &&
@@ -48,16 +46,11 @@
         sessionResponse.capabilities.browserName = params.body.capabilities.alwaysMatch.browserName
     }
 
->>>>>>> 47058476
     switch (params.uri.path) {
     case '/wd/hub/session':
         value = sessionResponse
 
-<<<<<<< HEAD
-        if (params.body.capabilities.alwaysMatch.browserName.includes('noW3C')) {
-=======
         if (params.body.capabilities.alwaysMatch.browserName && params.body.capabilities.alwaysMatch.browserName.includes('noW3C')) {
->>>>>>> 47058476
             value.desiredCapabilities = { browserName: 'mockBrowser' }
             delete value.capabilities
         }
@@ -81,13 +74,6 @@
             [ELEMENT_KEY]: genericElementId
         }
 
-<<<<<<< HEAD
-        if (params.body && params.body.value === '#nonexisting') {
-            value = { elementId: null }
-        }
-
-=======
->>>>>>> 47058476
         break
     case `/wd/hub/session/${sessionId}/element/some-elem-123/element`:
         value = {
