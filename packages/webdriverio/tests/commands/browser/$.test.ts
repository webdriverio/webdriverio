import path from 'node:path'
<<<<<<< HEAD
=======
import { ELEMENT_KEY } from 'webdriver'
// @ts-ignore mocked (original defined in webdriver package)
import got from 'got'
>>>>>>> 6aa3d3fd
import { describe, it, afterEach, expect, vi } from 'vitest'
import { remote } from '../../../src/index.js'

vi.mock('fetch')
vi.mock('@wdio/logger', () => import(path.join(process.cwd(), '__mocks__', '@wdio/logger')))

describe('element', () => {
    it('should fetch an element', async () => {
        const browser = await remote({
            baseUrl: 'http://foobar.com',
            capabilities: {
                browserName: 'foobar'
            }
        })

        const elem = await browser.$('#foo')
        expect(vi.mocked(fetch).mock.calls[1][1]!.method)
            .toBe('POST')
        // @ts-expect-error mock implementation
        expect(vi.mocked(fetch).mock.calls[1][0]!.pathname)
            .toBe('/session/foobar-123/element')
        expect(vi.mocked(fetch).mock.calls[1][1]!.body)
            .toEqual(JSON.stringify({ using: 'css selector', value: '#foo' }))
        expect(elem.elementId).toBe('some-elem-123')
        expect(elem[ELEMENT_KEY]).toBe('some-elem-123')
        expect(elem.ELEMENT).toBe(undefined)
    })

    it('should fetch an element (no w3c)', async () => {
        const browser = await remote({
            baseUrl: 'http://foobar.com',
            capabilities: {
                browserName: 'foobar-noW3C'
            }
        })

        const elem = await browser.$('#foo')
        expect(elem[ELEMENT_KEY]).toBe(undefined)
        expect(elem.ELEMENT).toBe('some-elem-123')
    })

    it('should allow to transform protocol reference into a WebdriverIO element', async () => {
        const browser = await remote({
            baseUrl: 'http://foobar.com',
            capabilities: {
                browserName: 'foobar-noW3C'
            }
        })

        const elem = await browser.$({ [ELEMENT_KEY]: 'foobar' })
        expect(elem.elementId).toBe('foobar')
    })

    it('keeps prototype from browser object', async () => {
        const browser = await remote({
            baseUrl: 'http://foobar.com',
            capabilities: {
                browserName: 'foobar',
                // @ts-ignore mock feature
                mobileMode: true,
                'appium-version': '1.9.2'
            } as any
        })

        expect(browser.isMobile).toBe(true)
        const elem = await browser.$('#foo')
        expect(elem.isMobile).toBe(true)
    })

    afterEach(() => {
        vi.mocked(fetch).mockClear()
    })
})!<|MERGE_RESOLUTION|>--- conflicted
+++ resolved
@@ -1,10 +1,6 @@
 import path from 'node:path'
-<<<<<<< HEAD
-=======
+
 import { ELEMENT_KEY } from 'webdriver'
-// @ts-ignore mocked (original defined in webdriver package)
-import got from 'got'
->>>>>>> 6aa3d3fd
 import { describe, it, afterEach, expect, vi } from 'vitest'
 import { remote } from '../../../src/index.js'
 
