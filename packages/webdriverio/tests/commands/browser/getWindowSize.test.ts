import path from 'node:path'
import { expect, describe, it, vi, beforeAll, afterEach } from 'vitest'
import { remote } from '../../../src/index.js'

vi.mock('fetch')
vi.mock('@wdio/logger', () => import(path.join(process.cwd(), '__mocks__', '@wdio/logger')))

describe('getWindowSize', () => {
    let browser: WebdriverIO.Browser

    beforeAll(async () => {
        browser = await remote({
            baseUrl: 'http://foobar.com',
            capabilities: {
                browserName: 'foobar'
            }
        })
    })

    it('should get size of W3C browser window', async () => {
        await browser.getWindowSize()
        expect(vi.mocked(fetch).mock.calls[1][1]!.method).toBe('GET')
        // @ts-expect-error mock implementation
        expect(vi.mocked(fetch).mock.calls[1][0]!.pathname)
            .toBe('/session/foobar-123/window/rect')
    })

<<<<<<< HEAD
    it('should get size of NO-W3C browser window', async () => {
        browser = await remote({
            baseUrl: 'http://foobar.com',
            capabilities: {
                browserName: 'foobar-noW3C'
            }
        })

        await browser.getWindowSize()
        expect(vi.mocked(fetch).mock.calls[1][1]!.method).toBe('GET')
        // @ts-expect-error mock implementation
        expect(vi.mocked(fetch).mock.calls[1][0]!.pathname)
            .toBe('/session/foobar-123/window/current/size')
    })

=======
>>>>>>> 6aa3d3fd
    afterEach(() => {
        vi.mocked(fetch).mockClear()
    })
})<|MERGE_RESOLUTION|>--- conflicted
+++ resolved
@@ -25,24 +25,6 @@
             .toBe('/session/foobar-123/window/rect')
     })
 
-<<<<<<< HEAD
-    it('should get size of NO-W3C browser window', async () => {
-        browser = await remote({
-            baseUrl: 'http://foobar.com',
-            capabilities: {
-                browserName: 'foobar-noW3C'
-            }
-        })
-
-        await browser.getWindowSize()
-        expect(vi.mocked(fetch).mock.calls[1][1]!.method).toBe('GET')
-        // @ts-expect-error mock implementation
-        expect(vi.mocked(fetch).mock.calls[1][0]!.pathname)
-            .toBe('/session/foobar-123/window/current/size')
-    })
-
-=======
->>>>>>> 6aa3d3fd
     afterEach(() => {
         vi.mocked(fetch).mockClear()
     })
