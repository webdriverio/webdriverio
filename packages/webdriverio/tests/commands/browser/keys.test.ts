import path from 'node:path'
import { expect, describe, it, afterEach, vi } from 'vitest'
import { remote, Key } from '../../../src/index.js'

vi.mock('fetch')
vi.mock('@wdio/logger', () => import(path.join(process.cwd(), '__mocks__', '@wdio/logger')))

describe('keys', () => {
    it('should send keys', async () => {
        const browser = await remote({
            baseUrl: 'http://foobar.com',
            capabilities: {
                browserName: 'foobar'
            }
        })

        await browser.keys('foobar')
        // @ts-expect-error mock implementation
        expect(vi.mocked(fetch).mock.calls[1][0]!.pathname)
            .toContain('/actions')
        expect(JSON.parse((vi.mocked(fetch).mock.calls[1][1] as any).body).actions)
            .toHaveLength(1)
        expect(JSON.parse((vi.mocked(fetch).mock.calls[1][1] as any).body).actions[0].type)
            .toBe('key')
        expect(JSON.parse((vi.mocked(fetch).mock.calls[1][1] as any).body).actions[0].actions)
            .toHaveLength(('foobar'.length * 2) + 1 /* includes pause call */)
        expect(JSON.parse((vi.mocked(fetch).mock.calls[1][1] as any).body).actions[0].actions[0])
            .toEqual({ type: 'keyDown', value: 'f' })
        expect(JSON.parse((vi.mocked(fetch).mock.calls[1][1] as any).body).actions[0].actions[12])
            .toEqual({ type: 'keyUp', value: 'r' })
    })

<<<<<<< HEAD
    it('should send keys (no w3c)', async () => {
        const browser = await remote({
            baseUrl: 'http://foobar.com',
            capabilities: {
                browserName: 'foobar-noW3C'
            }
        })

        await browser.keys('foobar')
        // @ts-expect-error mock implementation
        expect(vi.mocked(fetch).mock.calls[1][0]!.pathname).toContain('/keys')
        expect(vi.mocked(fetch).mock.calls[1][1]?.body).toEqual(JSON.stringify({ value: ['f', 'o', 'o', 'b', 'a', 'r'] }))

        await browser.keys('Enter')
        // @ts-expect-error mock implementation
        expect(vi.mocked(fetch).mock.calls[2][0]!.pathname).toContain('/keys')
        expect(vi.mocked(fetch).mock.calls[2][1]?.body).toEqual(JSON.stringify({ value: ['\uE007'] }))
    })

    it('should allow send keys as array', async () => {
        const browser = await remote({
            baseUrl: 'http://foobar.com',
            capabilities: {
                browserName: 'foobar-noW3C'
            }
        })

        await browser.keys(['f', 'o', 'Enter', 'b', 'a', 'r'])
        // @ts-expect-error mock implementation
        expect(vi.mocked(fetch).mock.calls[1][0]!.pathname).toContain('/keys')
        expect(vi.mocked(fetch).mock.calls[1][1]?.body).toEqual(JSON.stringify({ value: ['f', 'o', '\uE007', 'b', 'a', 'r'] }))

        await browser.keys('Enter')
        // @ts-expect-error mock implementation
        expect(vi.mocked(fetch).mock.calls[2][0]!.pathname).toContain('/keys')
        expect(vi.mocked(fetch).mock.calls[2][1]?.body).toEqual(JSON.stringify({ value: ['\uE007'] }))
    })

=======
>>>>>>> 6aa3d3fd
    it('should throw if invalid character was provided', async () => {
        const browser = await remote({
            baseUrl: 'http://foobar.com',
            capabilities: {
                browserName: 'foobar'
            }
        })

        // @ts-expect-error wrong param
        await expect(() => browser.keys()).rejects.toThrow()
        // @ts-expect-error wrong param
        await expect(() => browser.keys(1)).rejects.toThrow()
        // @ts-expect-error wrong param
        await expect(() => browser.keys(true)).rejects.toThrow()
    })

    it('transforms control', async () => {
        const browser = await remote({
            baseUrl: 'http://foobar.com',
            capabilities: {
                browserName: 'foobar'
            }
        })
        await browser.keys([Key.Ctrl, 'c'])
        expect(JSON.parse((vi.mocked(fetch).mock.calls[1][1] as any).body).actions[0].actions).toEqual([
            { type: 'keyDown', value: expect.any(String) },
            { type: 'keyDown', value: 'c' },
            { type: 'pause', duration: 10 },
            { type: 'keyUp', value: expect.any(String) },
            { type: 'keyUp', value: 'c' }
        ])
    })

    it('should not send a pause for iOS', async () => {
        const browser = await remote({
            baseUrl: 'http://foobar.com',
            capabilities: {
                browserName: 'safari',
                platformName: 'iOS',
            }
        })
        await browser.keys(['c'])
        expect(vi.mocked(got).mock.calls[1][1].json.actions[0].actions).toEqual([
            { type: 'keyDown', value: 'c' },
            { type: 'keyUp', value: 'c' }
        ])
    })

    afterEach(() => {
        vi.mocked(fetch).mockClear()
    })
})<|MERGE_RESOLUTION|>--- conflicted
+++ resolved
@@ -30,47 +30,6 @@
             .toEqual({ type: 'keyUp', value: 'r' })
     })
 
-<<<<<<< HEAD
-    it('should send keys (no w3c)', async () => {
-        const browser = await remote({
-            baseUrl: 'http://foobar.com',
-            capabilities: {
-                browserName: 'foobar-noW3C'
-            }
-        })
-
-        await browser.keys('foobar')
-        // @ts-expect-error mock implementation
-        expect(vi.mocked(fetch).mock.calls[1][0]!.pathname).toContain('/keys')
-        expect(vi.mocked(fetch).mock.calls[1][1]?.body).toEqual(JSON.stringify({ value: ['f', 'o', 'o', 'b', 'a', 'r'] }))
-
-        await browser.keys('Enter')
-        // @ts-expect-error mock implementation
-        expect(vi.mocked(fetch).mock.calls[2][0]!.pathname).toContain('/keys')
-        expect(vi.mocked(fetch).mock.calls[2][1]?.body).toEqual(JSON.stringify({ value: ['\uE007'] }))
-    })
-
-    it('should allow send keys as array', async () => {
-        const browser = await remote({
-            baseUrl: 'http://foobar.com',
-            capabilities: {
-                browserName: 'foobar-noW3C'
-            }
-        })
-
-        await browser.keys(['f', 'o', 'Enter', 'b', 'a', 'r'])
-        // @ts-expect-error mock implementation
-        expect(vi.mocked(fetch).mock.calls[1][0]!.pathname).toContain('/keys')
-        expect(vi.mocked(fetch).mock.calls[1][1]?.body).toEqual(JSON.stringify({ value: ['f', 'o', '\uE007', 'b', 'a', 'r'] }))
-
-        await browser.keys('Enter')
-        // @ts-expect-error mock implementation
-        expect(vi.mocked(fetch).mock.calls[2][0]!.pathname).toContain('/keys')
-        expect(vi.mocked(fetch).mock.calls[2][1]?.body).toEqual(JSON.stringify({ value: ['\uE007'] }))
-    })
-
-=======
->>>>>>> 6aa3d3fd
     it('should throw if invalid character was provided', async () => {
         const browser = await remote({
             baseUrl: 'http://foobar.com',
