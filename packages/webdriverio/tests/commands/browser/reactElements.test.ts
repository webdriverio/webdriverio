import path from 'node:path'
import { ELEMENT_KEY } from 'webdriver'
import { expect, describe, it, vi } from 'vitest'
<<<<<<< HEAD
import { ELEMENT_KEY } from '../../../src/constants.js'
=======
// @ts-ignore mocked (original defined in webdriver package)
import got from 'got'
>>>>>>> 6aa3d3fd
import { remote } from '../../../src/index.js'

vi.mock('fetch')
vi.mock('@wdio/logger', () => import(path.join(process.cwd(), '__mocks__', '@wdio/logger')))

describe('react$', () => {
    it('should fetch an React component', async () => {
        const browser = await remote({
            baseUrl: 'http://foobar.com',
            capabilities: {
                browserName: 'foobar'
            }
        })

        const options = {
            props: { some: 'props' },
            state: { some: 'state' }
        }
        const elems = await browser.react$$('myComp', options)

        expect(elems.length).toBe(3)
        expect(elems[0].elementId).toBe('some-elem-123')
        expect(elems[0][ELEMENT_KEY]).toBe('some-elem-123')
        expect(elems[0].ELEMENT).toBe(undefined)
        expect(elems[0].selector).toBe('myComp')
        expect(elems[0].index).toBe(0)
        expect(elems[1].elementId).toBe('some-elem-456')
        expect(elems[1][ELEMENT_KEY]).toBe('some-elem-456')
        expect(elems[1].ELEMENT).toBe(undefined)
        expect(elems[1].selector).toBe('myComp')
        expect(elems[1].index).toBe(1)
        expect(elems[2].elementId).toBe('some-elem-789')
        expect(elems[2][ELEMENT_KEY]).toBe('some-elem-789')
        expect(elems[2].ELEMENT).toBe(undefined)
        expect(elems[2].selector).toBe('myComp')
        expect(elems[2].index).toBe(2)
        expect(fetch).toBeCalledTimes(4)
        expect(JSON.parse(vi.mocked(fetch).mock.calls.pop()![1]!.body as any).args)
            .toEqual(['myComp', { some: 'props' }, { some: 'state' }])
    })

    it('should default state and props to empty object', async () => {
        const browser = await remote({
            baseUrl: 'http://foobar.com',
            capabilities: {
                browserName: 'foobar'
            }
        })

        await browser.react$$('myComp')
        expect(JSON.parse(vi.mocked(fetch).mock.calls.pop()![1]!.body as any).args).toEqual(['myComp', {}, {}])
    })

    it('should call getElements with React flag true', async () => {
        const browser = await remote({
            baseUrl: 'http://foobar.com',
            capabilities: {
                browserName: 'foobar'
            }
        })

        const elems = await browser.react$$('myComp')

        expect(
            (await elems.filter(
                (elem) => Boolean(elem.isReactElement)
            )).length
        ).toBe(3)
        expect(elems.foundWith).toBe('react$$')
    })
})<|MERGE_RESOLUTION|>--- conflicted
+++ resolved
@@ -1,12 +1,9 @@
 import path from 'node:path'
 import { ELEMENT_KEY } from 'webdriver'
 import { expect, describe, it, vi } from 'vitest'
-<<<<<<< HEAD
+
 import { ELEMENT_KEY } from '../../../src/constants.js'
-=======
-// @ts-ignore mocked (original defined in webdriver package)
-import got from 'got'
->>>>>>> 6aa3d3fd
+
 import { remote } from '../../../src/index.js'
 
 vi.mock('fetch')
