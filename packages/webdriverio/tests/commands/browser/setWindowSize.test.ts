import path from 'node:path'
import { expect, describe, afterEach, it, vi, beforeAll } from 'vitest'
import { remote } from '../../../src/index.js'

vi.mock('fetch')
vi.mock('@wdio/logger', () => import(path.join(process.cwd(), '__mocks__', '@wdio/logger')))

describe('setWindowSize', () => {
    let browser: WebdriverIO.Browser

    beforeAll(async () => {
        browser = await remote({
            baseUrl: 'http://foobar.com',
            capabilities: {
                browserName: 'foobar'
            }
        })
    })

    it('should resize W3C browser window', async () => {
        await browser.setWindowSize(777, 888)
        expect(vi.mocked(fetch).mock.calls[1][1]!.method).toBe('POST')
        // @ts-expect-error mock implementation
        expect(vi.mocked(fetch).mock.calls[1][0]!.pathname)
            .toBe('/session/foobar-123/window/rect')
        expect(vi.mocked(fetch).mock.calls[1][1]!.body)
            .toEqual(JSON.stringify({ x: null, y: null, width: 777, height: 888 }))
    })

<<<<<<< HEAD
    it('should resize NO-W3C browser window', async () => {
        browser = await remote({
            baseUrl: 'http://foobar.com',
            capabilities: {
                browserName: 'foobar-noW3C'
            }
        })

        await browser.setWindowSize(999, 1111)
        expect(vi.mocked(fetch).mock.calls[1][1]!.method).toBe('POST')
        // @ts-expect-error mock implementation
        expect(vi.mocked(fetch).mock.calls[1][0]!.pathname)
            .toBe('/session/foobar-123/window/current/size')
        expect(vi.mocked(fetch).mock.calls[1][1]!.body)
            .toEqual(JSON.stringify({ width: 999, height: 1111 }))
    })

=======
>>>>>>> 6aa3d3fd
    describe('input checks', () => {
        it('should throw error if width or height is not number', async () => {
            const invalidTypeError = 'setWindowSize expects width and height of type number'

            // @ts-ignore tets invalid parameter
            let err = await browser.setWindowSize('777', 888).catch((err: Error) => err)
            expect((err as Error).message).toBe(invalidTypeError)
            // @ts-ignore test invalid parameter
            err = await browser.setWindowSize(777).catch((err: Error) => err)
            expect((err as Error).message).toBe(invalidTypeError)
        })

        it('should throw error if width or height not in the 0 to 2^31 − 1 range', async () => {
            const invalidValueError = 'setWindowSize expects width and height to be a number in the 0 to 2^31 − 1 range'

            // @ts-ignore test invalid parameter
            let err: Error = await browser.setWindowSize(-1, 500).catch((err: Error) => err)
            expect(err.message).toBe(invalidValueError)
            // @ts-ignore test invalid parameter
            err = await browser.setWindowSize(Number.MAX_SAFE_INTEGER + 100, 500).catch((err: Error) => err)
            expect(err.message).toBe(invalidValueError)
            // @ts-ignore test invalid parameter
            err = await browser.setWindowSize(-0.01, 500).catch((err: Error) => err)
            expect(err.message).toBe(invalidValueError)
        })
    })

    afterEach(() => {
        vi.mocked(fetch).mockClear()
    })
})<|MERGE_RESOLUTION|>--- conflicted
+++ resolved
@@ -27,26 +27,6 @@
             .toEqual(JSON.stringify({ x: null, y: null, width: 777, height: 888 }))
     })
 
-<<<<<<< HEAD
-    it('should resize NO-W3C browser window', async () => {
-        browser = await remote({
-            baseUrl: 'http://foobar.com',
-            capabilities: {
-                browserName: 'foobar-noW3C'
-            }
-        })
-
-        await browser.setWindowSize(999, 1111)
-        expect(vi.mocked(fetch).mock.calls[1][1]!.method).toBe('POST')
-        // @ts-expect-error mock implementation
-        expect(vi.mocked(fetch).mock.calls[1][0]!.pathname)
-            .toBe('/session/foobar-123/window/current/size')
-        expect(vi.mocked(fetch).mock.calls[1][1]!.body)
-            .toEqual(JSON.stringify({ width: 999, height: 1111 }))
-    })
-
-=======
->>>>>>> 6aa3d3fd
     describe('input checks', () => {
         it('should throw error if width or height is not number', async () => {
             const invalidTypeError = 'setWindowSize expects width and height of type number'
