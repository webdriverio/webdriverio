import path from 'node:path'
import { expect, describe, it, beforeEach, afterEach, vi } from 'vitest'

import { remote, Key } from '../../../src/index.js'

vi.mock('fetch')
vi.mock('@wdio/logger', () => import(path.join(process.cwd(), '__mocks__', '@wdio/logger')))

let browser: WebdriverIO.Browser

describe('addValue test', () => {
    afterEach(() => {
        vi.mocked(fetch).mockClear()
    })

    describe('should allow to add value to an input element', () => {
        beforeEach(async () => {
            browser = await remote({
                baseUrl: 'http://foobar.com',
                capabilities: {
                    browserName: 'foobar'
                }
            })
        })

        it('add string', async () => {
            const elem = await browser.$('#foo')
            await elem.addValue('foobar')
            // @ts-expect-error mock implementation
            expect(vi.mocked(fetch).mock.calls[2][0]!.pathname)
                .toBe('/session/foobar-123/element/some-elem-123/value')
            expect(vi.mocked(fetch).mock.calls[2][1]?.body).toEqual(JSON.stringify({
                text: 'foobar',
                value: undefined
            }))
        })

        it('add number', async () => {
            const elem = await browser.$('#foo')
            await elem.addValue(42)
            // @ts-expect-error mock implementation
            expect(vi.mocked(fetch).mock.calls[2][0]!.pathname)
                .toBe('/session/foobar-123/element/some-elem-123/value')
            expect(vi.mocked(fetch).mock.calls[2][1]?.body).toEqual(JSON.stringify({
                text: '42',
                value: undefined
            }))
        })
    })

<<<<<<< HEAD
    describe('should allow to add value to an input element using jsonwp', () => {
        beforeEach(async () => {
            browser = await remote({
                baseUrl: 'http://foobar.com',
                capabilities: {
                    browserName: 'foobar-noW3C'
                }
            })
        })

        it('add string', async () => {
            const elem = await browser.$('#foo')

            await elem.addValue('foobar')
            // @ts-expect-error mock implementation
            expect(vi.mocked(fetch).mock.calls[2][0]!.pathname)
                .toBe('/session/foobar-123/element/some-elem-123/value')
            expect(vi.mocked(fetch).mock.calls[2][1]?.body).toEqual(JSON.stringify({
                text: undefined,
                value: ['foobar']
            }))
        })

        it('add number', async () => {
            const elem = await browser.$('#foo')

            await elem.addValue(42)
            // @ts-expect-error mock implementation
            expect(vi.mocked(fetch).mock.calls[2][0]!.pathname)
                .toBe('/session/foobar-123/element/some-elem-123/value')
            expect(vi.mocked(fetch).mock.calls[2][1]?.body).toEqual(JSON.stringify({
                value: ['42'],
                text: undefined
            }))
        })
    })

=======
>>>>>>> 6aa3d3fd
    describe('should allow to add value to an input element as workaround for /webdriverio/issues/4936', () => {
        beforeEach(async () => {
            browser = await remote({
                baseUrl: 'http://foobar.com',
                capabilities: {
                    browserName: 'foobar'
                }
            })
        })

        it('add string', async () => {
            const elem = await browser.$('#foo')

            await elem.addValue('Delete')
            // @ts-expect-error mock implementation
            expect(vi.mocked(fetch).mock.calls[2][0]!.pathname).toBe('/session/foobar-123/element/some-elem-123/value')
            expect(vi.mocked(fetch).mock.calls[2][1]?.body).toEqual(JSON.stringify({
                text: 'Delete',
            }))
        })
    })

    describe('translate to unicode characters', () => {
        beforeEach(async () => {
            browser = await remote({
                baseUrl: 'http://foobar.com',
                capabilities: {
                    browserName: 'foobar'
                }
            })
        })

        it('should not translate to unicode', async () => {
            const elem = await browser.$('#foo')

            await elem.addValue('Delete')
            // @ts-expect-error mock implementation
            expect(vi.mocked(fetch).mock.calls[2][0]!.pathname).toBe('/session/foobar-123/element/some-elem-123/value')
            expect(vi.mocked(fetch).mock.calls[2][1]?.body).toEqual(JSON.stringify({
                text: 'Delete',
            }))
        })
        it('should translate to unicode', async () => {
            const elem = await browser.$('#foo')

            await elem.addValue(Key.Delete)
            // @ts-expect-error mock implementation
            expect(vi.mocked(fetch).mock.calls[2][0]!.pathname).toBe('/session/foobar-123/element/some-elem-123/value')
            expect(vi.mocked(fetch).mock.calls[2][1]?.body).toEqual(JSON.stringify({
                text: '\uE017',
            }))
        })
    })
})<|MERGE_RESOLUTION|>--- conflicted
+++ resolved
@@ -48,46 +48,6 @@
         })
     })
 
-<<<<<<< HEAD
-    describe('should allow to add value to an input element using jsonwp', () => {
-        beforeEach(async () => {
-            browser = await remote({
-                baseUrl: 'http://foobar.com',
-                capabilities: {
-                    browserName: 'foobar-noW3C'
-                }
-            })
-        })
-
-        it('add string', async () => {
-            const elem = await browser.$('#foo')
-
-            await elem.addValue('foobar')
-            // @ts-expect-error mock implementation
-            expect(vi.mocked(fetch).mock.calls[2][0]!.pathname)
-                .toBe('/session/foobar-123/element/some-elem-123/value')
-            expect(vi.mocked(fetch).mock.calls[2][1]?.body).toEqual(JSON.stringify({
-                text: undefined,
-                value: ['foobar']
-            }))
-        })
-
-        it('add number', async () => {
-            const elem = await browser.$('#foo')
-
-            await elem.addValue(42)
-            // @ts-expect-error mock implementation
-            expect(vi.mocked(fetch).mock.calls[2][0]!.pathname)
-                .toBe('/session/foobar-123/element/some-elem-123/value')
-            expect(vi.mocked(fetch).mock.calls[2][1]?.body).toEqual(JSON.stringify({
-                value: ['42'],
-                text: undefined
-            }))
-        })
-    })
-
-=======
->>>>>>> 6aa3d3fd
     describe('should allow to add value to an input element as workaround for /webdriverio/issues/4936', () => {
         beforeEach(async () => {
             browser = await remote({
