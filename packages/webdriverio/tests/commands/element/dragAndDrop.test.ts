--- conflicted
+++ resolved
@@ -104,91 +104,4 @@
         expect(vi.mocked(fetch).mock.calls[2][0].pathname).toContain('/foobar-123/actions')
         expect(JSON.parse(vi.mocked(fetch).mock.calls[2][1]?.body as any).actions).toMatchSnapshot()
     })
-<<<<<<< HEAD
-
-    it('should do a dragAndDrop (no w3c)', async () => {
-        const browser = await remote({
-            baseUrl: 'http://foobar.com',
-            capabilities: {
-                browserName: 'foobar-noW3C'
-            }
-        })
-
-        const elem = await browser.$('#foo')
-        const subElem = await elem.$('#subfoo')
-        await elem.dragAndDrop(subElem)
-
-        // @ts-expect-error mock implementation
-        expect(vi.mocked(fetch).mock.calls[3][0].pathname).toContain('/foobar-123/moveto')
-        expect(JSON.parse(vi.mocked(fetch).mock.calls[3][1]?.body as any)).toEqual({ element: 'some-elem-123' })
-        // @ts-expect-error mock implementation
-        expect(vi.mocked(fetch).mock.calls[4][0].pathname).toContain('/foobar-123/buttondown')
-        // @ts-expect-error mock implementation
-        expect(vi.mocked(fetch).mock.calls[5][0].pathname).toContain('/foobar-123/moveto')
-        expect(JSON.parse(vi.mocked(fetch).mock.calls[5][1]?.body as any)).toEqual({ element: 'some-sub-elem-321' })
-        // @ts-expect-error mock implementation
-        expect(vi.mocked(fetch).mock.calls[6][0].pathname).toContain('/foobar-123/buttonup')
-    })
-
-    it('should do a dragAndDrop with the given duration (no w3c)', async () => {
-        const browser = await remote({
-            baseUrl: 'http://foobar.com',
-            capabilities: {
-                browserName: 'foobar-noW3C'
-            }
-        })
-
-        const elem = await browser.$('#foo')
-        const subElem = await elem.$('#subfoo')
-
-        const startTime = process.hrtime()
-        await elem.dragAndDrop(subElem, { duration: 100 })
-        const endTime = process.hrtime(startTime)
-        const totalExecutionTime = (endTime[0] * 1e9 + endTime[1]) * 1e-6
-
-        expect(totalExecutionTime >= 100 && totalExecutionTime < 400).toBeTruthy()
-
-    })
-
-    it('should do a dragAndDrop with the given coordinates (no w3c)', async () => {
-        const browser = await remote({
-            baseUrl: 'http://foobar.com',
-            capabilities: {
-                browserName: 'foobar-noW3C'
-            }
-        })
-
-        const elem = await browser.$('#foo')
-        await elem.dragAndDrop({ x: 123, y: 321 })
-
-        // @ts-expect-error mock implementation
-        expect(vi.mocked(fetch).mock.calls[2][0].pathname).toContain('/foobar-123/moveto')
-        expect(JSON.parse(vi.mocked(fetch).mock.calls[2][1]?.body as any)).toEqual({ element: 'some-elem-123' })
-        // @ts-expect-error mock implementation
-        expect(vi.mocked(fetch).mock.calls[3][0].pathname).toContain('/foobar-123/buttondown')
-        // @ts-expect-error mock implementation
-        expect(vi.mocked(fetch).mock.calls[4][0].pathname).toContain('/foobar-123/moveto')
-        expect(JSON.parse(vi.mocked(fetch).mock.calls[4][1]?.body as any)).toEqual({ element: null, xoffset: 123, yoffset: 321 })
-        // @ts-expect-error mock implementation
-        expect(vi.mocked(fetch).mock.calls[5][0].pathname).toContain('/foobar-123/buttonup')
-    })
-
-    it('should do a dragAndDrop with the given co-ordinates and duration(no w3c)', async () => {
-        const browser = await remote({
-            baseUrl: 'http://foobar.com',
-            capabilities: {
-                browserName: 'foobar-noW3C'
-            }
-        })
-
-        const elem = await browser.$('#foo')
-        const startTime = process.hrtime()
-        await elem.dragAndDrop({ x: 123, y: 321 }, { duration: 200 })
-        const endTime = process.hrtime(startTime)
-        const totalExecutionTime = (endTime[0] * 1e9 + endTime[1]) * 1e-6
-
-        expect(totalExecutionTime >= 200 && totalExecutionTime < 500).toBeTruthy()
-    })
-=======
->>>>>>> 6aa3d3fd
 })