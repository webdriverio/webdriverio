--- conflicted
+++ resolved
@@ -23,27 +23,6 @@
         expect(size.height).toBe(30)
     })
 
-<<<<<<< HEAD
-    it('should allow to get the width and height of an element using jsonwp spec', async () => {
-        const browser = await remote({
-            baseUrl: 'http://foobar.com',
-            capabilities: {
-                // @ts-ignore mock feature
-                jsonwpMode: true,
-                browserName: 'foobar'
-            } as any
-        })
-        const elem = await browser.$('#foo')
-        const size = await elem.getSize()
-        // @ts-expect-error mock implementation
-        expect(vi.mocked(fetch).mock.calls[2][0]!.pathname)
-            .toBe('/session/foobar-123/element/some-elem-123/size')
-        expect(size.width).toBe(50)
-        expect(size.height).toBe(30)
-    })
-
-=======
->>>>>>> 6aa3d3fd
     it('should allow to get the width of an element', async () => {
         const browser = await remote({
             baseUrl: 'http://foobar.com',
