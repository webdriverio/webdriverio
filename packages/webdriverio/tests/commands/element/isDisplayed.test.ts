import path from 'node:path'
import { expect, describe, it, beforeEach, vi } from 'vitest'

import { remote } from '../../../src/index.js'

vi.mock('fetch')
vi.mock('devtools')
vi.mock('@wdio/logger', () => import(path.join(process.cwd(), '__mocks__', '@wdio/logger')))

vi.mock('../../../src/scripts/isElementDisplayed', () => ({
    __esModule: true,
    default: function () { return true }
}))

vi.mock('../../../src/scripts/isElementInViewport', () => ({
    __esModule: true,
    default: function () { return true }
}))

describe('isDisplayed test', () => {
    let browser: WebdriverIO.Browser
    let elem: WebdriverIO.Element

    beforeEach(async () => {
        browser = await remote({
            baseUrl: 'http://foobar.com',
            capabilities: {
                browserName: 'foobar'
            }
        })
        elem = await browser.$('#foo')
        vi.mocked(fetch).mockClear()
    })

    it('should allow to check if element is displayed', async () => {
        expect(await elem.isDisplayed()).toBe(true)
        expect(fetch).toBeCalledTimes(1)
        // @ts-expect-error mock implementation
        expect(vi.mocked(fetch).mock.calls[0][0]!.pathname)
            .toBe('/session/foobar-123/execute/sync')
<<<<<<< HEAD
        expect(JSON.parse(vi.mocked(fetch).mock.calls[0][1]?.body as any).args[0]).toEqual({
=======
        expect(vi.mocked(got).mock.calls[0][1]!.json.args[0]).toEqual({
>>>>>>> 6aa3d3fd
            ELEMENT: 'some-elem-123',
            'element-6066-11e4-a52e-4f735466cecf': 'some-elem-123'
        })
    })

    it('should allow to check if element is displayed within viewport', async () => {
        expect(await elem.isDisplayed({ withinViewport: true })).toBe(true)
<<<<<<< HEAD
        expect(fetch).toBeCalledTimes(2)
        // @ts-expect-error mock implementation
        expect(vi.mocked(fetch).mock.calls[0][0]!.pathname)
            .toBe('/session/foobar-123/execute/sync')
        expect(JSON.parse(vi.mocked(fetch).mock.calls[0][1]?.body as any).args[0]).toEqual({
            ELEMENT: 'some-elem-123',
            'element-6066-11e4-a52e-4f735466cecf': 'some-elem-123',
        })
        // @ts-expect-error mock implementation
        expect(vi.mocked(fetch).mock.calls[1][0]!.pathname)
            .toBe('/session/foobar-123/execute/sync')
        expect(JSON.parse(vi.mocked(fetch).mock.calls[1][1]?.body as any).args[0]).toEqual({
=======
        expect(got).toBeCalledTimes(2)
        expect(vi.mocked(got).mock.calls[0][0]!.pathname)
            .toBe('/session/foobar-123/execute/sync')
        expect(vi.mocked(got).mock.calls[0][1]!.json.args[0]).toEqual({
            ELEMENT: 'some-elem-123',
            'element-6066-11e4-a52e-4f735466cecf': 'some-elem-123',
        })
        expect(vi.mocked(got).mock.calls[1][0]!.pathname)
            .toBe('/session/foobar-123/execute/sync')
        expect(vi.mocked(got).mock.calls[1][1]!.json.args[0]).toEqual({
>>>>>>> 6aa3d3fd
            ELEMENT: 'some-elem-123',
            'element-6066-11e4-a52e-4f735466cecf': 'some-elem-123',
        })
    })

    it('should allow to check if element is displayed in mobile mode without browserName', async () => {
        browser = await remote({
            baseUrl: 'http://foobar.com',
            capabilities: {
                // @ts-ignore mock feature
                keepBrowserName: true,
                mobileMode: true
            } as any
        })
        elem = await browser.$('#foo')
        vi.mocked(fetch).mockClear()
        expect(await elem.isDisplayed()).toBe(true)
        expect(fetch).toBeCalledTimes(1)
        // @ts-expect-error mock implementation
        expect(vi.mocked(fetch).mock.calls[0][0]!.pathname)
            .toBe('/session/foobar-123/element/some-elem-123/displayed')
    })

    it('should throw if displayed check within viewport is done for native mobile apps', async () => {
        browser = await remote({
            baseUrl: 'http://foobar.com',
            capabilities: {
                // @ts-ignore mock feature
                keepBrowserName: true,
                mobileMode: true
            } as any
        })
        elem = await browser.$('#foo')
<<<<<<< HEAD
        vi.mocked(fetch).mockClear()
=======
        vi.mocked(got).mockClear()
>>>>>>> 6aa3d3fd
        await expect(elem.isDisplayed({ withinViewport: true }))
            .rejects.toThrow(/Cannot determine element visibility within viewport for native mobile apps/)
    })

    it('should refetch element if non existing', async () => {
        // @ts-ignore test scenario
        delete elem.elementId
        expect(await elem.isDisplayed()).toBe(true)
        expect(fetch).toBeCalledTimes(2)
        // @ts-expect-error mock implementation
        expect(vi.mocked(fetch).mock.calls[0][0]!.pathname)
            .toBe('/session/foobar-123/element')
            // @ts-expect-error mock implementation
        expect(vi.mocked(fetch).mock.calls[1][0]!.pathname)
            .toBe('/session/foobar-123/execute/sync')
    })

    it('should refetch React element if non existing', async () => {
        elem = await browser.react$('FooCmp')
        // @ts-ignore test scenario
        delete elem.elementId

        expect(await elem.isDisplayed()).toBe(true)
    })

    it('should return false if element is not existing anymore', async () => {
        browser = await remote({
            baseUrl: 'http://foobar.com',
            capabilities: {
                browserName: 'safari',
                // @ts-ignore mock feature
                keepBrowserName: true
            } as any
        })
        elem = await browser.$('#foo')

        expect(await elem.isDisplayed()).toBe(true)

        elem.selector = '#nonexisting'
        // @ts-ignore mock feature
        vi.mocked(fetch).setMockResponse([{ error: 'no such element', statusCode: 404 }])

        expect(await elem.isDisplayed()).toBe(false)
    })

    it('should return false if element can\'t be found after refetching it', async () => {
        const elem = await browser.$('#nonexisting')
        expect(await elem.isDisplayed()).toBe(false)
<<<<<<< HEAD
        expect(fetch).toBeCalledTimes(2)
=======
        expect(got).toBeCalledTimes(2)
>>>>>>> 6aa3d3fd
    })
})<|MERGE_RESOLUTION|>--- conflicted
+++ resolved
@@ -38,11 +38,7 @@
         // @ts-expect-error mock implementation
         expect(vi.mocked(fetch).mock.calls[0][0]!.pathname)
             .toBe('/session/foobar-123/execute/sync')
-<<<<<<< HEAD
         expect(JSON.parse(vi.mocked(fetch).mock.calls[0][1]?.body as any).args[0]).toEqual({
-=======
-        expect(vi.mocked(got).mock.calls[0][1]!.json.args[0]).toEqual({
->>>>>>> 6aa3d3fd
             ELEMENT: 'some-elem-123',
             'element-6066-11e4-a52e-4f735466cecf': 'some-elem-123'
         })
@@ -50,7 +46,6 @@
 
     it('should allow to check if element is displayed within viewport', async () => {
         expect(await elem.isDisplayed({ withinViewport: true })).toBe(true)
-<<<<<<< HEAD
         expect(fetch).toBeCalledTimes(2)
         // @ts-expect-error mock implementation
         expect(vi.mocked(fetch).mock.calls[0][0]!.pathname)
@@ -63,18 +58,6 @@
         expect(vi.mocked(fetch).mock.calls[1][0]!.pathname)
             .toBe('/session/foobar-123/execute/sync')
         expect(JSON.parse(vi.mocked(fetch).mock.calls[1][1]?.body as any).args[0]).toEqual({
-=======
-        expect(got).toBeCalledTimes(2)
-        expect(vi.mocked(got).mock.calls[0][0]!.pathname)
-            .toBe('/session/foobar-123/execute/sync')
-        expect(vi.mocked(got).mock.calls[0][1]!.json.args[0]).toEqual({
-            ELEMENT: 'some-elem-123',
-            'element-6066-11e4-a52e-4f735466cecf': 'some-elem-123',
-        })
-        expect(vi.mocked(got).mock.calls[1][0]!.pathname)
-            .toBe('/session/foobar-123/execute/sync')
-        expect(vi.mocked(got).mock.calls[1][1]!.json.args[0]).toEqual({
->>>>>>> 6aa3d3fd
             ELEMENT: 'some-elem-123',
             'element-6066-11e4-a52e-4f735466cecf': 'some-elem-123',
         })
@@ -108,11 +91,7 @@
             } as any
         })
         elem = await browser.$('#foo')
-<<<<<<< HEAD
         vi.mocked(fetch).mockClear()
-=======
-        vi.mocked(got).mockClear()
->>>>>>> 6aa3d3fd
         await expect(elem.isDisplayed({ withinViewport: true }))
             .rejects.toThrow(/Cannot determine element visibility within viewport for native mobile apps/)
     })
@@ -161,10 +140,6 @@
     it('should return false if element can\'t be found after refetching it', async () => {
         const elem = await browser.$('#nonexisting')
         expect(await elem.isDisplayed()).toBe(false)
-<<<<<<< HEAD
         expect(fetch).toBeCalledTimes(2)
-=======
-        expect(got).toBeCalledTimes(2)
->>>>>>> 6aa3d3fd
     })
 })