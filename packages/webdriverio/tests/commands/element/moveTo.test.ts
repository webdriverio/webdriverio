import path from 'node:path'
import { expect, describe, it, afterEach, vi } from 'vitest'

import { remote } from '../../../src/index.js'

vi.mock('fetch')
vi.mock('@wdio/logger', () => import(path.join(process.cwd(), '__mocks__', '@wdio/logger')))

describe('moveTo', () => {
    it('should do a moveTo without params', async () => {
        const browser = await remote({
            baseUrl: 'http://foobar.com',
            capabilities: {
                browserName: 'foobar'
            }
        })

        const elem = await browser.$('#elem')
        // @ts-ignore mock feature
        vi.mocked(fetch).setMockResponse([undefined])
        await elem.moveTo()
        // @ts-expect-error mock implementation
        expect(vi.mocked(fetch).mock.calls[2][0]!.pathname).toContain('/foobar-123/actions')
        expect(JSON.parse(vi.mocked(fetch).mock.calls[2][1]!.body as any).actions).toHaveLength(1)
        expect(JSON.parse(vi.mocked(fetch).mock.calls[2][1]!.body as any).actions[0].type).toBe('pointer')
        expect(JSON.parse(vi.mocked(fetch).mock.calls[2][1]!.body as any).actions[0].actions).toHaveLength(1)
        expect(JSON.parse(vi.mocked(fetch).mock.calls[2][1]!.body as any).actions[0].actions[0])
            .toMatchSnapshot()
    })

    it('should do a moveTo with params', async () => {
        const browser = await remote({
            baseUrl: 'http://foobar.com',
            capabilities: {
                browserName: 'foobar'
            }
        })

        const elem = await browser.$('#elem')
        // @ts-ignore mock feature
        vi.mocked(fetch).setMockResponse([undefined])
        await elem.moveTo({ xOffset: 5, yOffset: 10 })
        expect(JSON.parse(vi.mocked(fetch).mock.calls[3][1]!.body as any).actions[0].actions[0])
            .toMatchSnapshot()
    })

<<<<<<< HEAD
    it('should do a moveTo without params (no-w3c)', async () => {
        const browser = await remote({
            baseUrl: 'http://foobar.com',
            capabilities: {
                browserName: 'foobar-noW3C'
            }
        })

        const elem = await browser.$('#elem')
        await elem.moveTo()
        // @ts-expect-error mock implementation
        expect(vi.mocked(fetch).mock.calls[2][0]!.pathname)
            .toContain('/foobar-123/moveto')
        expect(JSON.parse(vi.mocked(fetch).mock.calls[2][1]!.body as any))
            .toEqual({ element: 'some-elem-123' })

        await elem.moveTo({ xOffset: 5, yOffset: 10 })
        // @ts-expect-error mock implementation
        expect(vi.mocked(fetch).mock.calls[3][0]!.pathname)
            .toContain('/foobar-123/moveto')
        expect(JSON.parse(vi.mocked(fetch).mock.calls[3][1]!.body as any))
            .toEqual({ element: 'some-elem-123', xoffset: 5, yoffset: 10 })
    })

=======
>>>>>>> 6aa3d3fd
    afterEach(() => {
        vi.mocked(fetch).mockClear()
    })
})<|MERGE_RESOLUTION|>--- conflicted
+++ resolved
@@ -44,33 +44,6 @@
             .toMatchSnapshot()
     })
 
-<<<<<<< HEAD
-    it('should do a moveTo without params (no-w3c)', async () => {
-        const browser = await remote({
-            baseUrl: 'http://foobar.com',
-            capabilities: {
-                browserName: 'foobar-noW3C'
-            }
-        })
-
-        const elem = await browser.$('#elem')
-        await elem.moveTo()
-        // @ts-expect-error mock implementation
-        expect(vi.mocked(fetch).mock.calls[2][0]!.pathname)
-            .toContain('/foobar-123/moveto')
-        expect(JSON.parse(vi.mocked(fetch).mock.calls[2][1]!.body as any))
-            .toEqual({ element: 'some-elem-123' })
-
-        await elem.moveTo({ xOffset: 5, yOffset: 10 })
-        // @ts-expect-error mock implementation
-        expect(vi.mocked(fetch).mock.calls[3][0]!.pathname)
-            .toContain('/foobar-123/moveto')
-        expect(JSON.parse(vi.mocked(fetch).mock.calls[3][1]!.body as any))
-            .toEqual({ element: 'some-elem-123', xoffset: 5, yoffset: 10 })
-    })
-
-=======
->>>>>>> 6aa3d3fd
     afterEach(() => {
         vi.mocked(fetch).mockClear()
     })
