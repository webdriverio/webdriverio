--- conflicted
+++ resolved
@@ -10,19 +10,12 @@
     }
     const newSessionMock = jest.fn()
     newSessionMock.mockReturnValue(new Promise((resolve) => resolve(client)))
-<<<<<<< HEAD
-    newSessionMock.mockImplementation((params, cb) => cb ? cb(client, params) : {
-        ...client,
-        ...params,
-        ...{ options: { logLevel: 'error' } }
-=======
     newSessionMock.mockImplementation((params, cb) => {
         let result = cb(client, params)
         if (params.test_multiremote) {
             result.options = { logLevel: 'error' }
         }
         return result
->>>>>>> 47058476
     })
 
     return {
@@ -77,13 +70,8 @@
     describe('multiremote', () => {
         it('register multiple clients', async () => {
             await multiremote({
-<<<<<<< HEAD
-                browserA: { capabilities: { browserName: 'chrome' } },
-                browserB: { capabilities: { browserName: 'firefox' } }
-=======
                 browserA: { test_multiremote: true, capabilities: { browserName: 'chrome' } },
                 browserB: { test_multiremote: true, capabilities: { browserName: 'firefox' } }
->>>>>>> 47058476
             })
             expect(WebDriver.attachToSession).toBeCalled()
             expect(WebDriver.newSession.mock.calls).toHaveLength(2)
