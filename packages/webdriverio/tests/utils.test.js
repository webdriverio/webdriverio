import path from 'path'
import { ELEMENT_KEY } from '../src/constants'
import {
    getElementFromResponse,
    getBrowserObject,
    transformToCharString,
    parseCSS,
    checkUnicode,
    findElement,
    findElements,
    verifyArgsAndStripIfElement,
    getElementRect,
    getAbsoluteFilepath,
    assertDirectoryExists,
    validateUrl
} from '../src/utils'

describe('utils', () => {
<<<<<<< HEAD
    describe('selector strategies helper', () => {
        it('should find an element using "css selector" method', () => {
            const element = findStrategy('.red')
            expect(element.using).toBe('css selector')
            expect(element.value).toBe('.red')
        })

        it('should find an element using "id" method', () => {
            const element = findStrategy('#purplebox')
            expect(element.using).toBe('css selector')
            expect(element.value).toBe('#purplebox')
        })

        it('should find an element using "name" method through jsonwp', () => {
            const element = findStrategy('[name="searchinput"]', false)
            expect(element.using).toBe('name')
            expect(element.value).toBe('searchinput')
        })

        it('should find an element using "name" method through WC3', () => {
            const element = findStrategy('[name="searchinput"]', true)
            expect(element.using).toBe('css selector')
            expect(element.value).toBe('[name="searchinput"]')
        })

        it('should find an element using "name" method with a . in the name', () => {
            const element = findStrategy('[name="search.input"]')
            expect(element.using).toBe('name')
            expect(element.value).toBe('search.input')
        })

        it('should find an element using "link text" method', () => {
            const element = findStrategy('=GitHub Repo')
            expect(element.using).toBe('link text')
            expect(element.value).toBe('GitHub Repo')
        })

        it('should find an element using "partial link text" method', () => {
            const element = findStrategy('*=new')
            expect(element.using).toBe('partial link text')
            expect(element.value).toBe('new')
        })

        it('should find an element using "tag name" method and tag format <XXX />', () => {
            const element = findStrategy('<textarea />')
            expect(element.using).toBe('tag name')
            expect(element.value).toBe('textarea')
        })

        it('should find an element using "tag name" method and tag format <XXX>', () => {
            const element = findStrategy('<textarea>')
            expect(element.using).toBe('tag name')
            expect(element.value).toBe('textarea')
        })

        it('should find an element using "xpath" method', () => {
            const element = findStrategy('//html/body/section/div[6]/div/span')
            expect(element.using).toBe('xpath')
            expect(element.value).toBe('//html/body/section/div[6]/div/span')
        })

        it('should find an element using "xpath" method for ParenthesizedExpressions', () => {
            const element = findStrategy('(//div)[7]/span')
            expect(element.using).toBe('xpath')
            expect(element.value).toBe('(//div)[7]/span')
        })

        it('should find an element by tag name + content', () => {
            const element = findStrategy('div=some random text with "§$%&/()div=or others')
            expect(element.using).toBe('xpath')
            expect(element.value).toBe('.//div[normalize-space() = "some random text with "§$%&/()div=or others"]')
        })

        it('should find an element by tag name + id + similar content', () => {
            const element = findStrategy('h1=Christian')
            expect(element.using).toBe('xpath')
            expect(element.value).toBe('.//h1[normalize-space() = "Christian"]')
        })

        it('should find an element by tag name + similar content', () => {
            const element = findStrategy('div*=some random text with "§$%&/()div=or others')
            expect(element.using).toBe('xpath')
            expect(element.value).toBe('.//div[contains(., "some random text with "§$%&/()div=or others")]')
        })

        it('should find an element by tag name + class + content', () => {
            const element = findStrategy('div.some-class=some random text with "§$%&/()div=or others')
            expect(element.using).toBe('xpath')
            expect(element.value).toBe('.//div[contains(@class, "some-class") and normalize-space() = "some random text with "§$%&/()div=or others"]')
        })

        it('should find an element class + content', () => {
            const element = findStrategy('.some-class=some random text with "§$%&/()div=or others')
            expect(element.using).toBe('xpath')
            expect(element.value).toBe('.//*[contains(@class, "some-class") and normalize-space() = "some random text with "§$%&/()div=or others"]')
        })

        it('should find an element by tag name + class + similar content', () => {
            const element = findStrategy('div.some-class*=some random text with "§$%&/()div=or others')
            expect(element.using).toBe('xpath')
            expect(element.value).toBe('.//div[contains(@class, "some-class") and contains(., "some random text with "§$%&/()div=or others")]')
        })

        it('should find an element by class + similar content', () => {
            const element = findStrategy('.some-class*=some random text with "§$%&/()div=or others')
            expect(element.using).toBe('xpath')
            expect(element.value).toBe('.//*[contains(@class, "some-class") and contains(., "some random text with "§$%&/()div=or others")]')
        })

        it('should find an element by tag name + id + content', () => {
            const element = findStrategy('div#some-class=some random text with "§$%&/()div=or others')
            expect(element.using).toBe('xpath')
            expect(element.value).toBe('.//div[contains(@id, "some-class") and normalize-space() = "some random text with "§$%&/()div=or others"]')
        })

        it('should find an element by id + content', () => {
            const element = findStrategy('#some-class=some random text with "§$%&/()div=or others')
            expect(element.using).toBe('xpath')
            expect(element.value).toBe('.//*[contains(@id, "some-class") and normalize-space() = "some random text with "§$%&/()div=or others"]')
        })

        it('should find an element by tag name + id + similar content', () => {
            const element = findStrategy('div#some-id*=some random text with "§$%&/()div=or others')
            expect(element.using).toBe('xpath')
            expect(element.value).toBe('.//div[contains(@id, "some-id") and contains(., "some random text with "§$%&/()div=or others")]')
        })

        it('should find an element by id + similar content', () => {
            const element = findStrategy('#some-id*=some random text with "§$%&/()div=or others')
            expect(element.using).toBe('xpath')
            expect(element.value).toBe('.//*[contains(@id, "some-id") and contains(., "some random text with "§$%&/()div=or others")]')
        })

        it('should find an element by id + similar content see #1494', () => {
            const element = findStrategy('#What-is-WebdriverIO*=What')
            expect(element.using).toBe('xpath')
            expect(element.value).toBe('.//*[contains(@id, "What-is-WebdriverIO") and contains(., "What")]')
        })

        it('should find an element by tag name + attribute + content', () => {
            const element = findStrategy('div[some-attribute="some-value"]=some random text with "§$%&/()div=or others')
            expect(element.using).toBe('xpath')
            expect(element.value).toBe('.//div[contains(@some-attribute, "some-value") and normalize-space() = "some random text with "§$%&/()div=or others"]')
        })

        it('should find an element by attribute + content', () => {
            const element = findStrategy('[some-attribute="some-value"]=some random text with "§$%&/()div=or others')
            expect(element.using).toBe('xpath')
            expect(element.value).toBe('.//*[contains(@some-attribute, "some-value") and normalize-space() = "some random text with "§$%&/()div=or others"]')
        })

        it('should find an element by attribute existence + content', () => {
            const element = findStrategy('[some-attribute]=some random text with "§$%&/()div=or others')
            expect(element.using).toBe('xpath')
            expect(element.value).toBe('.//*[@some-attribute and normalize-space() = "some random text with "§$%&/()div=or others"]')
        })

        it('should find an element by tag name + attribute + similar content', () => {
            const element = findStrategy('div[some-attribute="some-value"]*=some random text with "§$%&/()div=or others')
            expect(element.using).toBe('xpath')
            expect(element.value).toBe('.//div[contains(@some-attribute, "some-value") and contains(., "some random text with "§$%&/()div=or others")]')
        })

        it('should find an element by attribute + similar content', () => {
            const element = findStrategy('[some-attribute="some-value"]*=some random text with "§$%&/()div=or others')
            expect(element.using).toBe('xpath')
            expect(element.value).toBe('.//*[contains(@some-attribute, "some-value") and contains(., "some random text with "§$%&/()div=or others")]')
        })

        it('should find an custom element by tag name + content', () => {
            const element = findStrategy('custom-element-with-multiple-dashes=some random text with "§$%&/()div=or others')
            expect(element.using).toBe('xpath')
            expect(element.value).toBe('.//custom-element-with-multiple-dashes[normalize-space() = "some random text with "§$%&/()div=or others"]')
        })

        it('should allow to go up and down the DOM tree with xpath', () => {
            let element = findStrategy('..')
            expect(element.using).toBe('xpath')
            element = findStrategy('.')
            expect(element.using).toBe('xpath')
        })

        it('should find an element by ui automator strategy (android only)', () => {
            const element = findStrategy('android=foo')
            expect(element.using).toBe('-android uiautomator')
            expect(element.value).toBe('foo')
        })

        it('should find an element by ui automation strategy (ios only)', () => {
            const element = findStrategy('ios=foo')
            expect(element.using).toBe('-ios uiautomation')
            expect(element.value).toBe('foo')
        })

        it('should find an element by predicate strategy (ios only)', () => {
            const element = findStrategy('-ios predicate string:type == \'XCUIElementTypeSwitch\' && name CONTAINS \'Allow\'')
            expect(element.using).toBe('-ios predicate string')
            expect(element.value).toBe('type == \'XCUIElementTypeSwitch\' && name CONTAINS \'Allow\'')
        })

        it('should find an element by class chain strategy (ios only)', () => {
            const element = findStrategy('-ios class chain:**/XCUIElementTypeCell[`name BEGINSWITH "D"`]/**/XCUIElementTypeButton')
            expect(element.using).toBe('-ios class chain')
            expect(element.value).toBe('**/XCUIElementTypeCell[`name BEGINSWITH "D"`]/**/XCUIElementTypeButton')
        })

        it('should find an element by accessibility id', () => {
            const element = findStrategy('~foo')
            expect(element.using).toBe('accessibility id')
            expect(element.value).toBe('foo')
        })

        it('should find an element by css selector with id and attribute', () => {
            const element = findStrategy('#purplebox[data-foundBy]')
            expect(element.using).toBe('css selector')
        })

        it('should find an element by css selector with id and immediately preceded operator', () => {
            const element = findStrategy('#purplebox+div')
            expect(element.using).toBe('css selector')
        })
=======
>>>>>>> 47058476

    describe('getElementFromResponse', () => {
        it('should return null if response is null', () => {
            expect(getElementFromResponse(null)).toBe(null)
        })

        it('should return null if response is undfined', () => {
            expect(getElementFromResponse()).toBe(null)
        })
<<<<<<< HEAD

        it('should allow mobile selector strategies if isMobile is used', () => {
            let element = findStrategy('android=foo', undefined, true)
            expect(element.using).toBe('-android uiautomator')
            expect(element.value).toBe('foo')

            element = findStrategy('ios=foo', undefined, true)
            expect(element.using).toBe('-ios uiautomation')
            expect(element.value).toBe('foo')
        })

        it('should allow mobile selector strategies if isMobile is used even when w3c is used', () => {
            let element = findStrategy('android=foo', true, true)
            expect(element.using).toBe('-android uiautomator')
            expect(element.value).toBe('foo')

            element = findStrategy('ios=foo', true, true)
            expect(element.using).toBe('-ios uiautomation')
            expect(element.value).toBe('foo')
        })
    })
=======
>>>>>>> 47058476

        it('should find element from JSONWireProtocol response', () => {
            expect(getElementFromResponse({ ELEMENT: 'foobar' })).toBe('foobar')
        })

        it('should find element from W3C response', () => {
            expect(getElementFromResponse({ 'element-6066-11e4-a52e-4f735466cecf': 'barfoo' })).toBe('barfoo')
        })

        it('should throw otherwise', () => {
<<<<<<< HEAD
            expect(getElementFromResponse({ invalid: 'response '})).toBe(null)
=======
            expect(getElementFromResponse({ invalid: 'response ' })).toBe(null)
>>>>>>> 47058476
        })
    })

    describe('getBrowserObject', () => {
        it('should traverse up', () => {
            expect(getBrowserObject({
                parent: {
                    parent: {
                        parent: {
                            foo: 'bar'
                        }
                    }
                }
            })).toEqual({ foo: 'bar' })
        })
    })

    describe('transformToCharString', () => {
        it('should allow to pass non arrays to it', () => {
            expect(transformToCharString('foobar')).toEqual(['f', 'o', 'o', 'b', 'a', 'r'])
        })

        it('should do nothing if all is good', () => {
            expect(transformToCharString(['f'])).toEqual(['f'])
        })

        it('should be able to transform objects', () => {
            expect(transformToCharString({ a: 1 })).toEqual(['{', '"', 'a', '"', ':', '1', '}'])
        })

        it('should be able to transform numbers', () => {
            expect(transformToCharString(42)).toEqual(['4', '2'])
        })

        it('should be able to transform booleans', () => {
            expect(transformToCharString(true)).toEqual(['t', 'r', 'u', 'e'])
        })

        it('ignore undefined/null', () => {
            expect(transformToCharString([null])).toEqual([])
            expect(transformToCharString([undefined])).toEqual([])
        })

        it('can do all of this together', () => {
            expect(transformToCharString(['foo', undefined, { b: 1 }, null, 42, false])).toEqual(
                ['f', 'o', 'o', '{', '"', 'b', '"', ':', '1', '}', '4', '2', 'f', 'a', 'l', 's', 'e'])
        })

        it('should convert string to unicode', () => {
            expect(transformToCharString('Enter')).toEqual(['\uE007'])
            expect(transformToCharString('Back space')).toEqual(['\uE003'])
            expect(transformToCharString('Backspace')).toEqual(['\uE003'])
            expect(transformToCharString('Pageup')).toEqual(['\uE00E'])
        })
    })

    describe('parseCSS', () => {
        it('should return null if css prop is null', () => {
            expect(parseCSS()).toBe(null)
        })

        it('should parse colors properly', () => {
            expect(parseCSS('rgba(0, 136, 204, 1)', 'color')).toEqual({
                property: 'color',
                value: 'rgba(0,136,204,1)',
                parsed: {
                    hex: '#0088cc',
                    alpha: 1,
                    type: 'color',
                    rgba: 'rgba(0,136,204,1)'
                }
            })

            expect(parseCSS('#0088cc', 'color')).toEqual({
                property: 'color',
                value: '#0088cc'
            })
        })

        it('should parse fonts properly', () => {
            expect(parseCSS('helvetica', 'font-family')).toEqual({
                property: 'font-family',
                value: 'helvetica',
                parsed: {
                    value: ['helvetica'],
                    type: 'font',
                    string: 'helvetica'
                }
            })
        })

        it('should parse number with unit values', () => {
            expect(parseCSS('100px', 'width')).toEqual({
                property: 'width',
                value: '100px',
                parsed: {
                    type: 'number',
                    string: '100px',
                    unit: 'px',
                    value: 100
                }
            })

            expect(parseCSS('50%', 'width')).toEqual({
                property: 'width',
                value: '50%',
                parsed: {
                    type: 'number',
                    string: '50%',
                    unit: '%',
                    value: 50
                }
            })

            expect(parseCSS('42', 'foobar')).toEqual({
                property: 'foobar',
                value: 42,
                parsed: {
                    type: 'number',
                    string: '42',
                    unit: '',
                    value: 42
                }
            })
        })
    })

    describe('checkUnicode', () => {
        it('should return array with unicode', () => {
            const result = checkUnicode('Home')

            expect(Array.isArray(result)).toBe(true)
            expect(result[0]).toEqual('\uE011')
        })

        it('should return an array without unicode', () => {
            const result = checkUnicode('foo')

            expect(Array.isArray(result)).toBe(true)
            expect(result[0]).toBe('f')
            expect(result[1]).toBe('o')
            expect(result[2]).toBe('o')
        })
    })

    describe('findElement', () => {
        const malformedElementResponse = { foo: 'bar' }
        const elementResponse = { [ELEMENT_KEY]: 'foobar' }
        const elementsResponse = [
            { [ELEMENT_KEY]: 'foobar' },
            { [ELEMENT_KEY]: 'barfoo' }
        ]
        let scope

        beforeEach(() => {
            scope = {
                findElementsFromElement: jest.fn(),
                findElementFromElement: jest.fn(),
                findElements: jest.fn(),
                findElement: jest.fn(),
                execute: jest.fn()
            }
        })

        it('fetches element using a selector string with browser scope', async () => {
            await findElement.call(scope, '.elem')
            expect(scope.findElement).toBeCalledWith('css selector', '.elem')
            expect(scope.findElementFromElement).not.toBeCalled()
        })

        it('fetches element using a selector string with element scope', async () => {
            scope.elementId = 'foobar'
            await findElement.call(scope, '.elem')
            expect(scope.findElement).not.toBeCalled()
            expect(scope.findElementFromElement)
                .toBeCalledWith('foobar', 'css selector', '.elem')
        })

        it('fetches element using a function with browser scope', async () => {
            scope.execute.mockReturnValue(elementResponse)
            const elem = await findElement.call(scope, () => { return global.document.body })
            expect(scope.findElement).not.toBeCalled()
            expect(scope.findElementFromElement).not.toBeCalled()
            expect(scope.execute).toBeCalled()
            expect(elem[ELEMENT_KEY]).toBe('foobar')
        })

        it('fetches element using a function with element scope', async () => {
            scope.elementId = 'foobar'
            scope.execute.mockReturnValue(elementResponse)
            const elem = await findElement.call(scope, () => { return global.document.body })
            expect(scope.findElement).not.toBeCalled()
            expect(scope.findElementFromElement).not.toBeCalled()
            expect(scope.execute).toBeCalled()
            expect(elem[ELEMENT_KEY]).toBe('foobar')
            expect(scope.execute.mock.calls[0][1]).toEqual(scope)
        })

        it('should return only one element if multiple are returned', async () => {
            scope.execute.mockReturnValue(elementsResponse)
            const elem = await findElement.call(scope, () => { return global.document.body })
            expect(scope.findElement).not.toBeCalled()
            expect(scope.findElementFromElement).not.toBeCalled()
            expect(scope.execute).toBeCalled()
            expect(elem[ELEMENT_KEY]).toBe('foobar')
        })

        it('throws if element response is malformed', async () => {
            scope.execute.mockReturnValue(malformedElementResponse)
            const res = await findElement.call(scope, () => { return global.document.body })
            expect(res instanceof Error)
            expect(res.message).toMatch('did not return an HTMLElement')
        })

        it('throws if selector is neither string nor function', async () => {
            const expectedMatch = 'selector needs to be typeof `string` or `function`'
            await expect(findElement.call(scope, null)).rejects.toEqual(new Error(expectedMatch))
            await expect(findElement.call(scope, 123)).rejects.toEqual(new Error(expectedMatch))
            await expect(findElement.call(scope, false)).rejects.toEqual(new Error(expectedMatch))
            await expect(findElement.call(scope)).rejects.toEqual(new Error(expectedMatch))
        })
    })

    describe('findElements', () => {
        const malformedElementResponse = { foo: 'bar' }
        const elementResponse = { [ELEMENT_KEY]: 'foobar' }
        const elementsResponse = [
            { [ELEMENT_KEY]: 'foobar' },
            { [ELEMENT_KEY]: 'barfoo' }
        ]
        let scope

        beforeEach(() => {
            scope = {
                findElementsFromElement: jest.fn(),
                findElementFromElement: jest.fn(),
                findElements: jest.fn(),
                findElement: jest.fn(),
                execute: jest.fn()
            }
        })

        it('fetches element using a selector string with browser scope', async () => {
            await findElements.call(scope, '.elem')
            expect(scope.findElements).toBeCalledWith('css selector', '.elem')
            expect(scope.findElementsFromElement).not.toBeCalled()
        })

        it('fetches element using a selector string with element scope', async () => {
            scope.elementId = 'foobar'
            await findElements.call(scope, '.elem')
            expect(scope.findElements).not.toBeCalled()
            expect(scope.findElementsFromElement)
                .toBeCalledWith('foobar', 'css selector', '.elem')
        })

        it('fetches element using a function with browser scope', async () => {
            scope.execute.mockReturnValue(elementResponse)
            const elem = await findElements.call(scope, () => { return global.document.body })
            expect(scope.findElements).not.toBeCalled()
            expect(scope.findElementsFromElement).not.toBeCalled()
            expect(scope.execute).toBeCalled()
            expect(elem).toHaveLength(1)
            expect(elem[0][ELEMENT_KEY]).toBe('foobar')
        })

        it('fetches element using a function with element scope', async () => {
            scope.elementId = 'foobar'
            scope.execute.mockReturnValue(elementResponse)
            const elem = await findElements.call(scope, () => { return global.document.body })
            expect(scope.findElements).not.toBeCalled()
            expect(scope.findElementsFromElement).not.toBeCalled()
            expect(scope.execute).toBeCalled()
            expect(elem).toHaveLength(1)
            expect(elem[0][ELEMENT_KEY]).toBe('foobar')
            expect(scope.execute.mock.calls[0][1]).toEqual(scope)
        })

        it('should return multiple elements if multiple are returned', async () => {
            scope.execute.mockReturnValue(elementsResponse)
            const elem = await findElements.call(scope, () => { return global.document.body })
            expect(scope.findElement).not.toBeCalled()
            expect(scope.findElementFromElement).not.toBeCalled()
            expect(scope.execute).toBeCalled()
            expect(elem).toEqual(elementsResponse)
        })

        it('should filter out malformed responses', async () => {
            scope.execute.mockReturnValue([...elementsResponse, 'foobar'])
            const elem = await findElements.call(scope, () => { return global.document.body })
            expect(scope.findElement).not.toBeCalled()
            expect(scope.findElementFromElement).not.toBeCalled()
            expect(scope.execute).toBeCalled()
            expect(elem).toEqual(elementsResponse)
        })

        it('throws if element response is malformed', async () => {
            scope.execute.mockReturnValue(malformedElementResponse)
            const res = await findElements.call(scope, () => { return global.document.body })
            expect(res).toHaveLength(0)
        })

        it('throws if selector is neither string nor function', async () => {
            const expectedMatch = 'selector needs to be typeof `string` or `function`'
            await expect(findElements.call(scope, null)).rejects.toEqual(new Error(expectedMatch))
            await expect(findElements.call(scope, 123)).rejects.toEqual(new Error(expectedMatch))
            await expect(findElements.call(scope, false)).rejects.toEqual(new Error(expectedMatch))
            await expect(findElements.call(scope)).rejects.toEqual(new Error(expectedMatch))
        })
    })
    describe('verifyArgsAndStripIfElement', () => {
        class Element {
            constructor({ elementId, ...otherProps }) {
                this.elementId = elementId
                Object.keys(otherProps).forEach(key => this[key] = otherProps[key])
            }
        }

        it('returns the same value if it is not an element object', () => {
            expect(verifyArgsAndStripIfElement([1, 'two', true, false, null, undefined])).toEqual([1, 'two', true, false, null, undefined])
        })

        it('strips down properties if value is element object', () => {
            const fakeObj = new Element({
                elementId: 'foo-bar',
                someProp: 123,
                anotherProp: 'abc'
            })

            expect(verifyArgsAndStripIfElement([fakeObj, 'abc', 123])).toMatchObject([
                { [ELEMENT_KEY]: 'foo-bar', ELEMENT: 'foo-bar' },
                'abc',
                123
            ])
        })

        it('should work even if parameter is not of type Array', () => {
            const fakeObj = new Element({
                elementId: 'foo-bar',
                someProp: 123,
                anotherProp: 'abc'
            })

            expect(verifyArgsAndStripIfElement(fakeObj)).toMatchObject(
                { [ELEMENT_KEY]: 'foo-bar', ELEMENT: 'foo-bar' }
            )
            expect(verifyArgsAndStripIfElement('foo')).toEqual('foo')
        })

        it('throws error if element object is missing element id', () => {
            const fakeObj = new Element({
                someProp: 123,
                anotherProp: 'abc',
                selector: 'div'
            })

            expect(() => verifyArgsAndStripIfElement(fakeObj)).toThrow('The element with selector "div" you trying to pass into the execute method wasn\'t found')
        })
    })

    describe('getElementRect', () => {
        it('uses getBoundingClientRect if a key is missing', async () => {
            const fakeScope = {
                elementId: 123,
                getElementRect: jest.fn(() => Promise.resolve({ x: 10, width: 300, height: 400 })),
                execute: jest.fn(() => Promise.resolve({ x: 11, y: 22, width: 333, height: 444 }))
            }
            expect(await getElementRect(fakeScope)).toEqual({ x: 10, y: 22, width: 300, height: 400 })
            expect(fakeScope.getElementRect).toHaveBeenCalled()
            expect(fakeScope.execute).toHaveBeenCalled()
        })
    })

    describe('getAbsoluteFilepath', () => {
        it('should not change filepath if starts with forward slash', () => {
            const filepath = '/packages/bar.png'
            expect(getAbsoluteFilepath(filepath)).toEqual(filepath)
        })

        it('should not change filepath if starts with backslash slash', () => {
            const filepath = '\\packages\\bar.png'
            expect(getAbsoluteFilepath(filepath)).toEqual(filepath)
        })

        it('should not change filepath if starts with windows drive letter', async () => {
            const filepath = 'E:\\foo\\bar.png'
            expect(getAbsoluteFilepath(filepath)).toEqual(filepath)
        })

        it('should change filepath if does not start with forward or back slash', async () => {
            const filepath = 'packages/bar.png'
            expect(getAbsoluteFilepath(filepath)).toEqual(path.join(process.cwd(), 'packages/bar.png'))
        })
    })

    describe('assertDirectoryExists', () => {
        it('should fail if not existing directory', () => {
            expect(() => assertDirectoryExists('/i/dont/exist.png')).toThrowError(new Error('directory (/i/dont) doesn\'t exist'))
        })
        it('should not fail if directory exists', () => {
            expect(() => assertDirectoryExists('.')).not.toThrow()
        })
    })

    describe('validateUrl', () => {
        it('should ensure url is correct', () => {
            expect(validateUrl('http://json.org')).toEqual('http://json.org/')
            expect(validateUrl('www.json.org')).toEqual('http://www.json.org/')
            expect(validateUrl('json.org')).toEqual('http://json.org/')
            expect(validateUrl('about:blank')).toEqual('about:blank')
            expect(validateUrl('IamInAHost')).toEqual('http://iaminahost/')
            expect(validateUrl('data:text/html, <html contenteditable>'))
                .toEqual('data:text/html, <html contenteditable>')
            expect(() => validateUrl('_I.am.I:nvalid'))
                .toThrowError('Invalid URL: _I.am.I:nvalid')
        })
    })
})<|MERGE_RESOLUTION|>--- conflicted
+++ resolved
@@ -16,230 +16,6 @@
 } from '../src/utils'
 
 describe('utils', () => {
-<<<<<<< HEAD
-    describe('selector strategies helper', () => {
-        it('should find an element using "css selector" method', () => {
-            const element = findStrategy('.red')
-            expect(element.using).toBe('css selector')
-            expect(element.value).toBe('.red')
-        })
-
-        it('should find an element using "id" method', () => {
-            const element = findStrategy('#purplebox')
-            expect(element.using).toBe('css selector')
-            expect(element.value).toBe('#purplebox')
-        })
-
-        it('should find an element using "name" method through jsonwp', () => {
-            const element = findStrategy('[name="searchinput"]', false)
-            expect(element.using).toBe('name')
-            expect(element.value).toBe('searchinput')
-        })
-
-        it('should find an element using "name" method through WC3', () => {
-            const element = findStrategy('[name="searchinput"]', true)
-            expect(element.using).toBe('css selector')
-            expect(element.value).toBe('[name="searchinput"]')
-        })
-
-        it('should find an element using "name" method with a . in the name', () => {
-            const element = findStrategy('[name="search.input"]')
-            expect(element.using).toBe('name')
-            expect(element.value).toBe('search.input')
-        })
-
-        it('should find an element using "link text" method', () => {
-            const element = findStrategy('=GitHub Repo')
-            expect(element.using).toBe('link text')
-            expect(element.value).toBe('GitHub Repo')
-        })
-
-        it('should find an element using "partial link text" method', () => {
-            const element = findStrategy('*=new')
-            expect(element.using).toBe('partial link text')
-            expect(element.value).toBe('new')
-        })
-
-        it('should find an element using "tag name" method and tag format <XXX />', () => {
-            const element = findStrategy('<textarea />')
-            expect(element.using).toBe('tag name')
-            expect(element.value).toBe('textarea')
-        })
-
-        it('should find an element using "tag name" method and tag format <XXX>', () => {
-            const element = findStrategy('<textarea>')
-            expect(element.using).toBe('tag name')
-            expect(element.value).toBe('textarea')
-        })
-
-        it('should find an element using "xpath" method', () => {
-            const element = findStrategy('//html/body/section/div[6]/div/span')
-            expect(element.using).toBe('xpath')
-            expect(element.value).toBe('//html/body/section/div[6]/div/span')
-        })
-
-        it('should find an element using "xpath" method for ParenthesizedExpressions', () => {
-            const element = findStrategy('(//div)[7]/span')
-            expect(element.using).toBe('xpath')
-            expect(element.value).toBe('(//div)[7]/span')
-        })
-
-        it('should find an element by tag name + content', () => {
-            const element = findStrategy('div=some random text with "§$%&/()div=or others')
-            expect(element.using).toBe('xpath')
-            expect(element.value).toBe('.//div[normalize-space() = "some random text with "§$%&/()div=or others"]')
-        })
-
-        it('should find an element by tag name + id + similar content', () => {
-            const element = findStrategy('h1=Christian')
-            expect(element.using).toBe('xpath')
-            expect(element.value).toBe('.//h1[normalize-space() = "Christian"]')
-        })
-
-        it('should find an element by tag name + similar content', () => {
-            const element = findStrategy('div*=some random text with "§$%&/()div=or others')
-            expect(element.using).toBe('xpath')
-            expect(element.value).toBe('.//div[contains(., "some random text with "§$%&/()div=or others")]')
-        })
-
-        it('should find an element by tag name + class + content', () => {
-            const element = findStrategy('div.some-class=some random text with "§$%&/()div=or others')
-            expect(element.using).toBe('xpath')
-            expect(element.value).toBe('.//div[contains(@class, "some-class") and normalize-space() = "some random text with "§$%&/()div=or others"]')
-        })
-
-        it('should find an element class + content', () => {
-            const element = findStrategy('.some-class=some random text with "§$%&/()div=or others')
-            expect(element.using).toBe('xpath')
-            expect(element.value).toBe('.//*[contains(@class, "some-class") and normalize-space() = "some random text with "§$%&/()div=or others"]')
-        })
-
-        it('should find an element by tag name + class + similar content', () => {
-            const element = findStrategy('div.some-class*=some random text with "§$%&/()div=or others')
-            expect(element.using).toBe('xpath')
-            expect(element.value).toBe('.//div[contains(@class, "some-class") and contains(., "some random text with "§$%&/()div=or others")]')
-        })
-
-        it('should find an element by class + similar content', () => {
-            const element = findStrategy('.some-class*=some random text with "§$%&/()div=or others')
-            expect(element.using).toBe('xpath')
-            expect(element.value).toBe('.//*[contains(@class, "some-class") and contains(., "some random text with "§$%&/()div=or others")]')
-        })
-
-        it('should find an element by tag name + id + content', () => {
-            const element = findStrategy('div#some-class=some random text with "§$%&/()div=or others')
-            expect(element.using).toBe('xpath')
-            expect(element.value).toBe('.//div[contains(@id, "some-class") and normalize-space() = "some random text with "§$%&/()div=or others"]')
-        })
-
-        it('should find an element by id + content', () => {
-            const element = findStrategy('#some-class=some random text with "§$%&/()div=or others')
-            expect(element.using).toBe('xpath')
-            expect(element.value).toBe('.//*[contains(@id, "some-class") and normalize-space() = "some random text with "§$%&/()div=or others"]')
-        })
-
-        it('should find an element by tag name + id + similar content', () => {
-            const element = findStrategy('div#some-id*=some random text with "§$%&/()div=or others')
-            expect(element.using).toBe('xpath')
-            expect(element.value).toBe('.//div[contains(@id, "some-id") and contains(., "some random text with "§$%&/()div=or others")]')
-        })
-
-        it('should find an element by id + similar content', () => {
-            const element = findStrategy('#some-id*=some random text with "§$%&/()div=or others')
-            expect(element.using).toBe('xpath')
-            expect(element.value).toBe('.//*[contains(@id, "some-id") and contains(., "some random text with "§$%&/()div=or others")]')
-        })
-
-        it('should find an element by id + similar content see #1494', () => {
-            const element = findStrategy('#What-is-WebdriverIO*=What')
-            expect(element.using).toBe('xpath')
-            expect(element.value).toBe('.//*[contains(@id, "What-is-WebdriverIO") and contains(., "What")]')
-        })
-
-        it('should find an element by tag name + attribute + content', () => {
-            const element = findStrategy('div[some-attribute="some-value"]=some random text with "§$%&/()div=or others')
-            expect(element.using).toBe('xpath')
-            expect(element.value).toBe('.//div[contains(@some-attribute, "some-value") and normalize-space() = "some random text with "§$%&/()div=or others"]')
-        })
-
-        it('should find an element by attribute + content', () => {
-            const element = findStrategy('[some-attribute="some-value"]=some random text with "§$%&/()div=or others')
-            expect(element.using).toBe('xpath')
-            expect(element.value).toBe('.//*[contains(@some-attribute, "some-value") and normalize-space() = "some random text with "§$%&/()div=or others"]')
-        })
-
-        it('should find an element by attribute existence + content', () => {
-            const element = findStrategy('[some-attribute]=some random text with "§$%&/()div=or others')
-            expect(element.using).toBe('xpath')
-            expect(element.value).toBe('.//*[@some-attribute and normalize-space() = "some random text with "§$%&/()div=or others"]')
-        })
-
-        it('should find an element by tag name + attribute + similar content', () => {
-            const element = findStrategy('div[some-attribute="some-value"]*=some random text with "§$%&/()div=or others')
-            expect(element.using).toBe('xpath')
-            expect(element.value).toBe('.//div[contains(@some-attribute, "some-value") and contains(., "some random text with "§$%&/()div=or others")]')
-        })
-
-        it('should find an element by attribute + similar content', () => {
-            const element = findStrategy('[some-attribute="some-value"]*=some random text with "§$%&/()div=or others')
-            expect(element.using).toBe('xpath')
-            expect(element.value).toBe('.//*[contains(@some-attribute, "some-value") and contains(., "some random text with "§$%&/()div=or others")]')
-        })
-
-        it('should find an custom element by tag name + content', () => {
-            const element = findStrategy('custom-element-with-multiple-dashes=some random text with "§$%&/()div=or others')
-            expect(element.using).toBe('xpath')
-            expect(element.value).toBe('.//custom-element-with-multiple-dashes[normalize-space() = "some random text with "§$%&/()div=or others"]')
-        })
-
-        it('should allow to go up and down the DOM tree with xpath', () => {
-            let element = findStrategy('..')
-            expect(element.using).toBe('xpath')
-            element = findStrategy('.')
-            expect(element.using).toBe('xpath')
-        })
-
-        it('should find an element by ui automator strategy (android only)', () => {
-            const element = findStrategy('android=foo')
-            expect(element.using).toBe('-android uiautomator')
-            expect(element.value).toBe('foo')
-        })
-
-        it('should find an element by ui automation strategy (ios only)', () => {
-            const element = findStrategy('ios=foo')
-            expect(element.using).toBe('-ios uiautomation')
-            expect(element.value).toBe('foo')
-        })
-
-        it('should find an element by predicate strategy (ios only)', () => {
-            const element = findStrategy('-ios predicate string:type == \'XCUIElementTypeSwitch\' && name CONTAINS \'Allow\'')
-            expect(element.using).toBe('-ios predicate string')
-            expect(element.value).toBe('type == \'XCUIElementTypeSwitch\' && name CONTAINS \'Allow\'')
-        })
-
-        it('should find an element by class chain strategy (ios only)', () => {
-            const element = findStrategy('-ios class chain:**/XCUIElementTypeCell[`name BEGINSWITH "D"`]/**/XCUIElementTypeButton')
-            expect(element.using).toBe('-ios class chain')
-            expect(element.value).toBe('**/XCUIElementTypeCell[`name BEGINSWITH "D"`]/**/XCUIElementTypeButton')
-        })
-
-        it('should find an element by accessibility id', () => {
-            const element = findStrategy('~foo')
-            expect(element.using).toBe('accessibility id')
-            expect(element.value).toBe('foo')
-        })
-
-        it('should find an element by css selector with id and attribute', () => {
-            const element = findStrategy('#purplebox[data-foundBy]')
-            expect(element.using).toBe('css selector')
-        })
-
-        it('should find an element by css selector with id and immediately preceded operator', () => {
-            const element = findStrategy('#purplebox+div')
-            expect(element.using).toBe('css selector')
-        })
-=======
->>>>>>> 47058476
 
     describe('getElementFromResponse', () => {
         it('should return null if response is null', () => {
@@ -249,30 +25,6 @@
         it('should return null if response is undfined', () => {
             expect(getElementFromResponse()).toBe(null)
         })
-<<<<<<< HEAD
-
-        it('should allow mobile selector strategies if isMobile is used', () => {
-            let element = findStrategy('android=foo', undefined, true)
-            expect(element.using).toBe('-android uiautomator')
-            expect(element.value).toBe('foo')
-
-            element = findStrategy('ios=foo', undefined, true)
-            expect(element.using).toBe('-ios uiautomation')
-            expect(element.value).toBe('foo')
-        })
-
-        it('should allow mobile selector strategies if isMobile is used even when w3c is used', () => {
-            let element = findStrategy('android=foo', true, true)
-            expect(element.using).toBe('-android uiautomator')
-            expect(element.value).toBe('foo')
-
-            element = findStrategy('ios=foo', true, true)
-            expect(element.using).toBe('-ios uiautomation')
-            expect(element.value).toBe('foo')
-        })
-    })
-=======
->>>>>>> 47058476
 
         it('should find element from JSONWireProtocol response', () => {
             expect(getElementFromResponse({ ELEMENT: 'foobar' })).toBe('foobar')
@@ -283,11 +35,7 @@
         })
 
         it('should throw otherwise', () => {
-<<<<<<< HEAD
-            expect(getElementFromResponse({ invalid: 'response '})).toBe(null)
-=======
             expect(getElementFromResponse({ invalid: 'response ' })).toBe(null)
->>>>>>> 47058476
         })
     })
 
