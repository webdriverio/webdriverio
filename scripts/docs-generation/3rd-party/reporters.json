--- conflicted
+++ resolved
@@ -35,18 +35,17 @@
     "githubUrl": "https://github.com/QualityOps/wdio-timeline-reporter",
     "npmUrl": "https://www.npmjs.com/package/wdio-timeline-reporter"
   },
-<<<<<<< HEAD
+  {
+    "packageName": "wdio-cucumberjs-json-reporter",
+    "title": "CucumberJS JSON",
+    "githubUrl": "https://github.com/wswebcreation/wdio-cucumberjs-json-reporter",
+    "npmUrl": "https://nodei.co/npm/wdio-cucumberjs-json-reporter"
+  },
+  
    {
     "packageName": "wdio-markdown-reporter",
     "title": "Markdown",
     "githubUrl": "https://github.com/carmenmitru/wdio-markdown-reporter",
     "npmUrl": "https://www.npmjs.com/package/wdio-markdown-reporter"
-=======
-  {
-    "packageName": "wdio-cucumberjs-json-reporter",
-    "title": "CucumberJS JSON",
-    "githubUrl": "https://github.com/wswebcreation/wdio-cucumberjs-json-reporter",
-    "npmUrl": "https://nodei.co/npm/wdio-cucumberjs-json-reporter"
->>>>>>> f3717d0c
-  }
+   }
 ]