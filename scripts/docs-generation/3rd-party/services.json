--- conflicted
+++ resolved
@@ -31,16 +31,10 @@
   },
   {
     "packageName": "wdio-ui5-service",
-<<<<<<< HEAD
     "title": "UI5",
-    "githubUrl": "https://github.com/js-soft/wdi5/tree/develop/wdio-ui5-service",
-    "npmUrl": "https://www.npmjs.com/package/wdio-ui5-service"
-=======
-    "title": "WDIO UI5 Service",
     "githubUrl": "https://github.com/js-soft/wdi5/develop",
     "npmUrl": "https://www.npmjs.com/package/wdio-ui5-service",
     "location": "wdio-ui5-service/README.md"
->>>>>>> e314b3a2
   },
   {
     "packageName": "wdio-wiremock-service",
