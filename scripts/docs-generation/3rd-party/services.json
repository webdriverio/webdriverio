--- conflicted
+++ resolved
@@ -100,46 +100,10 @@
     "npmUrl": "https://www.npmjs.com/package/wdio-performancetotal-service"
   },
   {
-<<<<<<< HEAD
-    "packageName": "wdio-cleanuptotal-service",
-    "title": "CleanupTotal",
-    "githubUrl": "https://github.com/tzurp/cleanup-total",
-    "npmUrl": "https://www.npmjs.com/package/wdio-cleanuptotal-service"
-  },
-  {
-=======
->>>>>>> 4515f911
     "packageName": "wdio-aws-device-farm-service",
     "title": "AWS Device Farm",
     "githubUrl": "https://github.com/awslabs/wdio-aws-device-farm-service",
     "branch": "main",
     "npmUrl": "https://www.npmjs.com/package/wdio-aws-device-farm-service"
-<<<<<<< HEAD
-  },
-  {
-    "packageName": "wdio-ocr-service",
-    "title": "OCR service for Appium Native Apps",
-    "githubUrl": "https://github.com/wswebcreation/wdio-ocr-service",
-    "npmUrl": "https://www.npmjs.com/package/wdio-ocr-service"
-  },
-  {
-    "packageName": "wdio-wait-for",
-    "title": "Library of useful expected conditions",
-    "githubUrl": "https://github.com/webdriverio/wdio-wait-for",
-    "npmUrl": "https://www.npmjs.com/package/wdio-wait-for"
-  },
-  {
-    "packageName": "wdio-eslinter-service",
-    "title": "Auto-detect missing imports w/eslint",
-    "githubUrl": "https://github.com/jamesmortensen/wdio-eslinter-service",
-    "npmUrl": "https://www.npmjs.com/package/wdio-eslinter-service"
-  },
-  {
-    "packageName": "wdio-ms-teams-service",
-    "title": "Microsoft Teams",
-    "githubUrl": "https://github.com/marcelblijleven/wdio-ms-teams-service",
-    "npmUrl": "https://www.npmjs.com/package/wdio-ms-teams-service"
-=======
->>>>>>> 4515f911
   }
 ]