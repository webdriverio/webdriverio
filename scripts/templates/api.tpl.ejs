<?
var method = docfiles[0]

if (method.hasDocusaurusHeader) {
?>---
id: <?= method.command ?>
title: <?= method.command ?>
<? if (method.customEditUrl) { ?>custom_edit_url: <?= method.customEditUrl ?><? } ?>
---
<? } else if (method.hasHeader) { ?>
## <?= method.command ?>
<? } ?>

<?- method.description ?>

##### Usage

```js
<? if (method.isElementScope) {
?>$(selector).<?= method.command ?>(<?= method.paramString ?>)<? } else {
?><?= method.isMobile ? 'driver' : 'browser' ?>.<?= method.command ?>(<?= method.paramString ?>)<? } ?>
```

<? if (method.paramTags.length) { ?>
##### Parameters

| Name | Type | Details |
| ---- | ---- | ------- |
<? method.paramTags.forEach((paramTag) => {
<<<<<<< HEAD
    ?>| <?= paramTag.name ?><? if (!paramTag.required) { ?><br><span class="label labelWarning">optional</span><? }
=======
    ?>| <?= paramTag.name ?><? if ((!paramTag.required && typeof paramTag.optional === 'undefined') || paramTag.optional) { ?><br><span class="label labelWarning">optional</span><? }
>>>>>>> 47058476
    ?> | <?= paramTag.type.split('|').join(', ').replace('(', '').replace(')', '')
    ?> | <?= paramTag.description ?> |
<? }) ?>
<? } ?>

<? if (method.examples.length) { ?>
##### Example<? if (method.examples.length > 1) { ?>s<? } ?>
<? method.examples.forEach(function(example) { ?>
```<?= example.format ?><? if (example.file) { ?> <?= example.file ?><? } ?>
<?- example.code ?>
```
<? }); ?>
<? } ?>

<? if (method.returns) { ?>
##### Returns

- **&lt;<?= method.returns.type ?>&gt; <?= method.returns.name ?>:** <?= method.returns.description ?>
<? } ?>

<? if (method.throwsTags.length) { ?>
##### Throws

<? method.throwsTags.forEach(function(throwsTag) { ?>- **<?= throwsTag.type ?>**: <?= throwsTag.description ?>
<? }) ?>
<? } ?>

<? if (method.support && Object.keys(method.support).length) { ?>
##### Support

<? Object.keys(method.support).forEach(function(platform) {
?>![Support for <?=Object.keys(method.support[platform]).map(function(driver) {
    return driver + " (" + method.support[platform][driver] + ")"
}).join(", ")?>](/img/icons/<?= platform ?>.svg)
?><? }) ?>
<? } ?><|MERGE_RESOLUTION|>--- conflicted
+++ resolved
@@ -27,11 +27,7 @@
 | Name | Type | Details |
 | ---- | ---- | ------- |
 <? method.paramTags.forEach((paramTag) => {
-<<<<<<< HEAD
-    ?>| <?= paramTag.name ?><? if (!paramTag.required) { ?><br><span class="label labelWarning">optional</span><? }
-=======
     ?>| <?= paramTag.name ?><? if ((!paramTag.required && typeof paramTag.optional === 'undefined') || paramTag.optional) { ?><br><span class="label labelWarning">optional</span><? }
->>>>>>> 47058476
     ?> | <?= paramTag.type.split('|').join(', ').replace('(', '').replace(')', '')
     ?> | <?= paramTag.description ?> |
 <? }) ?>
