--- conflicted
+++ resolved
@@ -56,11 +56,7 @@
             alpha?: number,
             type?: string,
             rgba?: string
-<<<<<<< HEAD
-       }
-=======
         }
->>>>>>> 6a6e5ba3
     }
 
     interface Options {
