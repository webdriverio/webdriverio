const CUSTOM_INTERFACES = [
    'Buffer', 'Function', 'RegExp', 'WaitForOptions', 'ReactSelectorOptions',
    'MoveToOptions', 'DragAndDropOptions', 'NewWindowOptions', 'Element',
    'ElementArray', 'ClickOptions', 'WaitUntilOptions', 'Cookie', 'Timeouts',
    'CSSProperty', 'TouchActions', 'Matcher', 'WebDriver.Cookie', 'DragAndDropCoordinate',
    'ErrorCode', 'MockResponseParams', 'Mock', 'MockFilterOptions', 'MockOverwrite',
<<<<<<< HEAD
    'ThrottleOptions', 'PuppeteerBrowser', 'UrlOptions'
=======
    'ThrottleOptions', 'PuppeteerBrowser', 'AddValueOptions', 'StepStatus'
>>>>>>> a049eaaf
]

module.exports = {
    CUSTOM_INTERFACES
}<|MERGE_RESOLUTION|>--- conflicted
+++ resolved
@@ -4,11 +4,7 @@
     'ElementArray', 'ClickOptions', 'WaitUntilOptions', 'Cookie', 'Timeouts',
     'CSSProperty', 'TouchActions', 'Matcher', 'WebDriver.Cookie', 'DragAndDropCoordinate',
     'ErrorCode', 'MockResponseParams', 'Mock', 'MockFilterOptions', 'MockOverwrite',
-<<<<<<< HEAD
-    'ThrottleOptions', 'PuppeteerBrowser', 'UrlOptions'
-=======
-    'ThrottleOptions', 'PuppeteerBrowser', 'AddValueOptions', 'StepStatus'
->>>>>>> a049eaaf
+    'ThrottleOptions', 'PuppeteerBrowser', 'AddValueOptions', 'StepStatus', 'UrlOptions'
 ]
 
 module.exports = {
