import path from 'path'
import Launcher from '../../../build/lib/launcher'
import mock from 'mock-require'

const FIXTURE_ROOT = path.join(__dirname, '..', '..', 'fixtures')

describe('Launcher', () => {
    describe('Suites and Specs', () => {
        it('should not overwrite specs if no suite is given', () => {
            let launcher = new Launcher(path.join(FIXTURE_ROOT, 'suite.wdio.conf.js'), {})
            let specs = launcher.configParser.getSpecs()
            specs.should.have.length(1)
            specs[0].should.contain('index.js')
        })

        it('should get suite specs', () => {
            let launcher = new Launcher(path.join(FIXTURE_ROOT, 'suite.wdio.conf.js'), {
                suite: 'suiteA'
            })
            let specs = launcher.configParser.getSpecs()
            specs.should.have.length(2)
            specs[0].should.endWith('setup-unit.js')
            specs[1].should.endWith('setup.js')
        })

        it('should get suite specs and individual specs', () => {
            let launcher = new Launcher(path.join(FIXTURE_ROOT, 'suite.wdio.conf.js'), {
                suite: 'suiteA',
                spec: 'index.js'
            })
            let specs = launcher.configParser.getSpecs()
            specs.should.have.length(3)
            specs[0].should.endWith('index.js')
            specs[1].should.endWith('setup-unit.js')
            specs[2].should.endWith('setup.js')
        })

        it('should not overwrite spec property if suite is not defined', () => {
            let launcher = new Launcher(path.join(FIXTURE_ROOT, 'suite.wdio.conf.js'), {
                suite: 'foo'
            })
            expect(() => launcher.configParser.getSpecs()).to.throw(/The suite\(s\) "foo" you specified don't exist/)
        })

        it('should allow users to pass spec as a cli argument to run only one test file', () => {
            let launcher = new Launcher(path.join(FIXTURE_ROOT, 'suite.wdio.conf.js'), {
                spec: './test/spec/unit/launcher.js'
            })
            let specs = launcher.configParser.getSpecs()
            specs.should.have.length(1)
            specs[0].should.equal(path.resolve('test', 'spec', 'unit', 'launcher.js'))
        })

        it('should allow users to pass multiple specs as cli arguments to run multiple test files', () => {
            let launcher = new Launcher(path.join(FIXTURE_ROOT, 'suite.wdio.conf.js'), {
                spec: './test/spec/unit/launcher.js,./lib/webdriverio.js'
            })
            let specs = launcher.configParser.getSpecs()
            specs.should.have.length(2)
            specs[0].should.equal(path.resolve('test', 'spec', 'unit', 'launcher.js'))
            specs[1].should.equal(path.resolve('lib', 'webdriverio.js'))
        })

        it('should filter specs with spec as a cli argument', () => {
            let launcher = new Launcher(path.join(FIXTURE_ROOT, 'suite.wdio.conf.js'), {
                spec: 'index'
            })
            let specs = launcher.configParser.getSpecs()
            specs.should.have.length(1)
            specs[0].should.equal(path.resolve('index.js'))
        })

        it('should throw if specified spec file doesnt exist', () => {
            expect(() => new Launcher(path.join(FIXTURE_ROOT, 'suite.wdio.conf.js'), {
                spec: './foobar.js'
            })).to.throw(/spec file \.\/foobar\.js not found/)
        })

<<<<<<< HEAD
        it('should allow to pass a cap as cli argument to run tests on only one cap', () => {
            let launcher = new Launcher(path.join(FIXTURE_ROOT, 'suite.wdio.conf.js'), {
                capabilities: {
                    browserName: 'chrome'
                }
            })
            let caps = launcher.configParser.getCapabilities()
            caps.should.deep.equal({
                browserName: 'chrome'
            })
        })

        it('should allow to pass multiple caps as cli argument to run tests on only these caps ', () => {
            let launcher = new Launcher(path.join(FIXTURE_ROOT, 'suite.wdio.conf.js'), {
                capabilities: [{
                    browserName: 'chrome'
                }, {
                    browserName: 'firefox'
                }]
            })
            let caps = launcher.configParser.getCapabilities()
            caps.should.have.length(2)
            caps[0].should.deep.equal({ browserName: 'chrome' })
            caps[1].should.deep.equal({ browserName: 'firefox' })
=======
        it('should exit if no spec was found', () => {
            const launcher = new Launcher(path.join(FIXTURE_ROOT, 'empty.conf.js'), {})
            return launcher.run().then((exitCode) => {
                expect(exitCode).to.be.equal(0)
            })
>>>>>>> 19cc9b21
        })
    })

    describe('getRunnerId', () => {
        it('should assign proper runner ids using getRunnerId', () => {
            let launcher = new Launcher(path.join(FIXTURE_ROOT, 'suite.wdio.conf.js'), {})
            expect(launcher.getRunnerId(0)).to.be.equal('0-0')
            expect(launcher.getRunnerId(0)).to.be.equal('0-1')
            expect(launcher.getRunnerId(0)).to.be.equal('0-2')
            expect(launcher.getRunnerId(0)).to.be.equal('0-3')
            expect(launcher.getRunnerId(5)).to.be.equal('5-0')
            expect(launcher.getRunnerId(5)).to.be.equal('5-1')
        })
    })

    describe('initReporters', () => {
        it('should be called upon instantiation', () => {
            const initReportersSpy = global.sinon.spy(Launcher.prototype, 'initReporters')
            /* eslint-disable no-unused-vars */
            const launcher = new Launcher(path.join(FIXTURE_ROOT, 'suite.wdio.conf.js'), {})
            /* eslint-enable no-unused-vars */
            expect(initReportersSpy.calledOnce).to.be.true
            initReportersSpy.restore()
        })

        it('should accept a valid custom reporter', () => {
            const initReportersSpy = global.sinon.spy(Launcher.prototype, 'initReporters')
            /* eslint-disable no-unused-vars */
            const launcher = new Launcher(path.join(FIXTURE_ROOT, 'reporter.valid.wdio.conf.js'), {})
            /* eslint-enable no-unused-vars */
            expect(initReportersSpy.calledOnce).to.be.true
            initReportersSpy.restore()
        })

        it('should throw an error when reporters are not found', () => {
            const err = /reporter "wdio-unreal-reporter" is not installed/
            const initReportersSpy = global.sinon.spy(Launcher.prototype, 'initReporters')
            expect(() => new Launcher(path.join(FIXTURE_ROOT, 'reporter.fake.wdio.conf.js'), {})).to.throw(err)
            expect(initReportersSpy.threw()).to.be.true
            initReportersSpy.restore()
        })

        it('should throw an error when reporters are not strings or functions', () => {
            const err = /config.reporters must be an array of strings or functions, but got 'number'/
            const initReportersSpy = global.sinon.spy(Launcher.prototype, 'initReporters')
            expect(() => new Launcher(path.join(FIXTURE_ROOT, 'reporter.number.wdio.conf.js'), {})).to.throw(err)
            expect(initReportersSpy.threw()).to.be.true
            initReportersSpy.restore()
        })

        it('should throw an error when reporters do not export reporterName property', () => {
            const err = /Custom reporters must export a unique 'reporterName' property/
            const initReportersSpy = global.sinon.spy(Launcher.prototype, 'initReporters')
            expect(() => new Launcher(path.join(FIXTURE_ROOT, 'reporter.empty.wdio.conf.js'), {})).to.throw(err)
            expect(initReportersSpy.threw()).to.be.true
            initReportersSpy.restore()
        })
    })

    describe('runSpec', () => {
        let launcher
        let caps = [{
            browserName: 'phantomjs'
        }, {
            browserName: 'phantomjs'
        }, {
            browserName: 'phantomjs'
        }, {
            browserName: 'phantomjs'
        }, {
            browserName: 'phantomjs'
        }]

        function getLauncher (args, numberOfSpecs = 20) {
            launcher = new Launcher(path.join(FIXTURE_ROOT, 'runspec.wdio.conf.js'), args)
            launcher.configParser.getSpecs = () => Object.assign('/foo/bar.js,'.repeat(numberOfSpecs).split(',').slice(0, -1))
            launcher.configParser.getCapabilities = () => Object.assign(caps)
            launcher.startInstance = global.sinon.spy()
            return launcher
        }

        it('should run all specs if no limitations are given (full concurrency)', async () => {
            launcher = getLauncher()
            setTimeout(() => launcher.resolve(0), 10)
            await launcher.run()
            launcher.startInstance.callCount.should.be.equal(100)
        })

        it('should run max maxInstances', async () => {
            launcher = getLauncher({
                maxInstances: 10
            }, 4)
            setTimeout(() => launcher.resolve(0), 10)
            await launcher.run()
            launcher.startInstance.callCount.should.be.equal(10)

            launcher.startInstance.resetHistory()
            launcher.schedule[0].runningInstances--
            launcher.schedule[0].availableInstances++
            launcher.runSpecs().should.be.not.ok
            launcher.startInstance.callCount.should.be.equal(1)

            launcher.startInstance.resetHistory()
            launcher.schedule.forEach((cap) => {
                cap.runningInstances--
                cap.availableInstances++
            })
            launcher.runSpecs().should.be.not.ok
            launcher.startInstance.callCount.should.be.equal(5)

            launcher.startInstance.resetHistory()
            launcher.schedule.forEach((cap) => {
                cap.runningInstances = 0
                cap.availableInstances = 100
            })
            launcher.runSpecs().should.be.not.ok
            launcher.startInstance.callCount.should.be.equal(4)
            launcher.startInstance.resetHistory()
            launcher.schedule.forEach((cap) => {
                cap.runningInstances = 0
                cap.availableInstances = 100
            })
            launcher.runSpecs().should.be.ok
            launcher.startInstance.callCount.should.be.equal(0)
        })

        it('should respect maxInstances property of a single capabiltiy', async () => {
            launcher = getLauncher({}, 5)
            launcher.configParser.getCapabilities = () => Object.assign(caps).map((a, i) => {
                a.maxInstances = i + 1
                return a
            })
            setTimeout(() => launcher.resolve(0), 10)
            await launcher.run()
            launcher.startInstance.callCount.should.be.equal(15)

            launcher.startInstance.resetHistory()
            launcher.schedule.forEach((cap) => {
                cap.runningInstances = 0
                cap.availableInstances = 100
            })
            launcher.runSpecs().should.be.not.ok
            launcher.startInstance.callCount.should.be.equal(10)
            launcher.startInstance.resetHistory()
            launcher.schedule.forEach((cap) => {
                cap.runningInstances = 0
                cap.availableInstances = 100
            })
            launcher.runSpecs().should.be.ok
            launcher.startInstance.callCount.should.be.equal(0)
        })

        it('should stop launching runners after bail number is reached', async () => {
            launcher = getLauncher({
                maxInstances: 1,
                bail: 2
            }, 5)
            setTimeout(() => launcher.resolve(0), 10)

            await launcher.run()
            launcher.startInstance.callCount.should.be.equal(1)
            launcher.schedule.forEach((cap) => {
                cap.runningInstances = 0
                cap.availableInstances = 1
            })

            launcher.runSpecs().should.be.not.ok
            launcher.runnerFailed++
            launcher.schedule.forEach((cap) => {
                cap.runningInstances = 0
                cap.availableInstances = 1
            })
            launcher.runSpecs().should.be.not.ok
            launcher.runnerFailed++
            launcher.schedule.forEach((cap) => {
                cap.runningInstances = 0
                cap.availableInstances = 1
            })
            launcher.runSpecs().should.be.ok
        })

        afterEach(() => {
            launcher.startInstance.resetHistory()
        })
    })

    describe('loads launch services', () => {
        it('should load a launcher service', () => {
            const launcher = path.join(FIXTURE_ROOT, 'services', 'wdio-awesome-service', 'launcher')
            mock('wdio-awesome-service/launcher', launcher)
            expect(
                Launcher.prototype.getLauncher({ services: ['awesome'] })
            ).to.have.lengthOf(1)
            mock.stop('wdio-awesome-service/launcher')
        })

        it('should allow to load scoped packages', () => {
            const launcher = path.join(FIXTURE_ROOT, 'services', 'wdio-awesome-service', 'launcher')
            mock('@scope/wdio-awesome-service/launcher', launcher)
            expect(
                Launcher.prototype.getLauncher({ services: ['@scope/wdio-awesome-service'] })
            ).to.have.lengthOf(1)
            mock.stop('@scope/wdio-awesome-service/launcher')
        })

        it('should throw if a service launcher fails', () => {
            const launcher = path.join(FIXTURE_ROOT, 'services', 'wdio-launcher-failure-service', 'launcher')
            mock('wdio-launcher-failure-service/launcher', launcher)
            expect(() => {
                Launcher.prototype.getLauncher({ services: ['launcher-failure'] })
            }).to.throw(/Cannot find module 'some-missing-module'/)
            mock.stop('wdio-launcher-failure-service/launcher')
        })

        it('should proceed if the service launcher doesn\'t exist', () => {
            expect(() => {
                Launcher.prototype.getLauncher({ services: ['launcher-missing'] })
            }).to.not.throw(/Cannot find module/)
        })
    })
})<|MERGE_RESOLUTION|>--- conflicted
+++ resolved
@@ -76,7 +76,6 @@
             })).to.throw(/spec file \.\/foobar\.js not found/)
         })
 
-<<<<<<< HEAD
         it('should allow to pass a cap as cli argument to run tests on only one cap', () => {
             let launcher = new Launcher(path.join(FIXTURE_ROOT, 'suite.wdio.conf.js'), {
                 capabilities: {
@@ -101,13 +100,13 @@
             caps.should.have.length(2)
             caps[0].should.deep.equal({ browserName: 'chrome' })
             caps[1].should.deep.equal({ browserName: 'firefox' })
-=======
+        })
+      
         it('should exit if no spec was found', () => {
             const launcher = new Launcher(path.join(FIXTURE_ROOT, 'empty.conf.js'), {})
             return launcher.run().then((exitCode) => {
                 expect(exitCode).to.be.equal(0)
             })
->>>>>>> 19cc9b21
         })
     })
 
