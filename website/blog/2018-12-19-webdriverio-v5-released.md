--- conflicted
+++ resolved
@@ -59,11 +59,7 @@
 
 ## How To Upgrade To v5
 
-<<<<<<< HEAD
 There are significantly more things that we have been working on over the last year that you might like to read about. Check out the official [changelog](https://github.com/webdriverio/webdriverio/blob/master/CHANGELOG.md#v500-2018-12-20) to find all of the changes that describe the new version. We will probably continue to update this over time, as we weren't able to keep a list of every detail that changed. We would also like to ask you to have a look into the new [guide section](https://webdriver.io/docs/gettingstarted.html) and our updated docs in general.<br>
-=======
-There are many more things that we have been working on over the last month that you might like to find out. Check out the official [changelog](https://github.com/webdriverio/webdriverio/blob/master/CHANGELOG.md#v500-2018-12-20) to find all changes that describe the new version. We might will update it over time since we couldn't keep a list of every detail that might have change. We would also like to ask you to have a look into the new [guide section](https://webdriver.io/docs/gettingstarted.html) and our updated docs in general.<br>
->>>>>>> 05d4fc8d
 <br>
 There is unfortunately no easy upgrade tool that you can download and run to update your test suites from v4 to v5 (even though we would love to have such a thing, PRs are welcome 😉). If you run into any issues upgrading to v5 please join our support [![Gitter](https://badges.gitter.im/webdriverio/webdriverio.svg)](https://gitter.im/webdriverio/webdriverio?utm_source=badge&utm_medium=badge&utm_campaign=pr-badge&utm_content=badge) and reach out to us.<br>
 <br>
