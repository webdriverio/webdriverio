---
id: capabilities
title: Capabilities
---

A capability is a definition for a remote interface. It helps WebdriverIO to understand in which browser or mobile environment you like to run your tests on. Capabilities are less crucial when developing tests locally as you run it on one remote interface most of the time but becomes more important when running a large set of integration tests in CI/CD.

:::info

The format of a capability object is well defined by the [WebDriver specification](https://w3c.github.io/webdriver/#capabilities). The WebdriverIO testrunner will fail early if user defined capabilities do not adhere to that specification.

:::

## Custom Capabilities

While the amount of fixed defined capabilities is very low, everyone can provide and accept custom capabilities that are specific to the automation driver or remote interface:

### Browser Specific Capability Extensions

- `goog:chromeOptions`: [Chromedriver](https://chromedriver.chromium.org/capabilities) extensions, only applicable for testing in Chrome
- `moz:firefoxOptions`: [Geckodriver](https://firefox-source-docs.mozilla.org/testing/geckodriver/Capabilities.html) extensions, only applicable for testing in Firefox
- `ms:edgeOptions`: [EdgeOptions](https://learn.microsoft.com/en-us/microsoft-edge/webdriver-chromium/capabilities-edge-options) for specifying the environment when using EdgeDriver for testing Chromium Edge

### Cloud Vendor Capability Extensions

- `sauce:options`: [Sauce Labs](https://docs.saucelabs.com/dev/test-configuration-options/#w3c-webdriver-browser-capabilities--optional)
- `bstack:options`: [BrowserStack](https://www.browserstack.com/docs/automate/selenium/organize-tests)
- `tb:options`: [TestingBot](https://testingbot.com/support/other/test-options)
- and many more...

### Automation Engine Capability Extensions

- `appium:xxx`: [Appium](https://appium.github.io/appium.io/docs/en/writing-running-appium/caps/)
- `selenoid:xxx`: [Selenoid](https://github.com/aerokube/selenoid/blob/master/docs/special-capabilities.adoc)
- and many more...

### WebdriverIO Capabilities to manage browser driver options

WebdriverIO manages installing and running browser driver for you. WebdriverIO uses a custom capability that allows you to pass in parameters to the driver.

#### Common Driver Options

While all driver offer different parameters for configuration, there are some common ones that WebdriverIO understand and uses for setting up your driver or browser:

##### `cacheDir`

The path to the root of the cache directory. This directory is used to store all drivers that are downloaded when attempting to start a session.

Type: `string`<br />
Default: `process.env.WEBDRIVER_CACHE_DIR || os.tmpdir()`

##### `binary`

<<<<<<< HEAD
Path to a custom driver binary.
=======
Path to a custom driver binary. If set WebdriverIO won't attempt to download a driver but will use the one provided by this path. Make sure the driver is compatible with the browser you are using.
>>>>>>> 4d975a30

Type: `string`

:::caution

If the driver `binary` is set, WebdriverIO won't attempt to download a driver but will use the one provided by this path. Make sure the driver is compatible with the browser you are using.

:::

#### Browser Specific Driver Options

In order to propagate options to the driver you can use the following custom capabilities:

- Chrome: `wdio:chromedriverOptions`
- Firefox: `wdio:geckodriverOptions`
- Microsoft Egde: `wdio:edgedriverOptions`
- Safari: `wdio:safaridriverOptions`

<Tabs
  defaultValue="chrome"
  values={[
    {label: 'wdio:chromedriverOptions', value: 'chrome'},
    {label: 'wdio:geckodriverOptions', value: 'firefox'},
    {label: 'wdio:edgedriverOptions', value: 'msedge'},
    {label: 'wdio:safaridriverOptions', value: 'safari'},
  ]
}>
<TabItem value="chrome">

##### adbPort
The port on which the ADB driver should run.

Example: `9515`

Type: `number`

##### urlBase
Base URL path prefix for commands, e.g. `wd/url`.

Example: `/`

Type: `string`

##### logPath
Write server log to file instead of stderr, increases log level to `INFO`

Type: `string`

##### logLevel
Set log level. Possible options `ALL`, `DEBUG`, `INFO`, `WARNING`, `SEVERE`, `OFF`.

Type: `string`

##### verbose
Log verbosely (equivalent to `--log-level=ALL`)

Type: `boolean`

##### silent
Log nothing (equivalent to `--log-level=OFF`)

Type: `boolean`

##### appendLog
Append log file instead of rewriting.

Type: `boolean`

##### replayable
Log verbosely and don't truncate long strings so that the log can be replayed (experimental).

Type: `boolean`

##### readableTimestamp
Add readable timestamps to log.

Type: `boolean`

##### enableChromeLogs
Show logs from the browser (overrides other logging options).

Type: `boolean`

##### bidiMapperPath
Custom bidi mapper path.

Type: `string`

##### allowedIps
Comma-separated allowlist of remote IP addresses which are allowed to connect to EdgeDriver.

Type: `string[]`<br />
Default: `['']`

##### allowedOrigins
Comma-separated allowlist of request origins which are allowed to connect to EdgeDriver. Using `*` to allow any host origin is dangerous!

Type: `string[]`<br />
Default: `['*']`

</TabItem>
<TabItem value="firefox">

See all Geckodriver options in the official [driver package](https://github.com/webdriverio-community/node-geckodriver#options).

</TabItem>
<TabItem value="msedge">

See all Edgedriver options in the official [driver package](https://github.com/webdriverio-community/node-edgedriver#options).

</TabItem>
<TabItem value="safari">

See all Safaridriver options in the official [driver package](https://github.com/webdriverio-community/node-safaridriver#options).

</TabItem>
</Tabs>

## Special Capabilities for Specific Use Cases

This is a list of examples showing which capabilities need to be applied to achieve a certain use case.

### Run Browser Headless

Running a headless browser means to run a browser instance without window or UI. This is mostly used within CI/CD environments where no display is used. To run a browser in headless mode, apply the following capabilities:

<Tabs
  defaultValue="chrome"
  values={[
    {label: 'Chrome', value: 'chrome'},
    {label: 'Firefox', value: 'firefox'},
    {label: 'Microsoft Edge', value: 'msedge'},
    {label: 'Safari', value: 'safari'},
  ]
}>
<TabItem value="chrome">

```ts
{
    browserName: 'chrome',
    'goog:chromeOptions': {
        args: ['headless', 'disable-gpu']
    }
}
```

</TabItem>
<TabItem value="firefox">

```ts
    browserName: 'firefox',
    'moz:firefoxOptions': {
        args: ['-headless']
    }
```

</TabItem>
<TabItem value="msedge">

```ts
    browserName: 'msedge',
    'ms:edgeOptions': {
        args: ['--headless']
    }
```

</TabItem>
<TabItem value="safari">

It seems that Safari [doesn't support](https://discussions.apple.com/thread/251837694) running in headless mode.

</TabItem>
</Tabs>

### Automate Different Browser Channels

If you like to test a browser version that is not yet released as stable, e.g. Chrome Canary, you can do so by setting capabilities and pointing to the browser you like to start, e.g.:

<Tabs
  defaultValue="chrome"
  values={[
    {label: 'Chrome', value: 'chrome'},
    {label: 'Firefox', value: 'firefox'},
    {label: 'Microsoft Edge', value: 'msedge'},
    {label: 'Safari', value: 'safari'},
  ]
}>
<TabItem value="chrome">

When testing on Chrome, WebdriverIO will automatically download the desired browser version and driver for you based on the defined `browserVersion`, e.g.:

```ts
{
    browserName: 'chrome',
    browserVersion: '116' // or '116.0.5845.96', 'stable', 'latest', 'dev', 'canary', 'beta'
}
```

If you like to test a manually downloaded browser, you can provide a binary path to the browser via:

```ts
{
    browserName: 'chrome',
    'goog:chromeOptions': {
        binary: '/Applications/Google\ Chrome\ Canary.app/Contents/MacOS/Google\ Chrome\ Canary'
    }
}
```

Additionally, if you like to use a manually downloaded driver, you can provide a binary path to the driver via:

```ts
{
    browserName: 'chrome',
    'wdio:chromedriverOptions': {
        binary: '/path/to/chromdriver'
    }
}
```

</TabItem>
<TabItem value="firefox">

When testing on Firefox, WebdriverIO will automatically download the desired browser version and driver for you based on the defined `browserVersion`, e.g.:

```ts
{
    browserName: 'firefox',
    browserVersion: '119.0a1' // or 'latest'
}
```

If you like to test a manually downloaded version you can provide a binary path to the browser via:

```ts
{
    browserName: 'firefox',
    'moz:firefoxOptions': {
        binary: '/Applications/Firefox\ Nightly.app/Contents/MacOS/firefox'
    }
}
```

Additionally, if you like to use a manually downloaded driver, you can provide a binary path to the driver via:

```ts
{
    browserName: 'firefox',
    'wdio:geckodriverOptions': {
        binary: '/path/to/geckodriver'
    }
}
```

</TabItem>
<TabItem value="msedge">

When testing on Microsoft Edge, make sure you have the desired browser version installed on your machine. You can point WebdriverIO to the browser to execute via:

```ts
{
    browserName: 'msedge',
    'ms:edgeOptions': {
        binary: '/Applications/Microsoft\ Edge\ Canary.app/Contents/MacOS/Microsoft\ Edge\ Canary'
    }
}
```

WebdriverIO will automatically download the desired driver version for you based on the defined `browserVersion`, e.g.:

```ts
{
    browserName: 'msedge',
    browserVersion: '109' // or '109.0.1467.0', 'stable', 'dev', 'canary', 'beta'
}
```

Additionally, if you like to use a manually downloaded driver, you can provide a binary path to the driver via:

```ts
{
    browserName: 'msedge',
    'wdio:edgedriverOptions': {
        binary: '/path/to/msedgedriver'
    }
}
```

</TabItem>
<TabItem value="safari">

When testing on Safari, make sure you have the [Safari Technology Preview](https://developer.apple.com/safari/technology-preview/) installed on your machine. You can point WebdriverIO to that version via:

```ts
{
    browserName: 'safari technology preview'
}
```

</TabItem>
</Tabs><|MERGE_RESOLUTION|>--- conflicted
+++ resolved
@@ -51,11 +51,7 @@
 
 ##### `binary`
 
-<<<<<<< HEAD
-Path to a custom driver binary.
-=======
 Path to a custom driver binary. If set WebdriverIO won't attempt to download a driver but will use the one provided by this path. Make sure the driver is compatible with the browser you are using.
->>>>>>> 4d975a30
 
 Type: `string`
 
