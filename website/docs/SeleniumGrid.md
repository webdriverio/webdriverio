--- conflicted
+++ resolved
@@ -7,41 +7,12 @@
 
 Here is a code snippet from sample wdio.conf.ts.
 
-<<<<<<< HEAD
 ```js reference useHTTPS
 https://github.com/webdriverio/webdriverio/blob/main/website/recipes/selenium-grid/selenium-grid-remote.js
-=======
-```ts title=wdio.conf.ts
-export const config: WebdriverIO.Config = {
-    // ...
-    protocol: 'https',
-    hostname: 'yourseleniumgridhost.yourdomain.com',
-    port: 443,
-    path: '/wd/hub',
-    // ...
-
-}
->>>>>>> 61c52432
 ```
 You need to provide the appropriate values for the protocol, hostname, port, and path based on your Selenium Grid setup.
 If you are running Selenium Grid on the same machine as your test scripts, here are some typical options:
 
-<<<<<<< HEAD
-```js reference useHTTPS
-https://github.com/webdriverio/webdriverio/blob/main/website/recipes/selenium-grid/selenium-grid-local.js
-=======
-```ts title=wdio.conf.ts
-export const config: WebdriverIO.Config = {
-    // ...
-    protocol: 'http',
-    hostname: 'localhost',
-    port: 4444,
-    path: '/wd/hub',
-    // ...
-
-}
->>>>>>> 61c52432
-```
 
 ### Basic authentication with protected Selenium Grid
 
